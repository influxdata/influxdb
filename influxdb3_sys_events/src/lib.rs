--- conflicted
+++ resolved
@@ -141,13 +141,13 @@
     pub fn in_order(&self) -> impl Iterator<Item = &T> {
         let (head, tail) = self.buf.split_at(self.write_index);
         tail.iter().chain(head.iter())
-<<<<<<< HEAD
     }
 
     pub(crate) fn len(&self) -> usize {
         self.buf.len()
-=======
->>>>>>> 0db71b69
+        tail.iter()
+            .chain(head.iter())
+            .filter_map(|item| item.as_ref())
     }
 }
 
