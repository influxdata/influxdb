#syntax=docker/dockerfile:1.2
ARG RUST_VERSION=1.84
FROM rust:${RUST_VERSION}-slim-bookworm as build

# cache mounts below may already exist and owned by root
USER root

RUN apt update \
<<<<<<< HEAD
    && apt install --yes binutils build-essential pkg-config libssl-dev clang lld git protobuf-compiler openssh-client python3 python3-dev python3-pip \
=======
    && apt install --yes binutils build-essential curl pkg-config libssl-dev clang lld git patchelf protobuf-compiler zstd \
>>>>>>> 8daccb7e
    && rm -rf /var/lib/{apt,dpkg,cache,log}

RUN mkdir -p -m 0600 ~/.ssh && ssh-keyscan github.com >> ~/.ssh/known_hosts

# Build influxdb3
COPY . /influxdb3
WORKDIR /influxdb3

ARG CARGO_INCREMENTAL=yes
ARG CARGO_NET_GIT_FETCH_WITH_CLI=false
ARG PROFILE=release
ARG FEATURES=aws,gcp,azure,jemalloc_replacing_malloc,system-py
ARG PACKAGE=influxdb3
ARG PBS_DATE=unset
ARG PBS_VERSION=unset
ARG PBS_TARGET=unset
ENV CARGO_INCREMENTAL=$CARGO_INCREMENTAL \
    CARGO_NET_GIT_FETCH_WITH_CLI=$CARGO_NET_GIT_FETCH_WITH_CLI \
    PROFILE=$PROFILE \
    FEATURES=$FEATURES \
    PACKAGE=$PACKAGE \
    PBS_TARGET=$PBS_TARGET \
    PBS_DATE=$PBS_DATE \
    PBS_VERSION=$PBS_VERSION

# obtain python-build-standalone and configure PYO3_CONFIG_FILE
RUN \
  sed -i "s/^readonly TARGETS=.*/readonly TARGETS=${PBS_TARGET}/" ./.circleci/scripts/fetch-python-standalone.bash && \
  ./.circleci/scripts/fetch-python-standalone.bash /influxdb3/python-artifacts "${PBS_DATE}" "${PBS_VERSION}" && \
  tar -C /influxdb3/python-artifacts -zxf /influxdb3/python-artifacts/all.tar.gz "./${PBS_TARGET}" && \
  sed -i 's#tmp/workspace#influxdb3#' "/influxdb3/python-artifacts/${PBS_TARGET}/pyo3_config_file.txt" && \
  cat "/influxdb3/python-artifacts/${PBS_TARGET}/pyo3_config_file.txt"

RUN \
  --mount=type=ssh \
  --mount=type=cache,id=influxdb3_rustup,sharing=locked,target=/usr/local/rustup \
  --mount=type=cache,id=influxdb3_registry,sharing=locked,target=/usr/local/cargo/registry \
  --mount=type=cache,id=influxdb3_git,sharing=locked,target=/usr/local/cargo/git \
  --mount=type=cache,id=influxdb3_target,sharing=locked,target=/influxdb3/target \
    du -cshx /usr/local/rustup /usr/local/cargo/registry /usr/local/cargo/git /influxdb3/target && \
    PYO3_CONFIG_FILE="/influxdb3/python-artifacts/$PBS_TARGET/pyo3_config_file.txt" cargo build --target-dir /influxdb3/target --package="$PACKAGE" --profile="$PROFILE" --no-default-features --features="$FEATURES" && \
    objcopy --compress-debug-sections "target/$PROFILE/$PACKAGE" && \
    cp "/influxdb3/target/$PROFILE/$PACKAGE" "/root/$PACKAGE" && \
    patchelf --set-rpath '$ORIGIN/python/lib:$ORIGIN/../lib/influxdb3/python/lib' "/root/$PACKAGE" && \
    cp -a "/influxdb3/python-artifacts/$PBS_TARGET/python" /root/python && \
    du -cshx /usr/local/rustup /usr/local/cargo/registry /usr/local/cargo/git /influxdb3/target


FROM debian:bookworm-slim

RUN apt update \
    && apt install --yes ca-certificates gettext-base libssl3 wget curl --no-install-recommends \
    && rm -rf /var/lib/{apt,dpkg,cache,log} \
    && groupadd --gid 1500 influxdb3 \
    && useradd --uid 1500 --gid influxdb3 --shell /bin/bash --create-home influxdb3

RUN mkdir /var/lib/influxdb3 && \
    chown influxdb3:influxdb3 /var/lib/influxdb3

RUN mkdir -p /usr/lib/influxdb3
COPY --from=build /root/python /usr/lib/influxdb3/python
RUN chown -R root:root /usr/lib/influxdb3

USER influxdb3

RUN mkdir ~/.influxdb3

ARG PACKAGE=influxdb3
ENV PACKAGE=$PACKAGE

COPY --from=build "/root/$PACKAGE" "/usr/bin/$PACKAGE"
COPY docker/entrypoint.sh /usr/bin/entrypoint.sh

EXPOSE 8181

# TODO: Make this and other env vars not specific to IOx
ENV INFLUXDB_IOX_OBJECT_STORE=file
ENV INFLUXDB_IOX_DB_DIR=/var/lib/influxdb3
ENV LOG_FILTER=info

ENTRYPOINT ["/usr/bin/entrypoint.sh"]

CMD ["serve"]<|MERGE_RESOLUTION|>--- conflicted
+++ resolved
@@ -6,11 +6,7 @@
 USER root
 
 RUN apt update \
-<<<<<<< HEAD
-    && apt install --yes binutils build-essential pkg-config libssl-dev clang lld git protobuf-compiler openssh-client python3 python3-dev python3-pip \
-=======
     && apt install --yes binutils build-essential curl pkg-config libssl-dev clang lld git patchelf protobuf-compiler zstd \
->>>>>>> 8daccb7e
     && rm -rf /var/lib/{apt,dpkg,cache,log}
 
 RUN mkdir -p -m 0600 ~/.ssh && ssh-keyscan github.com >> ~/.ssh/known_hosts
