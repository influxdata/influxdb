--- conflicted
+++ resolved
@@ -40,10 +40,7 @@
         storage_type: Arc<str>,
         cores: usize,
         persisted_files: Option<Arc<dyn ParquetMetrics>>,
-<<<<<<< HEAD
-=======
         telemetry_endpoint: String,
->>>>>>> ce9276d9
     ) -> Arc<Self> {
         debug!(
             instance_id = ?instance_id,
@@ -311,10 +308,7 @@
             Arc::from("Memory"),
             10,
             Some(parqet_file_metrics),
-<<<<<<< HEAD
-=======
             "http://localhost/telemetry".to_owned(),
->>>>>>> ce9276d9
         )
         .await;
         // check snapshot
