//! This crate provides a Write Ahead Log (WAL) for InfluxDB 3.0. The WAL is used to buffer writes
//! in memory and persist them as individual files in an object store. The WAL is used to make
//! writes durable until they can be written in larger batches as Parquet files and other snapshot and
//! index files in object storage.

pub mod object_store;
mod serialize;
mod snapshot_tracker;

use crate::snapshot_tracker::SnapshotInfo;
use async_trait::async_trait;
use hashbrown::HashMap;
use influxdb_line_protocol::v3::SeriesValue;
use influxdb_line_protocol::FieldValue;
use observability_deps::tracing::error;
use schema::{InfluxColumnType, InfluxFieldType};
use serde::{Deserialize, Serialize};
use std::any::Any;
use std::fmt::Debug;
use std::sync::Arc;
use std::time::Duration;
use thiserror::Error;
use tokio::sync::{oneshot, OwnedSemaphorePermit};

#[derive(Debug, Error)]
pub enum Error {
    #[error("wal buffer full with {0} ops")]
    BufferFull(usize),

    #[error("error writing wal file: {0}")]
    WriteError(String),

    #[error("deserialize error: {0}")]
    Serialize(#[from] crate::serialize::Error),

    #[error("object store error: {0}")]
    ObjectStoreError(#[from] ::object_store::Error),

    #[error("wal is shutdown and not accepting writes")]
    Shutdown,
}

pub type Result<T, E = Error> = std::result::Result<T, E>;

#[async_trait]
pub trait Wal: Debug + Send + Sync + 'static {
    /// Buffer into a single larger operation in memory. Returns before the operation is persisted.
    async fn buffer_op_unconfirmed(&self, op: WalOp) -> Result<(), Error>;

    /// Writes the ops into the buffer and waits until the WAL file is persisted. When this returns
    /// the operations are durable in the configured object store and the file notifier has been
    /// called, which puts it into the queryable memory buffer.
    async fn write_ops(&self, ops: Vec<WalOp>) -> Result<(), Error>;

    /// Flushes all buffered writes to a single WAL file and calls the file notifier with the contents.
    /// If it is time for a snapshot, it will tell the notifier to start the snapshot and return
    /// a receiver that will be signalled when the snapshot is complete along with the semaphore
    /// permit to release when done. The caller is responsible for cleaning up the wal.
    async fn flush_buffer(
        &self,
    ) -> Option<(
        oneshot::Receiver<SnapshotDetails>,
        SnapshotInfo,
        OwnedSemaphorePermit,
    )>;

    /// Removes any snapshot wal files
    async fn cleanup_snapshot(
        &self,
        snapshot_details: SnapshotInfo,
        snapshot_permit: OwnedSemaphorePermit,
    );

    /// Returns the last persisted wal file sequence number
    async fn last_sequence_number(&self) -> WalFileSequenceNumber;

    /// Stop all writes to the WAL and flush the buffer to a WAL file.
    async fn shutdown(&self);
}

/// When the WAL persists a file with buffered ops, the contents are sent to this
/// notifier so that the data can be loaded into the in memory buffer and caches.
#[async_trait]
pub trait WalFileNotifier: Debug + Send + Sync + 'static {
    /// Notify the handler that a new WAL file has been persisted with the given contents.
    fn notify(&self, write: WalContents);

    /// Notify the handler that a new WAL file has been persisted with the given contents and tell
    /// it to snapshot the data. The returned receiver will be signalled when the snapshot is complete.
    async fn notify_and_snapshot(
        &self,
        write: WalContents,
        snapshot_details: SnapshotDetails,
    ) -> oneshot::Receiver<SnapshotDetails>;

    fn as_any(&self) -> &dyn Any;
}

/// The configuration for the WAL
#[derive(Debug, Clone, Copy)]
pub struct WalConfig {
    /// The duration of time of chunks to be persisted as Parquet files
    pub level_0_duration: Duration,
    /// The maximum number of writes that can be buffered before we must flush to a wal file
    pub max_write_buffer_size: usize,
    /// The interval at which to flush the buffer to a wal file
    pub flush_interval: Duration,
    /// The number of wal files to snapshot at a time
    pub snapshot_size: usize,
}

impl WalConfig {
    pub fn test_config() -> Self {
        Self {
            level_0_duration: Duration::from_secs(600),
            max_write_buffer_size: 1000,
            flush_interval: Duration::from_millis(10),
            snapshot_size: 100,
        }
    }
}

impl Default for WalConfig {
    fn default() -> Self {
        Self {
            level_0_duration: Duration::from_secs(600),
            max_write_buffer_size: 100_000,
            flush_interval: Duration::from_secs(1),
            snapshot_size: 600,
        }
    }
}

#[derive(Debug, Clone, Eq, PartialEq, Serialize, Deserialize)]
pub enum WalOp {
    Write(WriteBatch),
    Catalog(CatalogBatch),
}

#[derive(Debug, Clone, Eq, PartialEq, Serialize, Deserialize)]
pub struct CatalogBatch {
    pub database_name: Arc<str>,
    pub ops: Vec<CatalogOp>,
}

#[derive(Debug, Clone, Eq, PartialEq, Serialize, Deserialize)]
pub enum CatalogOp {
    CreateDatabase(DatabaseDefinition),
    CreateTable(TableDefinition),
    AddFields(FieldAdditions),
}

#[derive(Debug, Clone, Eq, PartialEq, Serialize, Deserialize)]
pub struct DatabaseDefinition {
    pub database_name: Arc<str>,
}

#[derive(Debug, Clone, Eq, PartialEq, Serialize, Deserialize)]
pub struct TableDefinition {
    pub database_name: Arc<str>,
    pub table_name: Arc<str>,
    pub field_definitions: Vec<FieldDefinition>,
    pub key: Option<Vec<String>>,
}

#[derive(Debug, Clone, Eq, PartialEq, Serialize, Deserialize)]
pub struct FieldAdditions {
    pub database_name: Arc<str>,
    pub table_name: Arc<str>,
    pub field_definitions: Vec<FieldDefinition>,
}

#[derive(Debug, Clone, Eq, PartialEq, Serialize, Deserialize)]
pub struct FieldDefinition {
    pub name: Arc<str>,
    pub data_type: FieldDataType,
}

#[derive(Debug, Clone, Copy, Eq, PartialEq, Serialize, Deserialize)]
pub enum FieldDataType {
    String,
    Integer,
    UInteger,
    Float,
    Boolean,
    Timestamp,
    Tag,
    Key,
}

// FieldDataType from an InfluxColumnType
impl From<&InfluxColumnType> for FieldDataType {
    fn from(influx_column_type: &InfluxColumnType) -> Self {
        match influx_column_type {
            InfluxColumnType::Tag => FieldDataType::Tag,
            InfluxColumnType::Timestamp => FieldDataType::Timestamp,
            InfluxColumnType::Field(InfluxFieldType::String) => FieldDataType::String,
            InfluxColumnType::Field(InfluxFieldType::Integer) => FieldDataType::Integer,
            InfluxColumnType::Field(InfluxFieldType::UInteger) => FieldDataType::UInteger,
            InfluxColumnType::Field(InfluxFieldType::Float) => FieldDataType::Float,
            InfluxColumnType::Field(InfluxFieldType::Boolean) => FieldDataType::Boolean,
        }
    }
}

impl From<FieldDataType> for InfluxColumnType {
    fn from(field_data_type: FieldDataType) -> Self {
        match field_data_type {
            FieldDataType::Tag => InfluxColumnType::Tag,
            FieldDataType::Timestamp => InfluxColumnType::Timestamp,
            FieldDataType::String => InfluxColumnType::Field(InfluxFieldType::String),
            FieldDataType::Integer => InfluxColumnType::Field(InfluxFieldType::Integer),
            FieldDataType::UInteger => InfluxColumnType::Field(InfluxFieldType::UInteger),
            FieldDataType::Float => InfluxColumnType::Field(InfluxFieldType::Float),
            FieldDataType::Boolean => InfluxColumnType::Field(InfluxFieldType::Boolean),
            FieldDataType::Key => panic!("Key is not a valid InfluxDB column type"),
        }
    }
}

#[derive(Debug, Clone, Eq, PartialEq, Serialize, Deserialize)]
pub struct WriteBatch {
    pub database_name: Arc<str>,
    pub table_chunks: HashMap<Arc<str>, TableChunks>,
    pub min_time_ns: i64,
    pub max_time_ns: i64,
}

impl WriteBatch {
    pub fn new(database_name: Arc<str>, table_chunks: HashMap<Arc<str>, TableChunks>) -> Self {
        // find the min and max times across the table chunks
        let (min_time_ns, max_time_ns) = table_chunks.values().fold(
            (i64::MAX, i64::MIN),
            |(min_time_ns, max_time_ns), table_chunks| {
                (
                    min_time_ns.min(table_chunks.min_time),
                    max_time_ns.max(table_chunks.max_time),
                )
            },
        );

        Self {
            database_name,
            table_chunks,
            min_time_ns,
            max_time_ns,
        }
    }

    pub fn add_write_batch(
        &mut self,
        new_table_chunks: HashMap<Arc<str>, TableChunks>,
        min_time_ns: i64,
        max_time_ns: i64,
    ) {
        self.min_time_ns = self.min_time_ns.min(min_time_ns);
        self.max_time_ns = self.max_time_ns.max(max_time_ns);

        for (table_name, new_chunks) in new_table_chunks {
            let chunks = self.table_chunks.entry(table_name).or_default();
            for (chunk_time, new_chunk) in new_chunks.chunk_time_to_chunk {
                let chunk = chunks.chunk_time_to_chunk.entry(chunk_time).or_default();
                for r in &new_chunk.rows {
                    chunks.min_time = chunks.min_time.min(r.time);
                    chunks.max_time = chunks.max_time.max(r.time);
                }
                chunk.rows.extend(new_chunk.rows);
            }
        }
    }
}

#[derive(Debug, Clone, Eq, PartialEq, Serialize, Deserialize)]
pub struct TableChunks {
    pub min_time: i64,
    pub max_time: i64,
    pub chunk_time_to_chunk: HashMap<i64, TableChunk>,
}

impl Default for TableChunks {
    fn default() -> Self {
        Self {
            min_time: i64::MAX,
            max_time: i64::MIN,
            chunk_time_to_chunk: Default::default(),
        }
    }
}

impl TableChunks {
    pub fn push_row(&mut self, chunk_time: i64, row: Row) {
        self.min_time = self.min_time.min(row.time);
        self.max_time = self.max_time.max(row.time);
        let chunk = self.chunk_time_to_chunk.entry(chunk_time).or_default();
        chunk.rows.push(row);
    }

    pub fn row_count(&self) -> usize {
        self.chunk_time_to_chunk
            .values()
            .map(|c| c.rows.len())
            .sum()
    }
}

#[derive(Debug, Default, Clone, Eq, PartialEq, Serialize, Deserialize)]
pub struct TableChunk {
    pub rows: Vec<Row>,
}

#[derive(Debug, Clone, Eq, PartialEq, Serialize, Deserialize)]
pub struct Field {
    pub name: Arc<str>,
    pub value: FieldData,
}

#[derive(Clone, Debug, Eq, PartialEq, Serialize, Deserialize)]
pub struct Row {
    pub time: i64,
    pub fields: Vec<Field>,
}

#[derive(Clone, Debug, Serialize, Deserialize)]
pub enum FieldData {
    Timestamp(i64),
    Key(String),
    Tag(String),
    String(String),
    Integer(i64),
    UInteger(u64),
    Float(f64),
    Boolean(bool),
}

impl PartialEq for FieldData {
    fn eq(&self, other: &Self) -> bool {
        match (self, other) {
            (FieldData::Timestamp(a), FieldData::Timestamp(b)) => a == b,
            (FieldData::Tag(a), FieldData::Tag(b)) => a == b,
            (FieldData::Key(a), FieldData::Key(b)) => a == b,
            (FieldData::String(a), FieldData::String(b)) => a == b,
            (FieldData::Integer(a), FieldData::Integer(b)) => a == b,
            (FieldData::UInteger(a), FieldData::UInteger(b)) => a == b,
            (FieldData::Float(a), FieldData::Float(b)) => a == b,
            (FieldData::Boolean(a), FieldData::Boolean(b)) => a == b,
            _ => false,
        }
    }
}

impl Eq for FieldData {}

impl<'a> From<&SeriesValue<'a>> for FieldData {
    fn from(sk: &SeriesValue<'a>) -> Self {
        match sk {
            SeriesValue::String(s) => Self::Key(s.to_string()),
        }
    }
}

impl<'a> From<FieldValue<'a>> for FieldData {
    fn from(value: FieldValue<'a>) -> Self {
        match value {
            FieldValue::I64(v) => Self::Integer(v),
            FieldValue::U64(v) => Self::UInteger(v),
            FieldValue::F64(v) => Self::Float(v),
            FieldValue::String(v) => Self::String(v.to_string()),
            FieldValue::Boolean(v) => Self::Boolean(v),
        }
    }
}

#[derive(Debug, Clone, Eq, PartialEq, Serialize, Deserialize)]
pub struct WalContents {
    /// The min timestamp from any writes in the WAL file
    pub min_timestamp_ns: i64,
    /// The max timestamp from any writes in the WAL file
    pub max_timestamp_ns: i64,
    pub wal_file_number: WalFileSequenceNumber,
    pub ops: Vec<WalOp>,
    /// If present, the buffer should be snapshot after the contents of this file are loaded.
    pub snapshot: Option<SnapshotDetails>,
}

impl WalContents {
    pub fn is_empty(&self) -> bool {
        self.ops.is_empty() && self.snapshot.is_none()
    }
}

#[derive(
    Debug, Default, Clone, Copy, PartialEq, Eq, PartialOrd, Ord, Hash, Serialize, Deserialize,
)]
pub struct WalFileSequenceNumber(u64);

impl WalFileSequenceNumber {
    pub fn new(id: u64) -> Self {
        Self(id)
    }

    pub fn next(&self) -> Self {
        Self(self.0 + 1)
    }

    pub fn get(&self) -> u64 {
        self.0
    }
}

<<<<<<< HEAD
impl Default for WalFileSequenceNumber {
    fn default() -> Self {
        Self(1)
    }
}

impl std::fmt::Display for WalFileSequenceNumber {
    fn fmt(&self, f: &mut std::fmt::Formatter<'_>) -> std::fmt::Result {
        write!(f, "{}", self.0)
    }
}

=======
>>>>>>> 43877beb
/// Details about a snapshot of the WAL
#[derive(Debug, Clone, Copy, Eq, PartialEq, Serialize, Deserialize)]
pub struct SnapshotDetails {
    /// All chunks with data before this time can be snapshot and persisted
    pub end_time_marker: i64,
    /// All wal files with a sequence number <= to this can be deleted once snapshotting is complete
    pub last_sequence_number: WalFileSequenceNumber,
}

pub fn background_wal_flush<W: Wal>(
    wal: Arc<W>,
    flush_interval: Duration,
) -> tokio::task::JoinHandle<()> {
    tokio::spawn(async move {
        let mut interval = tokio::time::interval(flush_interval);
        interval.set_missed_tick_behavior(tokio::time::MissedTickBehavior::Skip);

        loop {
            interval.tick().await;

            let cleanup_after_snapshot = wal.flush_buffer().await;

            // handle snapshot cleanup outside of the flush loop
            if let Some((snapshot_complete, snapshot_info, snapshot_permit)) =
                cleanup_after_snapshot
            {
                let snapshot_wal = Arc::clone(&wal);
                tokio::spawn(async move {
                    let snapshot_details = snapshot_complete.await.expect("snapshot failed");
                    assert!(snapshot_info.snapshot_details == snapshot_details);

                    snapshot_wal
                        .cleanup_snapshot(snapshot_info, snapshot_permit)
                        .await;
                });
            }
        }
    })
}<|MERGE_RESOLUTION|>--- conflicted
+++ resolved
@@ -407,21 +407,12 @@
     }
 }
 
-<<<<<<< HEAD
-impl Default for WalFileSequenceNumber {
-    fn default() -> Self {
-        Self(1)
-    }
-}
-
 impl std::fmt::Display for WalFileSequenceNumber {
     fn fmt(&self, f: &mut std::fmt::Formatter<'_>) -> std::fmt::Result {
         write!(f, "{}", self.0)
     }
 }
 
-=======
->>>>>>> 43877beb
 /// Details about a snapshot of the WAL
 #[derive(Debug, Clone, Copy, Eq, PartialEq, Serialize, Deserialize)]
 pub struct SnapshotDetails {
