import {Bucket, Organization} from '../../src/types'

describe('Buckets', () => {
  beforeEach(() => {
    cy.flush()

    cy.signin().then(({body}) => {
      const {
        org: {id},
        bucket,
      } = body
      cy.wrap(body.org).as('org')
      cy.wrap(bucket).as('bucket')
      cy.fixture('routes').then(({orgs}) => {
        cy.visit(`${orgs}/${id}/load-data/buckets`)
      })
    })
  })

  describe('from the buckets index page', () => {
    it('can create a bucket', () => {
      const newBucket = '🅱️ucket'
      cy.getByTestID(`bucket--card ${newBucket}`).should('not.exist')

      cy.getByTestID('Create Bucket').click()
      cy.getByTestID('overlay--container').within(() => {
        cy.getByInputName('name').type(newBucket)
        cy.get('.cf-button')
          .contains('Create')
          .click()
      })

      cy.getByTestID(`bucket--card ${newBucket}`).should('exist')
    })

    it("can update a bucket's retention rules", () => {
      cy.get<Bucket>('@bucket').then(({name}: Bucket) => {
        cy.getByTestID(`bucket--card--name ${name}`).click()
        cy.getByTestID(`bucket--card ${name}`).should('not.contain', '7 days')
      })

      cy.getByTestID('retention-intervals--button').click()
      cy.getByTestID('duration-selector--button').click()
      cy.getByTestID('duration-selector--7d').click()

      cy.getByTestID('overlay--container').within(() => {
        cy.contains('Save').click()
      })

      cy.get<Bucket>('@bucket').then(({name}: Bucket) => {
        cy.getByTestID(`bucket--card ${name}`).should('contain', '7 days')
      })
    })

<<<<<<< HEAD
=======
    // Currently producing a false negative
>>>>>>> 804f0b01
    it.skip('can delete a bucket', () => {
      const bucket1 = 'newbucket1'
      cy.get<Organization>('@org').then(({id, name}: Organization) => {
        cy.createBucket(id, name, bucket1)
      })

      cy.getByTestID(`context-delete-menu ${bucket1}`).click()
      cy.getByTestID(`context-delete-bucket ${bucket1}`).click()

      // normally we would assert for empty state here
      // but we cannot because of the default system buckets
      // since cypress selectors are so fast, that sometimes a bucket
      // that is deleted will be selected before it gets deleted
      cy.wait(10000)

      cy.getByTestID(`bucket--card--name ${bucket1}`).should('not.exist')
    })
  })

  describe('Routing directly to the edit overlay', () => {
    it('reroutes to buckets view if bucket does not exist', () => {
      cy.get<Organization>('@org').then(({id}: Organization) => {
        cy.fixture('routes').then(({orgs}) => {
          const idThatDoesntExist = '261234d1a7f932e4'
          cy.visit(`${orgs}/${id}/load-data/buckets/${idThatDoesntExist}/edit`)
          cy.location('pathname').should(
            'be',
            `${orgs}/${id}/load-data/buckets/`
          )
        })
      })
    })

    it('displays overlay if bucket does exist', () => {
      cy.get<Organization>('@org').then(({id: orgID}: Organization) => {
        cy.fixture('routes').then(({orgs}) => {
          cy.get<Bucket>('@bucket').then(({id: bucketID}: Bucket) => {
            cy.visit(`${orgs}/${orgID}/load-data/buckets/${bucketID}/edit`)
            cy.location('pathname').should(
              'be',
              `${orgs}/${orgID}/load-data/buckets/${bucketID}/edit`
            )
          })
          cy.getByTestID(`overlay`).should('exist')
        })
      })
    })
  })
})<|MERGE_RESOLUTION|>--- conflicted
+++ resolved
@@ -52,10 +52,7 @@
       })
     })
 
-<<<<<<< HEAD
-=======
     // Currently producing a false negative
->>>>>>> 804f0b01
     it.skip('can delete a bucket', () => {
       const bucket1 = 'newbucket1'
       cy.get<Organization>('@org').then(({id, name}: Organization) => {
