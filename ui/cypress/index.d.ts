--- conflicted
+++ resolved
@@ -17,11 +17,8 @@
   createScraper,
   fluxEqual,
   createTelegraf,
-<<<<<<< HEAD
+  createDashboardTemplate,
   writeData,
-=======
-  createDashboardTemplate,
->>>>>>> 02d27a91
 } from './support/commands'
 
 declare global {
