--- conflicted
+++ resolved
@@ -9,13 +9,9 @@
   Scraper,
   Task,
   Telegraf,
-<<<<<<< HEAD
   TemplateSummary,
   Variable,
-=======
-  Variable,
   View,
->>>>>>> 4fe3aff9
 } from 'src/types'
 
 // AuthEntities defines the result of normalizr's normalization
