// Libraries
import {normalize} from 'normalizr'

// Actions
import {notify} from 'src/shared/actions/notifications'
import {setExportTemplate} from 'src/templates/actions/creators'
import {
  setVariables,
  setVariable,
  removeVariable,
} from 'src/variables/actions/creators'

// Schemas
import {variableSchema, arrayOfVariables} from 'src/schemas/variables'

// APIs
import * as api from 'src/client'
import {hydrateVars} from 'src/variables/utils/hydrateVars'
import {createVariableFromTemplate as createVariableFromTemplateAJAX} from 'src/templates/api'

// Utils
import {
  getVariables as getVariablesFromState,
  getAllVariables as getAllVariablesFromState,
} from 'src/variables/selectors'
import {variableToTemplate} from 'src/shared/utils/resourceToTemplate'
import {findDependentVariables} from 'src/variables/utils/exportVariables'
import {getOrg} from 'src/organizations/selectors'
import {getLabels, getStatus} from 'src/resources/selectors'

// Constants
import * as copy from 'src/shared/copy/notifications'

// Types
import {Dispatch} from 'react'
import {
  GetState,
  RemoteDataState,
  VariableTemplate,
  Label,
  GenVariable,
  Variable,
  VariableEntities,
<<<<<<< HEAD
=======
  VariableValuesByID,
  ResourceType,
>>>>>>> 36d99bfb
} from 'src/types'
import {Action as NotifyAction} from 'src/shared/actions/notifications'
import {
  Action as VariableAction,
  EditorAction,
} from 'src/variables/actions/creators'

type Action = VariableAction | EditorAction | NotifyAction

export const getVariables = () => async (
  dispatch: Dispatch<Action>,
  getState: GetState
) => {
  try {
    const state = getState()
    if (
      getStatus(state, ResourceType.Variables) === RemoteDataState.NotStarted
    ) {
      dispatch(setVariables(RemoteDataState.Loading))
    }

    const org = getOrg(state)
    const resp = await api.getVariables({query: {orgID: org.id}})
    if (resp.status !== 200) {
      throw new Error(resp.data.message)
    }

    const variables = normalize<Variable, VariableEntities, string[]>(
      resp.data.variables,
      arrayOfVariables
    )

    variables.result
      .map(k => {
        return variables.entities.variables[k]
      })
      .filter(e => {
        return e.arguments.type === 'query'
      })
      .forEach(v => {
        variables.entities.variables[v.id].status = RemoteDataState.NotStarted
      })

    await dispatch(setVariables(RemoteDataState.Done, variables))

    const state = getState()
    const vars = getVariablesFromState(state)
    const vals = await hydrateVars(vars, getAllVariablesFromState(state), {
      orgID: org.id,
      url: getState().links.query.self,
    }).promise

    vars
      .filter(v => {
        return vals[v.id] && v.arguments.type === 'query'
      })
      .forEach(v => {
        v.arguments.values.results = vals[v.id].values
        v.selected = vals[v.id].selected
      })

    await dispatch(
      setVariables(RemoteDataState.Done, {
        result: vars.map(v => v.id),
        entities: {
          variables: vars.reduce((prev, curr) => {
            prev[curr.id] = curr

            return prev
          }, {}),
        },
      })
    )
  } catch (error) {
    console.error(error)
    dispatch(setVariables(RemoteDataState.Error))
    dispatch(notify(copy.getVariablesFailed()))
  }
}

export const getVariable = (id: string) => async (
  dispatch: Dispatch<Action>
) => {
  try {
    dispatch(setVariable(id, RemoteDataState.Loading))

    const resp = await api.getVariable({variableID: id})
    if (resp.status !== 200) {
      throw new Error(resp.data.message)
    }

    const variable = normalize<Variable, VariableEntities, string>(
      resp.data,
      variableSchema
    )

    dispatch(setVariable(id, RemoteDataState.Done, variable))
  } catch (error) {
    console.error(error)
    dispatch(setVariable(id, RemoteDataState.Error))
    dispatch(notify(copy.getVariableFailed()))
  }
}

export const createVariable = (
  variable: Pick<GenVariable, 'name' | 'arguments'>
) => async (dispatch: Dispatch<Action>, getState: GetState) => {
  try {
    const org = getOrg(getState())
    const resp = await api.postVariable({
      data: {
        ...variable,
        orgID: org.id,
      },
    })

    if (resp.status !== 201) {
      throw new Error(resp.data.message)
    }

    const createdVar = normalize<Variable, VariableEntities, string>(
      resp.data,
      variableSchema
    )

    dispatch(setVariable(resp.data.id, RemoteDataState.Done, createdVar))
    dispatch(notify(copy.createVariableSuccess(variable.name)))
  } catch (error) {
    console.error(error)
    dispatch(notify(copy.createVariableFailed(error.message)))
  }
}

export const createVariableFromTemplate = (
  template: VariableTemplate
) => async (dispatch: Dispatch<Action>, getState: GetState) => {
  try {
    const state = getState()
    const org = getOrg(state)
    const resp = await createVariableFromTemplateAJAX(template, org.id)

    const createdVar = normalize<Variable, VariableEntities, string>(
      resp,
      variableSchema
    )

    dispatch(setVariable(resp.id, RemoteDataState.Done, createdVar))
    dispatch(notify(copy.createVariableSuccess(resp.name)))
  } catch (error) {
    console.error(error)
    dispatch(notify(copy.createVariableFailed(error.message)))
  }
}

export const updateVariable = (id: string, props: Variable) => async (
  dispatch: Dispatch<Action>,
  getState: GetState
) => {
  try {
    dispatch(setVariable(id, RemoteDataState.Loading))

    const state = getState()
    const labels = getLabels(state, props.labels)

    const resp = await api.patchVariable({
      variableID: id,
      data: {
        ...(props as GenVariable),
        labels,
      },
    })

    if (resp.status !== 200) {
      throw new Error(resp.data.message)
    }

    const variable = normalize<Variable, VariableEntities, string>(
      resp.data,
      variableSchema
    )

    dispatch(setVariable(id, RemoteDataState.Done, variable))
    dispatch(notify(copy.updateVariableSuccess(resp.data.name)))
  } catch (error) {
    console.error(error)
    dispatch(setVariable(id, RemoteDataState.Error))
    dispatch(notify(copy.updateVariableFailed(error.message)))
  }
}

export const deleteVariable = (id: string) => async (
  dispatch: Dispatch<Action>
) => {
  try {
    dispatch(setVariable(id, RemoteDataState.Loading))
    const resp = await api.deleteVariable({variableID: id})
    if (resp.status !== 204) {
      throw new Error(resp.data.message)
    }
    dispatch(removeVariable(id))
    dispatch(notify(copy.deleteVariableSuccess()))
  } catch (error) {
    console.error(error)
    dispatch(setVariable(id, RemoteDataState.Done))
    dispatch(notify(copy.deleteVariableFailed(error.message)))
  }
}

export const convertToTemplate = (variableID: string) => async (
  dispatch,
  getState: GetState
): Promise<void> => {
  try {
    dispatch(setExportTemplate(RemoteDataState.Loading))
    const state = getState()
    const org = getOrg(state)
    const resp = await api.getVariable({variableID})

    if (resp.status !== 200) {
      throw new Error(resp.data.message)
    }

    const allVariables = await api.getVariables({query: {orgID: org.id}})

    if (allVariables.status !== 200) {
      throw new Error(allVariables.data.message)
    }

    const normVariable = normalize<Variable, VariableEntities, string>(
      resp.data,
      variableSchema
    )

    const normVariables = normalize<Variable, VariableEntities, string>(
      allVariables.data.variables,
      arrayOfVariables
    )

    const variable = normVariable.entities.variables[normVariable.result]
    const variables = Object.values(normVariables.entities.variables)

    const dependencies = findDependentVariables(variable, variables)
    const variableTemplate = variableToTemplate(state, variable, dependencies)

    dispatch(setExportTemplate(RemoteDataState.Done, variableTemplate))
  } catch (error) {
    dispatch(setExportTemplate(RemoteDataState.Error))
    dispatch(notify(copy.createTemplateFailed(error)))
  }
}

export const addVariableLabelAsync = (
  variableID: string,
  label: Label
) => async (dispatch): Promise<void> => {
  try {
    const posted = await api.postVariablesLabel({
      variableID,
      data: {labelID: label.id},
    })

    if (posted.status !== 201) {
      throw new Error(posted.data.message)
    }

    const resp = await api.getVariable({variableID})

    if (resp.status !== 200) {
      throw new Error(resp.data.message)
    }

    const variable = normalize<Variable, VariableEntities, string>(
      resp.data,
      variableSchema
    )

    dispatch(setVariable(variableID, RemoteDataState.Done, variable))
  } catch (error) {
    console.error(error)
    dispatch(notify(copy.addVariableLabelFailed()))
  }
}

export const removeVariableLabelAsync = (
  variableID: string,
  label: Label
) => async (dispatch: Dispatch<Action>) => {
  try {
    const deleted = await api.deleteVariablesLabel({
      variableID,
      labelID: label.id,
    })

    if (deleted.status !== 204) {
      throw new Error(deleted.data.message)
    }

    const resp = await api.getVariable({variableID})

    if (resp.status !== 200) {
      throw new Error(resp.data.message)
    }

    const variable = normalize<Variable, VariableEntities, string>(
      resp.data,
      variableSchema
    )

    dispatch(setVariable(variableID, RemoteDataState.Done, variable))
  } catch (error) {
    console.error(error)
    dispatch(notify(copy.removeVariableLabelFailed()))
  }
}<|MERGE_RESOLUTION|>--- conflicted
+++ resolved
@@ -41,11 +41,7 @@
   GenVariable,
   Variable,
   VariableEntities,
-<<<<<<< HEAD
-=======
-  VariableValuesByID,
   ResourceType,
->>>>>>> 36d99bfb
 } from 'src/types'
 import {Action as NotifyAction} from 'src/shared/actions/notifications'
 import {
@@ -61,6 +57,7 @@
 ) => {
   try {
     const state = getState()
+
     if (
       getStatus(state, ResourceType.Variables) === RemoteDataState.NotStarted
     ) {
@@ -91,11 +88,11 @@
 
     await dispatch(setVariables(RemoteDataState.Done, variables))
 
-    const state = getState()
-    const vars = getVariablesFromState(state)
-    const vals = await hydrateVars(vars, getAllVariablesFromState(state), {
+    const _state = getState()
+    const vars = getVariablesFromState(_state)
+    const vals = await hydrateVars(vars, getAllVariablesFromState(_state), {
       orgID: org.id,
-      url: getState().links.query.self,
+      url: _state.links.query.self,
     }).promise
 
     vars
