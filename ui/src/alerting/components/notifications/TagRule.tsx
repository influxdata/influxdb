// Libraries
import React, {FC} from 'react'

// Components
import {
  Input,
  Panel,
  DismissButton,
  TextBlock,
  FlexBox,
  ComponentSize,
  FlexDirection,
  ComponentColor,
} from '@influxdata/clockface'

import TagRuleOperatorDropdown, {
  Operator,
} from 'src/alerting/components/notifications/TagRuleOperatorDropdown'

// Utils
import {useRuleDispatch} from './RuleOverlay.reducer'

// Types
import {TagRuleDraft} from 'src/types'

interface Props {
  tagRule: TagRuleDraft
}

const TagRule: FC<Props> = ({tagRule}) => {
  const {key, value, operator} = tagRule.value
  const dispatch = useRuleDispatch()

  const onChange = ({target}) => {
    const {name, value} = target

    const newValue = {
      ...tagRule.value,
      [name]: value,
    }

    dispatch({
      type: 'UPDATE_TAG_RULES',
      tagRule: {
        ...tagRule,
        value: newValue,
      },
    })
  }

  const onSelectOperator = (operator: Operator) => {
    dispatch({
      type: 'SET_TAG_RULE_OPERATOR',
      tagRuleID: tagRule.cid,
      operator,
    })
  }

  const onDelete = () => {
    dispatch({
      type: 'DELETE_TAG_RULE',
      tagRuleID: tagRule.cid,
    })
  }

  return (
    <Panel testID="tag-rule" size={ComponentSize.ExtraSmall}>
      <DismissButton onClick={onDelete} color={ComponentColor.Default} />
      <Panel.Body>
<<<<<<< HEAD
        <ComponentSpacer
          direction={FlexDirection.Row}
          margin={ComponentSize.Small}
        >
          <TextBlock text="When" />
          <ComponentSpacer.FlexChild grow={1}>
=======
        <FlexBox direction={FlexDirection.Row} margin={ComponentSize.Small}>
          <TextBlock text="When tag" />
          <FlexBox.FlexChild grow={1}>
>>>>>>> a8d78706
            <Input
              testID="tag-rule-key--input"
              placeholder="Tag"
              value={key}
              name="key"
              onChange={onChange}
            />
          </FlexBox.FlexChild>
          <FlexBox.FlexChild grow={0} basis={60}>
            <TagRuleOperatorDropdown
              selectedOperator={operator}
              onSelect={onSelectOperator}
            />
          </FlexBox.FlexChild>
          <FlexBox.FlexChild grow={1}>
            <Input
              testID="tag-rule-key--input"
              placeholder="Value"
              value={value}
              name="value"
              onChange={onChange}
            />
          </FlexBox.FlexChild>
        </FlexBox>
      </Panel.Body>
    </Panel>
  )
}

export default TagRule<|MERGE_RESOLUTION|>--- conflicted
+++ resolved
@@ -67,18 +67,9 @@
     <Panel testID="tag-rule" size={ComponentSize.ExtraSmall}>
       <DismissButton onClick={onDelete} color={ComponentColor.Default} />
       <Panel.Body>
-<<<<<<< HEAD
-        <ComponentSpacer
-          direction={FlexDirection.Row}
-          margin={ComponentSize.Small}
-        >
+        <FlexBox direction={FlexDirection.Row} margin={ComponentSize.Small}>
           <TextBlock text="When" />
-          <ComponentSpacer.FlexChild grow={1}>
-=======
-        <FlexBox direction={FlexDirection.Row} margin={ComponentSize.Small}>
-          <TextBlock text="When tag" />
           <FlexBox.FlexChild grow={1}>
->>>>>>> a8d78706
             <Input
               testID="tag-rule-key--input"
               placeholder="Tag"
