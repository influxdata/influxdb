import {DURATIONS} from 'src/timeMachine/constants/queryBuilder'

import {
  Check,
  DashboardQuery,
  ThresholdCheck,
  TagRuleDraft,
  DeadmanCheck,
} from 'src/types'
import {NotificationEndpoint, CheckStatusLevel} from 'src/client'
import {ComponentColor} from '@influxdata/clockface'

export const DEFAULT_CHECK_NAME = 'Name this check'
export const DEFAULT_NOTIFICATION_RULE_NAME = 'Name this notification rule'

export const CHECK_NAME_MAX_LENGTH = 68
export const DEFAULT_CHECK_EVERY = '5m'
export const DEFAULT_CHECK_OFFSET = '0s'
export const DEFAULT_CHECK_REPORT_ZERO = false
export const DEFAULT_DEADMAN_LEVEL: CheckStatusLevel = 'CRIT'

export const CHECK_EVERY_OPTIONS = DURATIONS

export const CHECK_OFFSET_OPTIONS = [
  {duration: '0s', displayText: 'None'},
  {duration: '5s', displayText: '5 seconds'},
  {duration: '15s', displayText: '15 seconds'},
  {duration: '1m', displayText: '1 minute'},
  {duration: '5m', displayText: '5 minutes'},
  {duration: '15m', displayText: '15 minutes'},
  {duration: '1h', displayText: '1 hour'},
  {duration: '6h', displayText: '6 hours'},
  {duration: '12h', displayText: '12 hours'},
  {duration: '24h', displayText: '24 hours'},
  {duration: '2d', displayText: '2 days'},
  {duration: '7d', displayText: '7 days'},
  {duration: '30d', displayText: '30 days'},
]

export const LEVEL_COLORS = {
  OK: '#32B08C',
  INFO: '#4591ED',
  WARN: '#FFD255',
  CRIT: '#DC4E58',
}

export const LEVEL_COMPONENT_COLORS = {
  OK: ComponentColor.Success,
  INFO: ComponentColor.Primary,
  WARN: ComponentColor.Warning,
  CRIT: ComponentColor.Danger,
}

export const DEFAULT_THRESHOLD_CHECK: Partial<ThresholdCheck> = {
  name: DEFAULT_CHECK_NAME,
  type: 'threshold',
  status: 'active',
  thresholds: [],
  every: DEFAULT_CHECK_EVERY,
  offset: DEFAULT_CHECK_OFFSET,
}

export const DEFAULT_DEADMAN_CHECK: Partial<DeadmanCheck> = {
  name: DEFAULT_CHECK_NAME,
  type: 'deadman',
  status: 'active',
  every: DEFAULT_CHECK_EVERY,
  offset: DEFAULT_CHECK_OFFSET,
  reportZero: DEFAULT_CHECK_REPORT_ZERO,
  level: DEFAULT_DEADMAN_LEVEL,
}

export const CHECK_QUERY_FIXTURE: DashboardQuery = {
  text: 'this is query',
  editMode: 'advanced',
  builderConfig: null,
  name: 'great q',
}

export const CHECK_FIXTURE_1: Check = {
  id: '1',
  type: 'threshold',
  name: 'Amoozing check',
  orgID: 'lala',
  createdAt: '2019-12-17T00:00',
  updatedAt: '2019-05-17T00:00',
  query: CHECK_QUERY_FIXTURE,
  status: 'active',
  every: '2d',
  offset: '1m',
  tags: [{key: 'a', value: 'b'}],
  statusMessageTemplate: 'this is a great message template',
  thresholds: [
    {
      level: 'CRIT',
      type: 'lesser',
      value: 10,
    },
  ],
}

export const CHECK_FIXTURE_2: Check = {
  id: '2',
  type: 'threshold',
  name: 'Another check',
  orgID: 'lala',
  createdAt: '2019-12-17T00:00',
  updatedAt: '2019-05-17T00:00',
  query: CHECK_QUERY_FIXTURE,
  status: 'active',
  every: '2d',
  offset: '1m',
  tags: [{key: 'a', value: 'b'}],
  statusMessageTemplate: 'this is a great message template',
  thresholds: [
    {
      level: 'INFO',
      type: 'greater',
      value: 10,
    },
  ],
}

export const CHECK_FIXTURES: Array<Check> = [CHECK_FIXTURE_1, CHECK_FIXTURE_2]

export const NEW_TAG_RULE_DRAFT: TagRuleDraft = {
  cid: '',
  value: {
    key: '',
    value: '',
    operator: 'equal',
  },
}

export const DEFAULT_ENDPOINT_URLS = {
  slack: 'https://slack.com/api/chat.postMessage',
  pagerduty: 'https://events.pagerduty.com/v2/enqueue',
  http: 'https://www.example.com/endpoint',
}

export const NEW_ENDPOINT_DRAFT: NotificationEndpoint = {
<<<<<<< HEAD
  name: 'Name this endpoint',
=======
  name: 'Name this Endpoint',
>>>>>>> 53dd900a
  method: 'POST',
  authMethod: 'none',
  description: '',
  status: 'active',
  type: 'http',
  token: '',
  url: DEFAULT_ENDPOINT_URLS['http'],
}

export const NEW_ENDPOINT_FIXTURES: NotificationEndpoint[] = [
  {
    id: '1',
    orgID: '1',
    userID: '1',
    description: 'interrupt everyone at work',
    name: 'Slack',
    status: 'active',
    type: 'slack',
    url: 'insert.slack.url.here',
    token: 'plerps',
  },
  {
    id: '3',
    orgID: '1',
    userID: '1',
    description: 'interrupt someone by all means known to man',
    name: 'PagerDuty',
    status: 'active',
    type: 'pagerduty',
    url: 'insert.pagerduty.url.here',
    routingKey: 'plerps',
  },
]<|MERGE_RESOLUTION|>--- conflicted
+++ resolved
@@ -139,11 +139,7 @@
 }
 
 export const NEW_ENDPOINT_DRAFT: NotificationEndpoint = {
-<<<<<<< HEAD
-  name: 'Name this endpoint',
-=======
   name: 'Name this Endpoint',
->>>>>>> 53dd900a
   method: 'POST',
   authMethod: 'none',
   description: '',
