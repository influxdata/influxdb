--- conflicted
+++ resolved
@@ -64,70 +64,6 @@
       activeTab,
     } = this.props
 
-<<<<<<< HEAD
-    return (
-      <BuilderCard
-        className="bucket-selectors"
-        testID={'builder-card--' + title}
-      >
-        <BuilderCard.Header title={title}>
-          <div className="bucket-selectors--buttons">
-            <ComponentSpacer
-              alignItems={AlignItems.Center}
-              direction={FlexDirection.Row}
-              margin={ComponentSize.Small}
-            >
-              <Button
-                text="Select All"
-                size={ComponentSize.ExtraSmall}
-                className="bucket-selectors--button"
-                onClick={onSelectAll}
-                testID="button--select-all"
-              />
-              <Button
-                text="Deselect All"
-                size={ComponentSize.ExtraSmall}
-                className="bucket-selectors--button"
-                onClick={onDeselectAll}
-                testID="button-deselect-all"
-              />
-            </ComponentSpacer>
-          </div>
-        </BuilderCard.Header>
-        <BuilderCard.Menu>
-          <Input
-            value={searchTerm}
-            onChange={this.handleSetSearchTerm}
-            placeholder="Search buckets..."
-            testID="input-field--bucket-read-filter"
-          />
-        </BuilderCard.Menu>
-
-        <FilterList
-          list={buckets}
-          searchTerm={searchTerm}
-          searchKeys={['name']}
-        >
-          {filteredBuckets => (
-            <SortingHat list={filteredBuckets} sortKey="name">
-              {sortedBuckets => (
-                <SelectorList
-                  items={sortedBuckets.map(b => b.name)}
-                  selectedItems={selectedBuckets}
-                  onSelectItem={onSelect}
-                  multiSelect={false}
-                />
-              )}
-            </SortingHat>
-          )}
-        </FilterList>
-      </BuilderCard>
-    )
-  }
-
-  private handleSetSearchTerm = (e: ChangeEvent<HTMLInputElement>) => {
-    this.setState({searchTerm: e.target.value})
-=======
     switch (activeTab) {
       case BucketTab.AllBuckets:
         return (
@@ -173,7 +109,6 @@
           </BuilderCard>
         )
     }
->>>>>>> 6e8a8457
   }
 }
 
