// Libraries
import React, {PureComponent, ChangeEvent} from 'react'
import {connect} from 'react-redux'

// Components
import CreateLabelOverlay from 'src/configuration/components/CreateLabelOverlay'
import TabbedPageHeader from 'src/shared/components/tabbed_page/TabbedPageHeader'
import {
  Button,
  IconFont,
  ComponentSize,
  ComponentColor,
} from '@influxdata/clockface'
import {EmptyState, Input, InputType} from 'src/clockface'
import LabelList from 'src/configuration/components/LabelList'
import FilterList from 'src/shared/components/Filter'

// Actions
import {notify as notifyAction} from 'src/shared/actions/notifications'
import {createLabel, updateLabel, deleteLabel} from 'src/labels/actions'

// Utils
import {validateLabelUniqueness} from 'src/configuration/utils/labels'

// Types
import {LabelType} from 'src/clockface'
import {Label, AppState} from 'src/types/v2'

// Decorators
import {ErrorHandling} from 'src/shared/decorators/errors'

interface LabelProperties {
  color: string
  description: string
}

interface StateProps {
  labels: Label[]
}

interface State {
  searchTerm: string
  isOverlayVisible: boolean
}

interface DispatchProps {
  notify: typeof notifyAction
  createLabel: typeof createLabel
  updateLabel: typeof updateLabel
  deleteLabel: typeof deleteLabel
}

type Props = DispatchProps & StateProps

@ErrorHandling
class Labels extends PureComponent<Props, State> {
  constructor(props) {
    super(props)

    this.state = {
      searchTerm: '',
      isOverlayVisible: false,
    }
  }

  public render() {
    const {searchTerm, isOverlayVisible} = this.state

    return (
      <>
        <TabbedPageHeader>
          <Input
            icon={IconFont.Search}
            widthPixels={290}
            type={InputType.Text}
            value={searchTerm}
            onBlur={this.handleFilterBlur}
            onChange={this.handleFilterChange}
            placeholder="Filter Labels..."
          />
          <Button
            text="Create Label"
            color={ComponentColor.Primary}
            icon={IconFont.Plus}
            onClick={this.handleShowOverlay}
          />
        </TabbedPageHeader>
        <FilterList<LabelType>
          list={this.labelTypes}
          searchKeys={['name', 'description']}
          searchTerm={searchTerm}
        >
          {ls => (
            <LabelList
              labels={ls}
              emptyState={this.emptyState}
              onUpdateLabel={this.handleUpdateLabel}
            />
          )}
        </FilterList>
        <CreateLabelOverlay
          isVisible={isOverlayVisible}
          onDismiss={this.handleDismissOverlay}
          onCreateLabel={this.handleCreateLabel}
          onNameValidation={this.handleNameValidation}
        />
      </>
    )
  }

  private handleShowOverlay = (): void => {
    this.setState({isOverlayVisible: true})
  }

  private handleDismissOverlay = (): void => {
    this.setState({isOverlayVisible: false})
  }

  private handleFilterChange = (e: ChangeEvent<HTMLInputElement>): void => {
    this.setState({searchTerm: e.target.value})
  }

  private handleFilterBlur = (e: ChangeEvent<HTMLInputElement>): void => {
    this.setState({searchTerm: e.target.value})
  }

  private handleCreateLabel = (labelType: LabelType) => {
    this.props.createLabel(labelType.name, this.labelProperties(labelType))
  }

  private handleUpdateLabel = (labelType: LabelType) => {
    this.props.updateLabel(labelType.id, this.labelProperties(labelType))
  }

  private handleDelete = async (id: string) => {
    this.props.deleteLabel(id)
  }

  private handleNameValidation = (name: string): string | null => {
<<<<<<< HEAD
    const names = this.state.labelTypes.map(label => label.name)

    return validateLabelUniqueness(names, name)
=======
    return validateLabelName(this.labelTypes, name)
>>>>>>> e3d68893
  }

  private get labelTypes(): LabelType[] {
    return this.props.labels.map(this.labelType)
  }

  private labelType = (label: Label): LabelType => {
    const {properties} = label

    return {
      id: label.id,
      name: label.name,
      description: properties.description,
      colorHex: properties.color,
      onDelete: this.handleDelete,
    }
  }

  private labelProperties(labelType: LabelType): LabelProperties {
    return {
      description: labelType.description,
      color: labelType.colorHex,
    }
  }

  private get emptyState(): JSX.Element {
    const {searchTerm} = this.state

    if (searchTerm) {
      return (
        <EmptyState size={ComponentSize.Medium}>
          <EmptyState.Text text="No Labels match your search term" />
        </EmptyState>
      )
    }

    return (
      <EmptyState size={ComponentSize.Medium}>
        <EmptyState.Text
          text="Looks like you haven't created any Labels , why not create one?"
          highlightWords={['Labels']}
        />
        <Button
          text="Create Label"
          color={ComponentColor.Primary}
          icon={IconFont.Plus}
          onClick={this.handleShowOverlay}
        />
      </EmptyState>
    )
  }
}

const mstp = ({labels}: AppState): StateProps => {
  return {
    labels: labels.list,
  }
}

const mdtp: DispatchProps = {
  notify: notifyAction,
  createLabel: createLabel,
  updateLabel: updateLabel,
  deleteLabel: deleteLabel,
}

export default connect(
  mstp,
  mdtp
)(Labels)<|MERGE_RESOLUTION|>--- conflicted
+++ resolved
@@ -137,13 +137,9 @@
   }
 
   private handleNameValidation = (name: string): string | null => {
-<<<<<<< HEAD
-    const names = this.state.labelTypes.map(label => label.name)
+    const names = this.props.labels.map(label => label.name)
 
     return validateLabelUniqueness(names, name)
-=======
-    return validateLabelName(this.labelTypes, name)
->>>>>>> e3d68893
   }
 
   private get labelTypes(): LabelType[] {
