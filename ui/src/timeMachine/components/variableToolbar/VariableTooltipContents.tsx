--- conflicted
+++ resolved
@@ -102,19 +102,6 @@
   return (
     <div onMouseEnter={handleMouseEnter}>
       <Form.Element label="Value">
-<<<<<<< HEAD
-        <SelectDropdown
-          buttonIcon={icon}
-          options={dropdownItems as string[]}
-          selectedOption={selectedOption}
-          testID="variable--tooltip-dropdown"
-          buttonStatus={status}
-          style={{width: '200px'}}
-          onSelect={value => {
-            onSelectVariableValue(variableID, value)
-          }}
-        />
-=======
         {dropdownItems.length === 1 ? (
           <Dropdown
             button={button}
@@ -133,7 +120,6 @@
             onSelect={value => onSelectVariableValue(variableID, value)}
           />
         )}
->>>>>>> a0505cf7
       </Form.Element>
     </div>
   )
