--- conflicted
+++ resolved
@@ -90,47 +90,6 @@
             name={dashboard && dashboard.name}
             placeholder={DEFAULT_DASHBOARD_NAME}
           />
-<<<<<<< HEAD
-        </Page.HeaderLeft>
-        <Page.HeaderRight>
-          <GraphTips />
-          <Button
-            icon={IconFont.AddCell}
-            color={ComponentColor.Primary}
-            onClick={this.handleAddCell}
-            text="Add Cell"
-            titleText="Add cell to dashboard"
-          />
-          <Button
-            icon={IconFont.TextBlock}
-            text="Add Note"
-            onClick={this.handleAddNote}
-          />
-          <TimeZoneDropdown />
-          <AutoRefreshDropdown
-            onChoose={this.handleChooseAutoRefresh}
-            onManualRefresh={onManualRefresh}
-            selected={autoRefresh}
-          />
-          <TimeRangeDropdown
-            onSetTimeRange={this.handleChooseTimeRange}
-            timeRange={timeRange}
-          />
-          <Button
-            icon={IconFont.Cube}
-            text="Variables"
-            onClick={toggleShowVariablesControls}
-            color={
-              showVariablesControls
-                ? ComponentColor.Secondary
-                : ComponentColor.Default
-            }
-          />
-          <DashboardLightModeToggle />
-          <PresentationModeToggle />
-        </Page.HeaderRight>
-      </Page.Header>
-=======
         </Page.Header>
         <Page.ControlBar fullWidth={true}>
           <Page.ControlBarLeft>
@@ -156,11 +115,8 @@
                   : ComponentColor.Default
               }
             />
-            <SquareButton
-              icon={IconFont.ExpandA}
-              titleText="Enter Presentation Mode"
-              onClick={this.handleClickPresentationButton}
-            />
+            <DashboardLightModeToggle />
+            <PresentationModeToggle />
             <GraphTips />
           </Page.ControlBarLeft>
           <Page.ControlBarRight>
@@ -177,7 +133,6 @@
           </Page.ControlBarRight>
         </Page.ControlBar>
       </>
->>>>>>> 8e4fdcec
     )
   }
 
