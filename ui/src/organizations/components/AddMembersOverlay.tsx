// Libraries
import React, {PureComponent, ChangeEvent} from 'react'

// Components
import {Overlay} from 'src/clockface'
import AddMembersForm from './AddMembersForm'
import FilterList from 'src/shared/components/Filter'

// Types
import {UsersMap} from 'src/organizations/components/Members'
import {AddResourceMemberRequestBody, User} from '@influxdata/influx'

interface Props {
  onCloseModal: () => void
  users: UsersMap
  addMember: (user: AddResourceMemberRequestBody) => void
}

interface State {
  selectedUserIDs: string[]
  searchTerm: string
  selectedMembers: UsersMap
}

export default class AddMembersOverlay extends PureComponent<Props, State> {
  public state: State = {
    searchTerm: '',
    selectedUserIDs: [],
    selectedMembers: {},
  }

  constructor(props) {
    super(props)
  }

  public render() {
    const {onCloseModal} = this.props
    const {selectedUserIDs, searchTerm, selectedMembers} = this.state

    return (
<<<<<<< HEAD
      <Overlay.Container maxWidth={500}>
        <Overlay.Heading title="Add Member" onDismiss={onCloseModal} />
        <Overlay.Body>
          <AddMembersForm
            onCloseModal={onCloseModal}
            users={users}
            onSelect={this.handleSelectUserID}
            selectedUserIDs={selectedUserIDs}
            onSave={this.handleSave}
          />
        </Overlay.Body>
      </Overlay.Container>
=======
      <OverlayContainer maxWidth={500}>
        <OverlayHeading title="Add Member" onDismiss={onCloseModal} />
        <OverlayBody>
          <FilterList<User>
            list={this.filteredList}
            searchTerm={searchTerm}
            searchKeys={['name']}
          >
            {ts => (
              <AddMembersForm
                onCloseModal={onCloseModal}
                users={ts}
                onSelect={this.handleSelectUserID}
                selectedUserIDs={selectedUserIDs}
                onSave={this.handleSave}
                searchTerm={searchTerm}
                onFilterChange={this.handleFilterChange}
                onFilterBlur={this.handleFilterBlur}
                selectedMembers={selectedMembers}
              />
            )}
          </FilterList>
        </OverlayBody>
      </OverlayContainer>
>>>>>>> 92165285
    )
  }

  private handleFilterBlur = (e: ChangeEvent<HTMLInputElement>): void => {
    this.setState({searchTerm: e.target.value})
  }

  private handleFilterChange = (e: ChangeEvent<HTMLInputElement>): void => {
    this.handleFilterUpdate(e.target.value)
  }

  private handleFilterUpdate = (searchTerm: string): void => {
    this.setState({searchTerm})
  }

  private get filteredList(): User[] {
    const {users} = this.props
    const userValues = Object.values(users)
    return userValues
  }

  private handleSelectUserID = (selectedIDs: string[]) => {
    const {users} = this.props
    const membersSelected = {}

    selectedIDs.forEach(key => {
      membersSelected[key] = users[key]
    })

    this.setState({
      selectedUserIDs: selectedIDs,
      selectedMembers: membersSelected,
    })
  }

  private handleSave = () => {
    const {addMember} = this.props
    const {selectedMembers} = this.state

    Object.keys(selectedMembers).map(id => {
      addMember({id: id, name: selectedMembers[id].name})
    })
  }
}<|MERGE_RESOLUTION|>--- conflicted
+++ resolved
@@ -38,23 +38,9 @@
     const {selectedUserIDs, searchTerm, selectedMembers} = this.state
 
     return (
-<<<<<<< HEAD
       <Overlay.Container maxWidth={500}>
         <Overlay.Heading title="Add Member" onDismiss={onCloseModal} />
         <Overlay.Body>
-          <AddMembersForm
-            onCloseModal={onCloseModal}
-            users={users}
-            onSelect={this.handleSelectUserID}
-            selectedUserIDs={selectedUserIDs}
-            onSave={this.handleSave}
-          />
-        </Overlay.Body>
-      </Overlay.Container>
-=======
-      <OverlayContainer maxWidth={500}>
-        <OverlayHeading title="Add Member" onDismiss={onCloseModal} />
-        <OverlayBody>
           <FilterList<User>
             list={this.filteredList}
             searchTerm={searchTerm}
@@ -74,9 +60,8 @@
               />
             )}
           </FilterList>
-        </OverlayBody>
-      </OverlayContainer>
->>>>>>> 92165285
+        </Overlay.Body>
+      </Overlay.Container>
     )
   }
 
