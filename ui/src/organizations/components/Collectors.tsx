// Libraries
import _ from 'lodash'
import React, {PureComponent, ChangeEvent} from 'react'
import {connect} from 'react-redux'

// Components
import CollectorList from 'src/organizations/components/CollectorList'
import TelegrafExplainer from 'src/organizations/components/TelegrafExplainer'
import TelegrafInstructionsOverlay from 'src/organizations/components/TelegrafInstructionsOverlay'
import TelegrafConfigOverlay from 'src/organizations/components/TelegrafConfigOverlay'
import {
  Button,
  ComponentColor,
  IconFont,
  ComponentSize,
  Columns,
<<<<<<< HEAD
} from '@influxdata/clockface'
import {EmptyState, Grid, Input, InputType} from 'src/clockface'
=======
  Input,
  InputType,
  Tabs,
} from 'src/clockface'
>>>>>>> 2a453022
import CollectorsWizard from 'src/dataLoaders/components/collectorsWizard/CollectorsWizard'
import FilterList from 'src/shared/components/Filter'

// APIS
import {client} from 'src/utils/api'

// Actions
import * as NotificationsActions from 'src/types/actions/notifications'
import {setBucketInfo} from 'src/dataLoaders/actions/steps'

// Decorators
import {ErrorHandling} from 'src/shared/decorators/errors'

// Types
import {Telegraf, Bucket} from '@influxdata/influx'
import {OverlayState} from 'src/types/v2'
import {
  setDataLoadersType,
  setTelegrafConfigID,
  setTelegrafConfigName,
  clearDataLoaders,
} from 'src/dataLoaders/actions/dataLoaders'
import {DataLoaderType} from 'src/types/v2/dataLoaders'

interface OwnProps {
  collectors: Telegraf[]
  onChange: () => void
  notify: NotificationsActions.PublishNotificationActionCreator
  orgName: string
  buckets: Bucket[]
}

interface DispatchProps {
  onSetBucketInfo: typeof setBucketInfo
  onSetDataLoadersType: typeof setDataLoadersType
  onSetTelegrafConfigID: typeof setTelegrafConfigID
  onSetTelegrafConfigName: typeof setTelegrafConfigName
  onClearDataLoaders: typeof clearDataLoaders
}

type Props = OwnProps & DispatchProps

interface State {
  dataLoaderOverlay: OverlayState
  searchTerm: string
  instructionsOverlay: OverlayState
  collectorID?: string
  telegrafConfig: OverlayState
}

@ErrorHandling
export class Collectors extends PureComponent<Props, State> {
  constructor(props: Props) {
    super(props)

    this.state = {
      dataLoaderOverlay: OverlayState.Closed,
      searchTerm: '',
      instructionsOverlay: OverlayState.Closed,
      collectorID: null,
      telegrafConfig: OverlayState.Closed,
    }
  }

  public render() {
    const {collectors, buckets} = this.props
    const {searchTerm} = this.state

    return (
      <>
        <Tabs.TabContentsHeader>
          <Input
            icon={IconFont.Search}
            placeholder="Filter telegraf configs by bucket..."
            widthPixels={290}
            value={searchTerm}
            type={InputType.Text}
            onChange={this.handleFilterChange}
            onBlur={this.handleFilterBlur}
          />
          {this.createButton}
        </Tabs.TabContentsHeader>
        <Grid>
          <Grid.Row>
            <Grid.Column widthSM={Columns.Twelve}>
              <FilterList<Telegraf>
                searchTerm={searchTerm}
                searchKeys={['plugins.0.config.bucket']}
                list={collectors}
              >
                {cs => (
                  <CollectorList
                    collectors={cs}
                    emptyState={this.emptyState}
                    onDelete={this.handleDeleteTelegraf}
                    onUpdate={this.handleUpdateTelegraf}
                    onOpenInstructions={this.handleOpenInstructions}
                    onOpenTelegrafConfig={this.handleOpenTelegrafConfig}
                  />
                )}
              </FilterList>
            </Grid.Column>
            <Grid.Column
              widthSM={Columns.Six}
              widthMD={Columns.Four}
              offsetSM={Columns.Three}
              offsetMD={Columns.Four}
            >
              <TelegrafExplainer />
            </Grid.Column>
          </Grid.Row>
        </Grid>
        <CollectorsWizard
          visible={this.isDataLoaderVisible}
          onCompleteSetup={this.handleDismissDataLoaders}
          startingStep={0}
          buckets={buckets}
        />
        <TelegrafInstructionsOverlay
          visible={this.isInstructionsVisible}
          collector={this.selectedCollector}
          onDismiss={this.handleCloseInstructions}
        />
        <TelegrafConfigOverlay
          visible={this.isTelegrafConfigVisible}
          onDismiss={this.handleCloseTelegrafConfig}
        />
      </>
    )
  }

  private get selectedCollector() {
    return this.props.collectors.find(c => c.id === this.state.collectorID)
  }

  private get isDataLoaderVisible(): boolean {
    return this.state.dataLoaderOverlay === OverlayState.Open
  }

  private get isInstructionsVisible(): boolean {
    return this.state.instructionsOverlay === OverlayState.Open
  }

  private handleOpenInstructions = (collectorID: string): void => {
    this.setState({
      instructionsOverlay: OverlayState.Open,
      collectorID,
    })
  }

  private handleCloseInstructions = (): void => {
    this.setState({
      instructionsOverlay: OverlayState.Closed,
      collectorID: null,
    })
  }

  private get isTelegrafConfigVisible(): boolean {
    return this.state.telegrafConfig === OverlayState.Open
  }

  private handleOpenTelegrafConfig = (
    telegrafID: string,
    telegrafName: string
  ): void => {
    this.props.onSetTelegrafConfigID(telegrafID)
    this.props.onSetTelegrafConfigName(telegrafName)
    this.setState({
      telegrafConfig: OverlayState.Open,
    })
  }

  private handleCloseTelegrafConfig = (): void => {
    this.props.onClearDataLoaders()
    this.setState({
      telegrafConfig: OverlayState.Closed,
    })
  }

  private get createButton(): JSX.Element {
    return (
      <Button
        text="Create Configuration"
        icon={IconFont.Plus}
        color={ComponentColor.Primary}
        onClick={this.handleAddCollector}
      />
    )
  }

  private handleAddCollector = () => {
    const {buckets, onSetBucketInfo, onSetDataLoadersType} = this.props

    if (buckets && buckets.length) {
      const {organization, organizationID, name, id} = buckets[0]
      onSetBucketInfo(organization, organizationID, name, id)
    }

    onSetDataLoadersType(DataLoaderType.Scraping)

    this.setState({dataLoaderOverlay: OverlayState.Open})
  }

  private handleDismissDataLoaders = () => {
    this.setState({dataLoaderOverlay: OverlayState.Closed})
    this.props.onChange()
  }

  private get emptyState(): JSX.Element {
    const {orgName} = this.props
    const {searchTerm} = this.state

    if (_.isEmpty(searchTerm)) {
      return (
        <EmptyState size={ComponentSize.Medium}>
          <EmptyState.Text
            text={`${orgName} does not own any Telegraf  Configurations, why not create one?`}
            highlightWords={['Telegraf', 'Configurations']}
          />
          {this.createButton}
        </EmptyState>
      )
    }

    return (
      <EmptyState size={ComponentSize.Medium}>
        <EmptyState.Text text="No Telegraf  Configuration buckets match your query" />
      </EmptyState>
    )
  }

  private handleDeleteTelegraf = async (telegrafID: string) => {
    await client.telegrafConfigs.delete(telegrafID)
    this.props.onChange()
  }

  private handleUpdateTelegraf = async (telegraf: Telegraf) => {
    await client.telegrafConfigs.update(telegraf.id, telegraf)
    this.props.onChange()
  }

  private handleFilterChange = (e: ChangeEvent<HTMLInputElement>): void => {
    this.setState({searchTerm: e.target.value})
  }

  private handleFilterBlur = (e: ChangeEvent<HTMLInputElement>): void => {
    this.setState({searchTerm: e.target.value})
  }
}

const mdtp: DispatchProps = {
  onSetBucketInfo: setBucketInfo,
  onSetDataLoadersType: setDataLoadersType,
  onSetTelegrafConfigID: setTelegrafConfigID,
  onSetTelegrafConfigName: setTelegrafConfigName,
  onClearDataLoaders: clearDataLoaders,
}

export default connect<null, DispatchProps, OwnProps>(
  null,
  mdtp
)(Collectors)<|MERGE_RESOLUTION|>--- conflicted
+++ resolved
@@ -14,15 +14,8 @@
   IconFont,
   ComponentSize,
   Columns,
-<<<<<<< HEAD
 } from '@influxdata/clockface'
-import {EmptyState, Grid, Input, InputType} from 'src/clockface'
-=======
-  Input,
-  InputType,
-  Tabs,
-} from 'src/clockface'
->>>>>>> 2a453022
+import {EmptyState, Grid, Input, InputType, Tabs} from 'src/clockface'
 import CollectorsWizard from 'src/dataLoaders/components/collectorsWizard/CollectorsWizard'
 import FilterList from 'src/shared/components/Filter'
 
