// Libraries
import _ from 'lodash'
import React, {PureComponent, ChangeEvent} from 'react'
import {InjectedRouter} from 'react-router'
import {connect} from 'react-redux'

// Components
import TaskForm from 'src/tasks/components/TaskForm'
import TaskHeader from 'src/tasks/components/TaskHeader'
import {Page} from 'src/pageLayout'
import FluxEditor from 'src/shared/components/FluxEditor'

// Actions
import {
  updateScript,
  selectTaskByID,
  setCurrentScript,
  cancel,
  setTaskOption,
  clearTask,
  setAllTaskOptions,
} from 'src/tasks/actions'

// Types
import {Organization, ITask as Task} from '@influxdata/influx'
<<<<<<< HEAD
import {Links} from 'src/types'
import {State as TasksState} from 'src/tasks/reducers/v2'
=======
import {Links} from 'src/types/v2'
import {State as TasksState} from 'src/tasks/reducers'
>>>>>>> 6c6247ef
import {
  TaskOptions,
  TaskOptionKeys,
  TaskSchedule,
} from 'src/utils/taskOptionsToFluxScript'

interface PassedInProps {
  router: InjectedRouter
  params: {id: string; orgID: string}
}

interface ConnectStateProps {
  orgs: Organization[]
  taskOptions: TaskOptions
  currentTask: Task
  currentScript: string
  tasksLink: string
}

interface ConnectDispatchProps {
  setTaskOption: typeof setTaskOption
  setCurrentScript: typeof setCurrentScript
  updateScript: typeof updateScript
  cancel: typeof cancel
  selectTaskByID: typeof selectTaskByID
  clearTask: typeof clearTask
  setAllTaskOptions: typeof setAllTaskOptions
}

class OrgTaskEditPage extends PureComponent<
  PassedInProps & ConnectStateProps & ConnectDispatchProps
> {
  constructor(props) {
    super(props)
  }

  public async componentDidMount() {
    const {
      params: {id, orgID},
    } = this.props
    await this.props.selectTaskByID(id, `/organizations/${orgID}/tasks/`)

    const {currentTask} = this.props

    this.props.setAllTaskOptions(currentTask)
  }

  public componentWillUnmount() {
    this.props.clearTask()
  }

  public render(): JSX.Element {
    const {currentScript, taskOptions, orgs} = this.props

    return (
      <Page titleTag={`Edit ${taskOptions.name}`}>
        <TaskHeader
          title="Update Task"
          canSubmit={this.isFormValid}
          onCancel={this.handleCancel}
          onSave={this.handleSave}
        />
        <Page.Contents fullWidth={true} scrollable={false}>
          <div className="task-form">
            <div className="task-form--options">
              <TaskForm
                orgs={orgs}
                canSubmit={this.isFormValid}
                taskOptions={taskOptions}
                onChangeInput={this.handleChangeInput}
                onChangeScheduleType={this.handleChangeScheduleType}
                onChangeTaskOrgID={this.handleChangeTaskOrgID}
              />
            </div>
            <div className="task-form--editor">
              <FluxEditor
                script={currentScript}
                onChangeScript={this.handleChangeScript}
                visibility="visible"
                suggestions={[]}
              />
            </div>
          </div>
        </Page.Contents>
      </Page>
    )
  }

  private get isFormValid(): boolean {
    const {
      taskOptions: {name, cron, interval},
      currentScript,
    } = this.props

    const hasSchedule = !!cron || !!interval
    return hasSchedule && !!name && !!currentScript
  }

  private handleChangeScript = (script: string) => {
    this.props.setCurrentScript(script)
  }

  private handleChangeScheduleType = (schedule: TaskSchedule) => {
    this.props.setTaskOption({key: 'taskScheduleType', value: schedule})
  }

  private handleSave = () => {
    const {params} = this.props

    this.props.updateScript(`/organizations/${params.orgID}/tasks/`)
  }

  private handleCancel = () => {
    this.props.cancel()
  }

  private handleChangeInput = (e: ChangeEvent<HTMLInputElement>) => {
    const {name, value} = e.target
    const key = name as TaskOptionKeys

    this.props.setTaskOption({key, value})
  }

  private handleChangeTaskOrgID = (orgID: string) => {
    this.props.setTaskOption({key: 'orgID', value: orgID})
  }
}

const mstp = ({
  tasks,
  links,
  orgs,
}: {
  tasks: TasksState
  links: Links
  orgs: Organization[]
}): ConnectStateProps => {
  return {
    orgs,
    taskOptions: tasks.taskOptions,
    currentScript: tasks.currentScript,
    tasksLink: links.tasks,
    currentTask: tasks.currentTask,
  }
}

const mdtp: ConnectDispatchProps = {
  setTaskOption,
  setCurrentScript,
  updateScript,
  cancel,
  selectTaskByID,
  setAllTaskOptions,
  clearTask,
}

export default connect<ConnectStateProps, ConnectDispatchProps, {}>(
  mstp,
  mdtp
)(OrgTaskEditPage)<|MERGE_RESOLUTION|>--- conflicted
+++ resolved
@@ -22,14 +22,8 @@
 } from 'src/tasks/actions'
 
 // Types
-import {Organization, ITask as Task} from '@influxdata/influx'
-<<<<<<< HEAD
-import {Links} from 'src/types'
-import {State as TasksState} from 'src/tasks/reducers/v2'
-=======
-import {Links} from 'src/types/v2'
+import {Links, Organization, Task} from 'src/types'
 import {State as TasksState} from 'src/tasks/reducers'
->>>>>>> 6c6247ef
 import {
   TaskOptions,
   TaskOptionKeys,
