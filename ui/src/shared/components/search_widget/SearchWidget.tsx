// Libraries
import React, {Component, ChangeEvent} from 'react'
import {debounce} from 'lodash'

// Components
import {Input} from '@influxdata/clockface'

// Types
import {IconFont} from '@influxdata/clockface'

// Decorators
import {ErrorHandling} from 'src/shared/decorators/errors'

interface Props {
  onSearch: (searchTerm: string) => void
  widthPixels: number
  placeholderText: string
  searchTerm: string
  testID: string
}

interface State {
  searchTerm: string
}

@ErrorHandling
class SearchWidget extends Component<Props, State> {
  public static defaultProps = {
    widthPixels: 440,
    placeholderText: 'Search...',
    searchTerm: '',
    testID: 'search-widget',
  }

  public componentDidUpdate(prevProps: Props) {
    if (this.props.searchTerm !== prevProps.searchTerm) {
      this.setState({searchTerm: this.props.searchTerm})
    }
  }

  constructor(props: Props) {
    super(props)
    this.state = {
      searchTerm: this.props.searchTerm,
    }
  }

<<<<<<< HEAD
  public componentWillMount() {
    this.handleSearch = debounce(this.handleSearch, 50)
=======
  public UNSAFE_componentWillMount() {
    this.handleSearch = _.debounce(this.handleSearch, 50)
>>>>>>> 57ffddd9
  }

  public render() {
    const {placeholderText, widthPixels, testID} = this.props
    const {searchTerm} = this.state

    return (
      <Input
        icon={IconFont.Search}
        placeholder={placeholderText}
        style={{width: `${widthPixels}px`}}
        value={searchTerm}
        onChange={this.handleChange}
        onBlur={this.handleBlur}
        testID={testID}
      />
    )
  }

  private handleSearch = (): void => {
    this.props.onSearch(this.state.searchTerm)
  }

  private handleBlur = (e: ChangeEvent<HTMLInputElement>): void => {
    this.setState({searchTerm: e.target.value}, this.handleSearch)
  }

  private handleChange = (e: ChangeEvent<HTMLInputElement>): void => {
    this.setState({searchTerm: e.target.value}, this.handleSearch)
  }
}

export default SearchWidget<|MERGE_RESOLUTION|>--- conflicted
+++ resolved
@@ -45,13 +45,8 @@
     }
   }
 
-<<<<<<< HEAD
-  public componentWillMount() {
-    this.handleSearch = debounce(this.handleSearch, 50)
-=======
   public UNSAFE_componentWillMount() {
     this.handleSearch = _.debounce(this.handleSearch, 50)
->>>>>>> 57ffddd9
   }
 
   public render() {
