--- conflicted
+++ resolved
@@ -1,10 +1,6 @@
 import _ from 'lodash'
 import {getDeep} from 'src/utils/wrappers'
-<<<<<<< HEAD
 import {Task, Label, Dashboard, Cell, View} from 'src/types'
-import {TemplateType, DocumentCreate, ITemplate} from '@influxdata/influx'
-=======
-import {Task, Label, Dashboard, Cell, View} from 'src/types/v2'
 import {
   TemplateType,
   DocumentCreate,
@@ -12,7 +8,6 @@
   Variable,
 } from '@influxdata/influx'
 import {viewableLabels} from 'src/labels/selectors'
->>>>>>> 6c6247ef
 
 const CURRENT_TEMPLATE_VERSION = '1'
 
