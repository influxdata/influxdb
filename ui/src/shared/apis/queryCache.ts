--- conflicted
+++ resolved
@@ -147,17 +147,13 @@
   query: string,
   state: AppState
 ): CancelBox<RunQueryResult> => {
-<<<<<<< HEAD
   const usedVars = filterUnusedVarsBasedOnQuery(
     getAllVariables(state),
     [query],
     true
   )
-=======
   const queryID = `${hashCode(query)}`
   event('Starting Query Cache Process ', {context: 'queryCache', queryID})
-  const usedVars = filterUnusedVarsBasedOnQuery(getAllVariables(state), [query])
->>>>>>> f40e5dca
   const variables = sortBy(usedVars, ['name'])
   const simplifiedVariables = variables.map(v => asSimplyKeyValueVariables(v))
   const stringifiedVars = JSON.stringify(simplifiedVariables)
