--- conflicted
+++ resolved
@@ -60,43 +60,8 @@
     onAddBucketLabel(bucket.id, label)
   }
 
-<<<<<<< HEAD
-  private get actionButtons(): JSX.Element {
-    const {bucket} = this.props
-    if (bucket.type === 'user') {
-      return (
-        <FlexBox
-          direction={FlexDirection.Row}
-          margin={ComponentSize.Small}
-          style={{marginTop: '4px'}}
-        >
-          <BucketAddDataButton
-            onAddCollector={this.handleAddCollector}
-            onAddLineProtocol={this.handleAddLineProtocol}
-            onAddClientLibrary={this.handleAddClientLibrary}
-            onAddScraper={this.handleAddScraper}
-          />
-          <Button
-            text="Rename"
-            testID="bucket-rename"
-            size={ComponentSize.ExtraSmall}
-            onClick={this.handleRenameBucket}
-          />
-          <FeatureFlag name="deleteWithPredicate">
-            <Button
-              text="Delete Data By Filter"
-              testID="bucket-delete-task"
-              size={ComponentSize.ExtraSmall}
-              onClick={this.handleDeleteData}
-            />
-          </FeatureFlag>
-        </FlexBox>
-      )
-    }
-=======
   const handleRemoveLabel = (label: Label) => {
     onDeleteBucketLabel(bucket.id, label)
->>>>>>> 0ec94e93
   }
 
   const handleClickSettings = () => {
@@ -123,6 +88,13 @@
     )
   }
 
+  const handleAddClientLibrary = (): void => {
+    onSetDataLoadersBucket(orgID, bucket.name, bucket.id)
+    onSetDataLoadersType(DataLoaderType.ClientLibrary)
+
+    router.push(`/orgs/${orgID}/load-data/client-libraries`)
+  }
+
   const handleAddScraper = () => {
     onSetDataLoadersBucket(orgID, bucket.name, bucket.id)
 
@@ -130,22 +102,6 @@
     router.push(`/orgs/${orgID}/load-data/buckets/${bucket.id}/scrapers/new`)
   }
 
-<<<<<<< HEAD
-  private handleAddClientLibrary = (): void => {
-    const {
-      params: {orgID},
-    } = this.props
-
-    const link = `/orgs/${orgID}/load-data/client-libraries`
-    this.props.onAddData(this.props.bucket, DataLoaderType.ClientLibrary, link)
-  }
-
-  private handleAddScraper = (): void => {
-    const {
-      params: {orgID},
-      bucket: {id},
-    } = this.props
-=======
   const actionButtons = (
     <FlexBox
       direction={FlexDirection.Row}
@@ -161,6 +117,7 @@
       <BucketAddDataButton
         onAddCollector={handleAddCollector}
         onAddLineProtocol={handleAddLineProtocol}
+        onAddClientLibrary={handleAddClientLibrary}
         onAddScraper={handleAddScraper}
       />
       <Button
@@ -215,7 +172,6 @@
     </ResourceCard>
   )
 }
->>>>>>> 0ec94e93
 
 const mdtp: DispatchProps = {
   onAddBucketLabel: addBucketLabel,
