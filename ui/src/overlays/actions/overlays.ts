import {OverlayParams, OverlayID} from 'src/overlays/reducers/overlays'

export enum ActionTypes {
  ShowOverlay = 'SHOW_OVERLAY',
  DismissOverlay = 'DISMISS_OVERLAY',
}

export type Actions = ShowOverlay | DismissOverlay

export interface ShowOverlay {
  type: ActionTypes.ShowOverlay
  payload: {
    overlayID: OverlayID
    overlayParams: OverlayParams
    onClose: () => void
  }
}

export const showOverlay = (
<<<<<<< HEAD
  overlayID: string,
=======
  overlayID: OverlayID,
>>>>>>> 3f171d63
  overlayParams: OverlayParams,
  onClose: () => void
): ShowOverlay => {
  return {
    type: ActionTypes.ShowOverlay,
    payload: {overlayID, overlayParams, onClose},
  }
}

export interface DismissOverlay {
  type: ActionTypes.DismissOverlay
}

export const dismissOverlay = (): DismissOverlay => {
  return {
    type: ActionTypes.DismissOverlay,
  }
}<|MERGE_RESOLUTION|>--- conflicted
+++ resolved
@@ -17,11 +17,7 @@
 }
 
 export const showOverlay = (
-<<<<<<< HEAD
-  overlayID: string,
-=======
   overlayID: OverlayID,
->>>>>>> 3f171d63
   overlayParams: OverlayParams,
   onClose: () => void
 ): ShowOverlay => {
