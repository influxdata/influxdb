// Libraries
import React, {FC, useMemo, useContext} from 'react'

// Types
import {PipeProp} from 'src/notebooks'

// Components
import BucketSelector from 'src/notebooks/pipes/Data/BucketSelector'
import TimeSelector from 'src/notebooks/pipes/Data/TimeSelector'
import {FlexBox, ComponentSize} from '@influxdata/clockface'
import BucketProvider from 'src/notebooks/context/buckets'
import {PipeContext} from 'src/notebooks/context/pipe'

// Styles
import 'src/notebooks/pipes/Query/style.scss'

<<<<<<< HEAD
const DataSource: FC<PipeProp> = ({Context}) => {
  const {data} = useContext(PipeContext)

  return useMemo(
    () => (
=======
const DataSource: FC<PipeProp> = ({data, onUpdate, Context}) => {
  return useMemo(() => {
    return (
>>>>>>> 14db46c1
      <BucketProvider>
        <Context>
          <FlexBox
            margin={ComponentSize.Large}
            stretchToFitWidth={true}
            className="data-source"
          >
            <BucketSelector />
            <TimeSelector />
          </FlexBox>
        </Context>
      </BucketProvider>
    )
  }, [data, onUpdate])
}

export default DataSource<|MERGE_RESOLUTION|>--- conflicted
+++ resolved
@@ -14,17 +14,11 @@
 // Styles
 import 'src/notebooks/pipes/Query/style.scss'
 
-<<<<<<< HEAD
 const DataSource: FC<PipeProp> = ({Context}) => {
   const {data} = useContext(PipeContext)
 
   return useMemo(
     () => (
-=======
-const DataSource: FC<PipeProp> = ({data, onUpdate, Context}) => {
-  return useMemo(() => {
-    return (
->>>>>>> 14db46c1
       <BucketProvider>
         <Context>
           <FlexBox
@@ -37,8 +31,9 @@
           </FlexBox>
         </Context>
       </BucketProvider>
-    )
-  }, [data, onUpdate])
+    ),
+    [data]
+  )
 }
 
 export default DataSource