--- conflicted
+++ resolved
@@ -5,11 +5,8 @@
 export interface PipeMeta {
   title: string
   visible: boolean
-<<<<<<< HEAD
   loading: boolean
-=======
   focus: boolean
->>>>>>> 139aa409
 }
 
 // TODO: this is screaming for normalization. figure out frontend uuids for cells
@@ -82,6 +79,7 @@
           title: `Cell_${++GENERATOR_INDEX}`,
           visible: true,
           loading: false,
+          focus: false,
         })
       )
     },
