--- conflicted
+++ resolved
@@ -1,9 +1,5 @@
-<<<<<<< HEAD
-import React, {FC, useState, useCallback} from 'react'
+import React, {FC, useState, useCallback, RefObject} from 'react'
 import {RemoteDataState} from 'src/types'
-=======
-import React, {FC, useState, useCallback, RefObject} from 'react'
->>>>>>> 7df56f5d
 import {PipeData} from 'src/notebooks'
 import {FromFluxResult} from '@influxdata/giraffe'
 
