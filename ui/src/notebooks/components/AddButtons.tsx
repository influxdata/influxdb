// Libraries
import React, {FC, useContext} from 'react'

// Components
import {Button, ComponentColor} from '@influxdata/clockface'

// Constants
import {NotebookContext} from 'src/notebooks/context/notebook'
import {PIPE_DEFINITIONS} from 'src/notebooks'

// Utils
<<<<<<< HEAD
import {event} from 'src/notebooks/shared/event'
=======
import {isFlagEnabled} from 'src/shared/utils/featureFlag'
>>>>>>> 7e1cf87c

const AddButtons: FC = () => {
  const {addPipe} = useContext(NotebookContext)

  const pipes = Object.entries(PIPE_DEFINITIONS)
    .filter(
      ([_, def]) =>
        !def.disabled && (!def.featureFlag || isFlagEnabled(def.featureFlag))
    )
    .sort((a, b) => {
      const aPriority = a[1].priority || 0
      const bPriority = b[1].priority || 0

      if (aPriority === bPriority) {
        return a[1].button.localeCompare(b[1].button)
      }

      return bPriority - aPriority
    })
    .map(([type, def]) => {
      return (
        <Button
          key={def.type}
          text={def.button}
          onClick={() => {
            let data = def.initial
            if (typeof data === 'function') {
              data = data()
            }

            event('Notebook Add Button Clicked', {
              type: def.type,
            })

            addPipe({
              ...data,
              type,
            })
          }}
          color={ComponentColor.Secondary}
        />
      )
    })

  return <>{pipes}</>
}

export default AddButtons<|MERGE_RESOLUTION|>--- conflicted
+++ resolved
@@ -8,12 +8,8 @@
 import {NotebookContext} from 'src/notebooks/context/notebook'
 import {PIPE_DEFINITIONS} from 'src/notebooks'
 
-// Utils
-<<<<<<< HEAD
 import {event} from 'src/notebooks/shared/event'
-=======
 import {isFlagEnabled} from 'src/shared/utils/featureFlag'
->>>>>>> 7e1cf87c
 
 const AddButtons: FC = () => {
   const {addPipe} = useContext(NotebookContext)
