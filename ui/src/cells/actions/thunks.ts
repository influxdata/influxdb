--- conflicted
+++ resolved
@@ -135,19 +135,11 @@
   }
 }
 
-<<<<<<< HEAD
-export const createDashboardWithView = async (
-  orgID: string,
-  dashboardName: string,
-  view: View
-): Promise<void> => {
-=======
 export const createDashboardWithView = (
   orgID: string,
   dashboardName: string,
   view: View
 ) => async (dispatch): Promise<void> => {
->>>>>>> 03f65cf0
   try {
     const newDashboard = {
       orgID,
@@ -161,11 +153,7 @@
       throw new Error(resp.data.message)
     }
 
-<<<<<<< HEAD
-    await createCellWithView(resp.data.id, view)
-=======
     await dispatch(createCellWithView(resp.data.id, view))
->>>>>>> 03f65cf0
   } catch (error) {
     console.error(error)
     notify(copy.cellAddFailed())
