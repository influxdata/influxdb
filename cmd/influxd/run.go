--- conflicted
+++ resolved
@@ -12,7 +12,6 @@
 	"strings"
 
 	"github.com/influxdb/influxdb"
-	"github.com/influxdb/influxdb/graphite"
 	"github.com/influxdb/influxdb/messaging"
 )
 
@@ -119,15 +118,6 @@
 		log.Fatalf("config: %s", err)
 	}
 
-<<<<<<< HEAD
-	// If the Broker directory exists, open a Broker on this node.
-	if brokerDirExists {
-		b := messaging.NewBroker()
-		if err := b.Open(config.Raft.Dir, config.RaftConnectionString()); err != nil {
-			log.Fatalf("failed to open Broker: %v", err.Error())
-		}
-		brokerHandler = messaging.NewHandler(b)
-=======
 	// Override config properties.
 	if hostname != "" {
 		config.Hostname = hostname
@@ -141,7 +131,6 @@
 	b := messaging.NewBroker()
 	if err := b.Open(path, addr); err != nil {
 		log.Fatalf("failed to open broker: %s", err)
->>>>>>> 80977aa3
 	}
 	return b
 }
@@ -150,7 +139,7 @@
 func openServer(path string) *influxdb.Server {
 	s := influxdb.NewServer()
 	if err := s.Open(path); err != nil {
-		log.Fatalf("failed to open data server", err.Error())
+		log.Fatalf("failed to open data server: %v", err.Error())
 	}
 	return s
 }
@@ -160,22 +149,10 @@
 	// TODO: Change messaging client to not require a ReplicaID so we can create
 	// a replica without already being a replica.
 
-<<<<<<< HEAD
-		if _, err := os.Stat(clientFilePath); err == nil {
-			var brokerURLs []*url.URL
-			for _, s := range strings.Split(*seedServers, ",") {
-				u, err := url.Parse(s)
-				if err != nil {
-					log.Fatalf("seed server %v", err)
-				}
-				brokerURLs = append(brokerURLs, u)
-			}
-=======
 	// Create replica on broker.
 	if err := b.CreateReplica(1); err != nil {
-		log.Fatalf("replica creation error: %d", err)
-	}
->>>>>>> 80977aa3
+		log.Fatalf("replica creation error: %s", err)
+	}
 
 	// Initialize messaging client.
 	c := messaging.NewClient(1)
@@ -186,36 +163,9 @@
 		log.Fatalf("set client error: %s", err)
 	}
 
-<<<<<<< HEAD
-		server = influxdb.NewServer(client)
-		err = server.Open(config.Storage.Dir)
-		if err != nil {
-			log.Fatalf("failed to open data Server %v", err.Error())
-		}
-		serverHandler = influxdb.NewHandler(server)
-
-		// Spin up any grahite servers
-		for _, g := range config.Graphite {
-			// Get a new server
-			s := graphite.Server{Server: server}
-
-			// Set database
-			s.Database = g.Database
-
-			// Set the addresses up
-			s.TCPAddr = g.TCPAddr(config.BindAddress)
-			s.UDPAddr = g.UDPAddr(config.BindAddress)
-
-			// Spin it up
-			go func() { log.Fatal(s.ListenAndServe) }()
-
-		}
-
-=======
 	// Initialize the server.
 	if err := s.Initialize(b.URL()); err != nil {
 		log.Fatalf("server initialization error: %s", err)
->>>>>>> 80977aa3
 	}
 }
 
