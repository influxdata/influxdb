package launcher_test

import (
	"context"
	"errors"
	"fmt"
	"testing"
	"time"

	"github.com/influxdata/influxdb"
	"github.com/influxdata/influxdb/cmd/influxd/launcher"
	"github.com/influxdata/influxdb/mock"
	"github.com/influxdata/influxdb/notification/check"
	"github.com/influxdata/influxdb/pkger"
	"github.com/stretchr/testify/assert"
	"github.com/stretchr/testify/require"
)

func TestLauncher_Pkger(t *testing.T) {
	l := launcher.RunTestLauncherOrFail(t, ctx)
	l.SetupOrFail(t)
	defer l.ShutdownOrFail(t, ctx)

	svc := l.PkgerService(t)

	t.Run("create a new package", func(t *testing.T) {
		newPkg, err := svc.CreatePkg(timedCtx(time.Second),
			pkger.CreateWithMetadata(pkger.Metadata{
				Description: "new desc",
				Name:        "new name",
				Version:     "v1.0.0",
			}),
		)
		require.NoError(t, err)

		assert.Equal(t, "new name", newPkg.Metadata.Name)
		assert.Equal(t, "new desc", newPkg.Metadata.Description)
		assert.Equal(t, "v1.0.0", newPkg.Metadata.Version)
	})

	t.Run("errors incurred during application of package rolls back to state before package", func(t *testing.T) {
		svc := pkger.NewService(
			pkger.WithBucketSVC(l.BucketService(t)),
			pkger.WithDashboardSVC(l.DashboardService(t)),
			pkger.WithCheckSVC(l.CheckService()),
			pkger.WithLabelSVC(&fakeLabelSVC{
				LabelService: l.LabelService(t),
				killCount:    2, // hits error on 3rd attempt at creating a mapping
			}),
			pkger.WithNoticationEndpointSVC(l.NotificationEndpointService(t)),
			pkger.WithTelegrafSVC(l.TelegrafService(t)),
			pkger.WithVariableSVC(l.VariableService(t)),
		)

		_, err := svc.Apply(ctx, l.Org.ID, l.User.ID, newPkg(t))
		require.Error(t, err)

		bkts, _, err := l.BucketService(t).FindBuckets(ctx, influxdb.BucketFilter{OrganizationID: &l.Org.ID})
		require.NoError(t, err)
		for _, b := range bkts {
			if influxdb.BucketTypeSystem == b.Type {
				continue
			}
			// verify system buckets and org bucket are the buckets available
			assert.Equal(t, l.Bucket.Name, b.Name)
		}

		labels, err := l.LabelService(t).FindLabels(ctx, influxdb.LabelFilter{OrgID: &l.Org.ID})
		require.NoError(t, err)
		assert.Empty(t, labels)

		dashs, _, err := l.DashboardService(t).FindDashboards(ctx, influxdb.DashboardFilter{
			OrganizationID: &l.Org.ID,
		}, influxdb.DefaultDashboardFindOptions)
		require.NoError(t, err)
		assert.Empty(t, dashs)

		endpoints, _, err := l.NotificationEndpointService(t).FindNotificationEndpoints(ctx, influxdb.NotificationEndpointFilter{
			OrgID: &l.Org.ID,
		})
		require.NoError(t, err)
		assert.Empty(t, endpoints)

		teles, _, err := l.TelegrafService(t).FindTelegrafConfigs(ctx, influxdb.TelegrafConfigFilter{
			OrgID: &l.Org.ID,
		})
		require.NoError(t, err)
		assert.Empty(t, teles)

		vars, err := l.VariableService(t).FindVariables(ctx, influxdb.VariableFilter{OrganizationID: &l.Org.ID})
		require.NoError(t, err)
		assert.Empty(t, vars)
	})

	hasLabelAssociations := func(t *testing.T, associations []pkger.SummaryLabel, numAss int, expectedNames ...string) {
		t.Helper()
		hasAss := func(t *testing.T, expected string) {
			t.Helper()
			for _, ass := range associations {
				if ass.Name == expected {
					return
				}
			}
			require.FailNow(t, "did not find expected association: "+expected)
		}

		require.Len(t, associations, numAss)
		for _, expected := range expectedNames {
			hasAss(t, expected)
		}
	}

	hasMapping := func(t *testing.T, actuals []pkger.SummaryLabelMapping, expected pkger.SummaryLabelMapping) {
		t.Helper()

		for _, actual := range actuals {
			if actual == expected {
				return
			}
		}
		require.FailNowf(t, "did not find expected mapping", "expected: %v", expected)
	}

	t.Run("dry run a package with no existing resources", func(t *testing.T) {
		sum, diff, err := svc.DryRun(ctx, l.Org.ID, l.User.ID, newPkg(t))
		require.NoError(t, err)

		diffBkts := diff.Buckets
		require.Len(t, diffBkts, 1)
		assert.True(t, diffBkts[0].IsNew())

		require.Len(t, diff.Checks, 2)
		for _, ch := range diff.Checks {
			assert.True(t, ch.IsNew())
		}

		diffLabels := diff.Labels
		require.Len(t, diffLabels, 1)
		assert.True(t, diffLabels[0].IsNew())

		diffVars := diff.Variables
		require.Len(t, diffVars, 1)
		assert.True(t, diffVars[0].IsNew())

		require.Len(t, diff.NotificationRules, 1)
		// the pkg being run here has a relationship with the rule and the endpoint within the pkg.
		assert.Equal(t, "http", diff.NotificationRules[0].EndpointType)

		require.Len(t, diff.Dashboards, 1)
		require.Len(t, diff.NotificationEndpoints, 1)
		require.Len(t, diff.Telegrafs, 1)

		labels := sum.Labels
		require.Len(t, labels, 1)
		assert.Equal(t, "label_1", labels[0].Name)

		bkts := sum.Buckets
		require.Len(t, bkts, 1)
		assert.Equal(t, "rucket_1", bkts[0].Name)
		hasLabelAssociations(t, bkts[0].LabelAssociations, 1, "label_1")

		checks := sum.Checks
		require.Len(t, checks, 2)
		for i, ch := range checks {
			assert.Equal(t, fmt.Sprintf("check_%d", i), ch.Check.GetName())
			hasLabelAssociations(t, ch.LabelAssociations, 1, "label_1")
		}

		dashs := sum.Dashboards
		require.Len(t, dashs, 1)
		assert.Equal(t, "dash_1", dashs[0].Name)
		assert.Equal(t, "desc1", dashs[0].Description)
		hasLabelAssociations(t, dashs[0].LabelAssociations, 1, "label_1")

		endpoints := sum.NotificationEndpoints
		require.Len(t, endpoints, 1)
		assert.Equal(t, "http_none_auth_notification_endpoint", endpoints[0].NotificationEndpoint.GetName())
		assert.Equal(t, "http none auth desc", endpoints[0].NotificationEndpoint.GetDescription())
		hasLabelAssociations(t, endpoints[0].LabelAssociations, 1, "label_1")

		teles := sum.TelegrafConfigs
		require.Len(t, teles, 1)
		assert.Equal(t, "first_tele_config", teles[0].TelegrafConfig.Name)
		assert.Equal(t, "desc", teles[0].TelegrafConfig.Description)
		hasLabelAssociations(t, teles[0].LabelAssociations, 1, "label_1")

		vars := sum.Variables
		require.Len(t, vars, 1)
		assert.Equal(t, "var_query_1", vars[0].Name)
		hasLabelAssociations(t, vars[0].LabelAssociations, 1, "label_1")
		varArgs := vars[0].Arguments
		require.NotNil(t, varArgs)
		assert.Equal(t, "query", varArgs.Type)
		assert.Equal(t, influxdb.VariableQueryValues{
			Query:    "buckets()  |> filter(fn: (r) => r.name !~ /^_/)  |> rename(columns: {name: \"_value\"})  |> keep(columns: [\"_value\"])",
			Language: "flux",
		}, varArgs.Values)
	})

	t.Run("apply a package of all new resources", func(t *testing.T) {
		// this initial test is also setup for the sub tests
		sum1, err := svc.Apply(timedCtx(5*time.Second), l.Org.ID, l.User.ID, newPkg(t))
		require.NoError(t, err)

		labels := sum1.Labels
		require.Len(t, labels, 1)
		assert.NotZero(t, labels[0].ID)
		assert.Equal(t, "label_1", labels[0].Name)

		bkts := sum1.Buckets
		require.Len(t, bkts, 1)
		assert.NotZero(t, bkts[0].ID)
		assert.Equal(t, "rucket_1", bkts[0].Name)
		hasLabelAssociations(t, bkts[0].LabelAssociations, 1, "label_1")

		checks := sum1.Checks
		require.Len(t, checks, 2)
		for i, ch := range checks {
			assert.NotZero(t, ch.Check.GetID())
			assert.Equal(t, fmt.Sprintf("check_%d", i), ch.Check.GetName())
			hasLabelAssociations(t, ch.LabelAssociations, 1, "label_1")
		}

		dashs := sum1.Dashboards
		require.Len(t, dashs, 1)
		assert.NotZero(t, dashs[0].ID)
		assert.Equal(t, "dash_1", dashs[0].Name)
		assert.Equal(t, "desc1", dashs[0].Description)
		hasLabelAssociations(t, dashs[0].LabelAssociations, 1, "label_1")
		require.Len(t, dashs[0].Charts, 1)
		assert.Equal(t, influxdb.ViewPropertyTypeSingleStat, dashs[0].Charts[0].Properties.GetType())

		endpoints := sum1.NotificationEndpoints
		require.Len(t, endpoints, 1)
		assert.NotZero(t, endpoints[0].NotificationEndpoint.GetID())
		assert.Equal(t, "http_none_auth_notification_endpoint", endpoints[0].NotificationEndpoint.GetName())
		assert.Equal(t, "http none auth desc", endpoints[0].NotificationEndpoint.GetDescription())
		assert.Equal(t, influxdb.TaskStatusInactive, string(endpoints[0].NotificationEndpoint.GetStatus()))
		hasLabelAssociations(t, endpoints[0].LabelAssociations, 1, "label_1")

		teles := sum1.TelegrafConfigs
		require.Len(t, teles, 1)
		assert.NotZero(t, teles[0].TelegrafConfig.ID)
		assert.Equal(t, l.Org.ID, teles[0].TelegrafConfig.OrgID)
		assert.Equal(t, "first_tele_config", teles[0].TelegrafConfig.Name)
		assert.Equal(t, "desc", teles[0].TelegrafConfig.Description)
		assert.Equal(t, telConf, teles[0].TelegrafConfig.Config)

		vars := sum1.Variables
		require.Len(t, vars, 1)
		assert.NotZero(t, vars[0].ID)
		assert.Equal(t, "var_query_1", vars[0].Name)
		hasLabelAssociations(t, vars[0].LabelAssociations, 1, "label_1")
		varArgs := vars[0].Arguments
		require.NotNil(t, varArgs)
		assert.Equal(t, "query", varArgs.Type)
		assert.Equal(t, influxdb.VariableQueryValues{
			Query:    "buckets()  |> filter(fn: (r) => r.name !~ /^_/)  |> rename(columns: {name: \"_value\"})  |> keep(columns: [\"_value\"])",
			Language: "flux",
		}, varArgs.Values)

		newSumMapping := func(id pkger.SafeID, name string, rt influxdb.ResourceType) pkger.SummaryLabelMapping {
			return pkger.SummaryLabelMapping{
				ResourceName: name,
				LabelName:    labels[0].Name,
				LabelID:      labels[0].ID,
				ResourceID:   id,
				ResourceType: rt,
			}
		}

		mappings := sum1.LabelMappings
		require.Len(t, mappings, 8)
		hasMapping(t, mappings, newSumMapping(bkts[0].ID, bkts[0].Name, influxdb.BucketsResourceType))
		hasMapping(t, mappings, newSumMapping(dashs[0].ID, dashs[0].Name, influxdb.DashboardsResourceType))
		hasMapping(t, mappings, newSumMapping(vars[0].ID, vars[0].Name, influxdb.VariablesResourceType))
		hasMapping(t, mappings, newSumMapping(pkger.SafeID(teles[0].TelegrafConfig.ID), teles[0].TelegrafConfig.Name, influxdb.TelegrafsResourceType))

		t.Run("pkg with same bkt-var-label does nto create new resources for them", func(t *testing.T) {
			// validate the new package doesn't create new resources for bkts/labels/vars
			// since names collide.
			sum2, err := svc.Apply(timedCtx(5*time.Second), l.Org.ID, l.User.ID, newPkg(t))
			require.NoError(t, err)

			require.Equal(t, sum1.Buckets, sum2.Buckets)
			require.Equal(t, sum1.Labels, sum2.Labels)
			require.Equal(t, sum1.NotificationEndpoints, sum2.NotificationEndpoints)
			require.Equal(t, sum1.Variables, sum2.Variables)

			// dashboards should be new
			require.NotEqual(t, sum1.Dashboards, sum2.Dashboards)
		})

		t.Run("referenced secret values provided do not create new secrets", func(t *testing.T) {
			applyPkgStr := func(t *testing.T, pkgStr string) pkger.Summary {
				t.Helper()
				pkg, err := pkger.Parse(pkger.EncodingYAML, pkger.FromString(pkgStr))
				require.NoError(t, err)

				sum, err := svc.Apply(ctx, l.Org.ID, l.User.ID, pkg)
				require.NoError(t, err)
				return sum
			}

			const pkgWithSecretRaw = `apiVersion: 0.1.0
kind: Package
meta:
  pkgName:      pkg_name
  pkgVersion:   1
  description:  pack description
spec:
  resources:
    - kind: Notification_Endpoint_Pager_Duty
      name: pager_duty_notification_endpoint
      url:  http://localhost:8080/orgs/7167eb6719fa34e5/alert-history
      routingKey: secret-sauce
`
			secretSum := applyPkgStr(t, pkgWithSecretRaw)
			require.Len(t, secretSum.NotificationEndpoints, 1)

			id := secretSum.NotificationEndpoints[0].NotificationEndpoint.GetID()
			expected := influxdb.SecretField{
				Key: id.String() + "-routing-key",
			}
			secrets := secretSum.NotificationEndpoints[0].NotificationEndpoint.SecretFields()
			require.Len(t, secrets, 1)
			assert.Equal(t, expected, secrets[0])

			const pkgWithSecretRef = `apiVersion: 0.1.0
kind: Package
meta:
  pkgName:      pkg_name
  pkgVersion:   1
  description:  pack description
spec:
  resources:
    - kind: Notification_Endpoint_Pager_Duty
      name: pager_duty_notification_endpoint
      url:  http://localhost:8080/orgs/7167eb6719fa34e5/alert-history
      routingKey:
        secretRef:
          key: %s-routing-key
`
			secretSum = applyPkgStr(t, fmt.Sprintf(pkgWithSecretRef, id.String()))
			require.Len(t, secretSum.NotificationEndpoints, 1)

			expected = influxdb.SecretField{
				Key: id.String() + "-routing-key",
			}
			secrets = secretSum.NotificationEndpoints[0].NotificationEndpoint.SecretFields()
			require.Len(t, secrets, 1)
			assert.Equal(t, expected, secrets[0])
		})

		t.Run("exporting resources with existing ids should return a valid pkg", func(t *testing.T) {
			resToClone := []pkger.ResourceToClone{
				{
					Kind: pkger.KindBucket,
					ID:   influxdb.ID(bkts[0].ID),
				},
				{
					Kind: pkger.KindCheck,
					ID:   checks[0].Check.GetID(),
				},
				{
					Kind: pkger.KindCheck,
					ID:   checks[1].Check.GetID(),
				},
				{
					Kind: pkger.KindDashboard,
					ID:   influxdb.ID(dashs[0].ID),
				},
				{
					Kind: pkger.KindLabel,
					ID:   influxdb.ID(labels[0].ID),
				},
				{
					Kind: pkger.KindNotificationEndpoint,
					ID:   endpoints[0].NotificationEndpoint.GetID(),
				},
				{
					Kind: pkger.KindTelegraf,
					ID:   teles[0].TelegrafConfig.ID,
				},
			}

			resWithNewName := []pkger.ResourceToClone{
				{
					Kind: pkger.KindVariable,
					Name: "new name",
					ID:   influxdb.ID(vars[0].ID),
				},
			}

			newPkg, err := svc.CreatePkg(timedCtx(2*time.Second),
				pkger.CreateWithMetadata(pkger.Metadata{
					Description: "newest desc",
					Name:        "newest name",
					Version:     "v1.0.1",
				}),
				pkger.CreateWithExistingResources(append(resToClone, resWithNewName...)...),
			)
			require.NoError(t, err)

			assert.Equal(t, "newest desc", newPkg.Metadata.Description)
			assert.Equal(t, "newest name", newPkg.Metadata.Name)
			assert.Equal(t, "v1.0.1", newPkg.Metadata.Version)

			newSum := newPkg.Summary()

			labels := newSum.Labels
			require.Len(t, labels, 1)
			assert.Zero(t, labels[0].ID)
			assert.Equal(t, "label_1", labels[0].Name)

			bkts := newSum.Buckets
			require.Len(t, bkts, 1)
			assert.Zero(t, bkts[0].ID)
			assert.Equal(t, "rucket_1", bkts[0].Name)
			hasLabelAssociations(t, bkts[0].LabelAssociations, 1, "label_1")

			checks := newSum.Checks
			require.Len(t, checks, 2)
			for i := range make([]struct{}, 2) {
				assert.Zero(t, checks[0].Check.GetID())
				assert.Equal(t, fmt.Sprintf("check_%d", i), checks[i].Check.GetName())
				hasLabelAssociations(t, checks[i].LabelAssociations, 1, "label_1")
			}

			dashs := newSum.Dashboards
			require.Len(t, dashs, 1)
			assert.Zero(t, dashs[0].ID)
			assert.Equal(t, "dash_1", dashs[0].Name)
			assert.Equal(t, "desc1", dashs[0].Description)
			hasLabelAssociations(t, dashs[0].LabelAssociations, 1, "label_1")
			require.Len(t, dashs[0].Charts, 1)
			assert.Equal(t, influxdb.ViewPropertyTypeSingleStat, dashs[0].Charts[0].Properties.GetType())

			newEndpoints := newSum.NotificationEndpoints
			require.Len(t, newEndpoints, 1)
			assert.Equal(t, endpoints[0].NotificationEndpoint.GetName(), newEndpoints[0].NotificationEndpoint.GetName())
			assert.Equal(t, endpoints[0].NotificationEndpoint.GetDescription(), newEndpoints[0].NotificationEndpoint.GetDescription())
			hasLabelAssociations(t, newEndpoints[0].LabelAssociations, 1, "label_1")

			require.Len(t, newSum.TelegrafConfigs, 1)
			assert.Equal(t, teles[0].TelegrafConfig.Name, newSum.TelegrafConfigs[0].TelegrafConfig.Name)
			assert.Equal(t, teles[0].TelegrafConfig.Description, newSum.TelegrafConfigs[0].TelegrafConfig.Description)
			hasLabelAssociations(t, newSum.TelegrafConfigs[0].LabelAssociations, 1, "label_1")

			vars := newSum.Variables
			require.Len(t, vars, 1)
			assert.Zero(t, vars[0].ID)
			assert.Equal(t, "new name", vars[0].Name) // new name
			hasLabelAssociations(t, vars[0].LabelAssociations, 1, "label_1")
			varArgs := vars[0].Arguments
			require.NotNil(t, varArgs)
			assert.Equal(t, "query", varArgs.Type)
			assert.Equal(t, influxdb.VariableQueryValues{
				Query:    "buckets()  |> filter(fn: (r) => r.name !~ /^_/)  |> rename(columns: {name: \"_value\"})  |> keep(columns: [\"_value\"])",
				Language: "flux",
			}, varArgs.Values)
		})

		t.Run("error incurs during package application when resources already exist rollsback to prev state", func(t *testing.T) {
			updatePkg, err := pkger.Parse(pkger.EncodingYAML, pkger.FromString(updatePkgYMLStr))
			require.NoError(t, err)

			svc := pkger.NewService(
				pkger.WithBucketSVC(&fakeBucketSVC{
					BucketService: l.BucketService(t),
					killCount:     0, // kill on first update for bucket
				}),
				pkger.WithCheckSVC(l.CheckService()),
				pkger.WithDashboardSVC(l.DashboardService(t)),
				pkger.WithLabelSVC(l.LabelService(t)),
				pkger.WithNoticationEndpointSVC(l.NotificationEndpointService(t)),
				pkger.WithTelegrafSVC(l.TelegrafService(t)),
				pkger.WithVariableSVC(l.VariableService(t)),
			)

			_, err = svc.Apply(ctx, l.Org.ID, 0, updatePkg)
			require.Error(t, err)

			bkt, err := l.BucketService(t).FindBucketByID(ctx, influxdb.ID(bkts[0].ID))
			require.NoError(t, err)
			// make sure the desc change is not applied and is rolled back to prev desc
			assert.Equal(t, bkts[0].Description, bkt.Description)

			ch, err := l.CheckService().FindCheckByID(ctx, checks[0].Check.GetID())
			require.NoError(t, err)
			ch.SetOwnerID(0)
			deadman, ok := ch.(*check.Threshold)
			require.True(t, ok)
			// validate the change to query is not persisting returned to previous state.
			// not checking entire bits, b/c we dont' save userID and so forth and makes a
			// direct comparison very annoying...
			assert.Equal(t, checks[0].Check.(*check.Threshold).Query.Text, deadman.Query.Text)

			label, err := l.LabelService(t).FindLabelByID(ctx, influxdb.ID(labels[0].ID))
			require.NoError(t, err)
			assert.Equal(t, labels[0].Properties.Description, label.Properties["description"])

			endpoint, err := l.NotificationEndpointService(t).FindNotificationEndpointByID(ctx, endpoints[0].NotificationEndpoint.GetID())
			require.NoError(t, err)
			assert.Equal(t, endpoints[0].NotificationEndpoint.GetDescription(), endpoint.GetDescription())

			v, err := l.VariableService(t).FindVariableByID(ctx, influxdb.ID(vars[0].ID))
			require.NoError(t, err)
			assert.Equal(t, vars[0].Description, v.Description)
		})
	})
}

func timedCtx(d time.Duration) context.Context {
	ctx, cancel := context.WithTimeout(ctx, d)
	var _ = cancel
	return ctx
}

func newPkg(t *testing.T) *pkger.Pkg {
	t.Helper()

	pkg, err := pkger.Parse(pkger.EncodingYAML, pkger.FromString(pkgYMLStr))
	require.NoError(t, err)
	return pkg
}

const telConf = `[agent]
  interval = "10s"
  metric_batch_size = 1000
  metric_buffer_limit = 10000
  collection_jitter = "0s"
  flush_interval = "10s"
[[outputs.influxdb_v2]]
  urls = ["http://localhost:9999"]
  token = "$INFLUX_TOKEN"
  organization = "rg"
  bucket = "rucket_3"
[[inputs.cpu]]
  percpu = true
`

var pkgYMLStr = fmt.Sprintf(`apiVersion: 0.1.0
kind: Package
meta:
  pkgName:      pkg_name
  pkgVersion:   1
  description:  pack description
spec:
  resources:
    - kind: Label
      name: label_1
    - kind: Bucket
      name: rucket_1
      associations:
        - kind: Label
          name: label_1
    - kind: Dashboard
      name: dash_1
      description: desc1
      associations:
        - kind: Label
          name: label_1
      charts:
        - kind:   Single_Stat
          name:   single stat
          suffix: days
          width:  6
          height: 3
          shade: true
          queries:
            - query: >
                from(bucket: v.bucket) |> range(start: v.timeRangeStart) |> filter(fn: (r) => r._measurement == "system") |> filter(fn: (r) => r._field == "uptime") |> last() |> map(fn: (r) => ({r with _value: r._value / 86400})) |> yield(name: "last")
          colors:
            - name: laser
              type: text
              hex: "#8F8AF4"
    - kind: Variable
      name: var_query_1
      description: var_query_1 desc
      type: query
      language: flux
      query: |
        buckets()  |> filter(fn: (r) => r.name !~ /^_/)  |> rename(columns: {name: "_value"})  |> keep(columns: ["_value"])
      associations:
        - kind: Label
          name: label_1
    - kind: Telegraf
      name: first_tele_config
      description: desc
      associations:
        - kind: Label
          name: label_1
      config: %+q
    - kind: Notification_Endpoint_HTTP
      name: http_none_auth_notification_endpoint
      type: none
      description: http none auth desc
      method: GET
      url:  https://www.example.com/endpoint/noneauth
      status: inactive
      associations:
      - kind: Label
        name: label_1
    - kind: Check_Threshold
      name: check_0
      every: 1m
      query:  >
        from(bucket: "rucket_1")
          |> range(start: v.timeRangeStart, stop: v.timeRangeStop)
          |> filter(fn: (r) => r._measurement == "cpu")
          |> filter(fn: (r) => r._field == "usage_idle")
          |> aggregateWindow(every: 1m, fn: mean)
          |> yield(name: "mean")
      statusMessageTemplate: "Check: ${ r._check_name } is: ${ r._level }"
      tags:
        - key: tag_1
          value: val_1
      thresholds:
        - type: inside_range
          level: INfO
          min: 30.0
          max: 45.0
      associations:
        - kind: Label
          name: label_1
    - kind: Check_Deadman
      name: check_1
      description: desc_1
      every: 5m
      level: cRiT
      offset: 10s
      query:  >
        from(bucket: "rucket_1")
          |> range(start: v.timeRangeStart, stop: v.timeRangeStop)
          |> filter(fn: (r) => r._measurement == "cpu")
          |> filter(fn: (r) => r._field == "usage_idle")
          |> aggregateWindow(every: 1m, fn: mean)
          |> yield(name: "mean")
      reportZero: true
      staleTime: 10m
      statusMessageTemplate: "Check: ${ r._check_name } is: ${ r._level }"
      timeSince: 90s
      associations:
        - kind: Label
          name: label_1
<<<<<<< HEAD
`, telConf)
=======
    - kind: Notification_Rule
      name: rule_0
      description: desc_0
      endpointName: http_none_auth_notification_endpoint
      every: 10m
      offset: 30s
      messageTemplate: "Notification Rule: ${ r._notification_rule_name } triggered by check: ${ r._check_name }: ${ r._message }"
      status: active
      statusRules:
        - currentLevel: WARN
        - currentLevel: CRIT
          previousLevel: OK
      tagRules:
        - key: k1
          value: v2
          operator: eQuAl
        - key: k1
          value: v1
          operator: eQuAl
      associations:
        - kind: Label
          name: label_1
`
>>>>>>> 2f4cca95

const updatePkgYMLStr = `apiVersion: 0.1.0
kind: Package
meta:
  pkgName:      pkg_name
  pkgVersion:   1
  description:  pack description
spec:
  resources:
    - kind: Label
      name: label_1
      description: new desc
    - kind: Bucket
      name: rucket_1
      description: new desc
      associations:
        - kind: Label
          name: label_1
    - kind: Variable
      name: var_query_1
      description: new desc
      type: query
      language: flux
      query: |
        buckets()  |> filter(fn: (r) => r.name !~ /^_/)  |> rename(columns: {name: "_value"})  |> keep(columns: ["_value"])
      associations:
        - kind: Label
          name: label_1
    - kind: Notification_Endpoint_HTTP
      name: http_none_auth_notification_endpoint
      type: none
      description: new desc
      method: GET
      url:  https://www.example.com/endpoint/noneauth
      status: active
    - kind: Check_Threshold
      name: check_0
      every: 1m
      query:  from("rucket1") |> yield()
      statusMessageTemplate: "Check: ${ r._check_name } is: ${ r._level }"
      thresholds:
        - type: inside_range
          level: INfO
          min: 30.0
          max: 45.0
`

type fakeBucketSVC struct {
	influxdb.BucketService
	updateCallCount mock.SafeCount
	killCount       int
}

func (f *fakeBucketSVC) UpdateBucket(ctx context.Context, id influxdb.ID, upd influxdb.BucketUpdate) (*influxdb.Bucket, error) {
	if f.updateCallCount.Count() == f.killCount {
		return nil, errors.New("reached kill count")
	}
	defer f.updateCallCount.IncrFn()()
	return f.BucketService.UpdateBucket(ctx, id, upd)
}

type fakeLabelSVC struct {
	influxdb.LabelService
	callCount mock.SafeCount
	killCount int
}

func (f *fakeLabelSVC) CreateLabelMapping(ctx context.Context, m *influxdb.LabelMapping) error {
	defer f.callCount.IncrFn()()
	if f.callCount.Count() == f.killCount {
		return errors.New("reached kill count")
	}
	return f.LabelService.CreateLabelMapping(ctx, m)
}<|MERGE_RESOLUTION|>--- conflicted
+++ resolved
@@ -644,9 +644,6 @@
       associations:
         - kind: Label
           name: label_1
-<<<<<<< HEAD
-`, telConf)
-=======
     - kind: Notification_Rule
       name: rule_0
       description: desc_0
@@ -669,8 +666,7 @@
       associations:
         - kind: Label
           name: label_1
-`
->>>>>>> 2f4cca95
+`, telConf)
 
 const updatePkgYMLStr = `apiVersion: 0.1.0
 kind: Package
