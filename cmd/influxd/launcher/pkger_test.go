package launcher_test

import (
	"context"
	"errors"
	"fmt"
	"testing"
	"time"

	"github.com/influxdata/influxdb"
	"github.com/influxdata/influxdb/cmd/influxd/launcher"
	"github.com/influxdata/influxdb/mock"
	"github.com/influxdata/influxdb/pkger"
	"github.com/stretchr/testify/assert"
	"github.com/stretchr/testify/require"
)

func TestLauncher_Pkger(t *testing.T) {
	l := launcher.RunTestLauncherOrFail(t, ctx)
	l.SetupOrFail(t)
	defer l.ShutdownOrFail(t, ctx)

	svc := l.PkgerService(t)

	t.Run("create a new package", func(t *testing.T) {
		newPkg, err := svc.CreatePkg(timedCtx(time.Second),
			pkger.CreateWithMetadata(pkger.Metadata{
				Description: "new desc",
				Name:        "new name",
				Version:     "v1.0.0",
			}),
		)
		require.NoError(t, err)

		assert.Equal(t, "new name", newPkg.Metadata.Name)
		assert.Equal(t, "new desc", newPkg.Metadata.Description)
		assert.Equal(t, "v1.0.0", newPkg.Metadata.Version)
	})

	t.Run("errors incurred during application of package rolls back to state before package", func(t *testing.T) {
		svc := pkger.NewService(
			pkger.WithBucketSVC(l.BucketService(t)),
			pkger.WithDashboardSVC(l.DashboardService(t)),
			pkger.WithLabelSVC(&fakeLabelSVC{
				LabelService: l.LabelService(t),
				killCount:    2, // hits error on 3rd attempt at creating a mapping
			}),
			pkger.WithNoticationEndpointSVC(l.NotificationEndpointService(t)),
			pkger.WithTelegrafSVC(l.TelegrafService(t)),
			pkger.WithVariableSVC(l.VariableService(t)),
		)

		_, err := svc.Apply(ctx, l.Org.ID, l.User.ID, newPkg(t))
		require.Error(t, err)

		bkts, _, err := l.BucketService(t).FindBuckets(ctx, influxdb.BucketFilter{OrganizationID: &l.Org.ID})
		require.NoError(t, err)
		for _, b := range bkts {
			if influxdb.BucketTypeSystem == b.Type {
				continue
			}
			// verify system buckets and org bucket are the buckets available
			assert.Equal(t, l.Bucket.Name, b.Name)
		}

		labels, err := l.LabelService(t).FindLabels(ctx, influxdb.LabelFilter{OrgID: &l.Org.ID})
		require.NoError(t, err)
		assert.Empty(t, labels)

		dashs, _, err := l.DashboardService(t).FindDashboards(ctx, influxdb.DashboardFilter{
			OrganizationID: &l.Org.ID,
		}, influxdb.DefaultDashboardFindOptions)
		require.NoError(t, err)
		assert.Empty(t, dashs)

		endpoints, _, err := l.NotificationEndpointService(t).FindNotificationEndpoints(ctx, influxdb.NotificationEndpointFilter{
			OrgID: &l.Org.ID,
		})
		require.NoError(t, err)
		assert.Empty(t, endpoints)

		teles, _, err := l.TelegrafService(t).FindTelegrafConfigs(ctx, influxdb.TelegrafConfigFilter{
			OrgID: &l.Org.ID,
		})
		require.NoError(t, err)
		assert.Empty(t, teles)

		vars, err := l.VariableService(t).FindVariables(ctx, influxdb.VariableFilter{OrganizationID: &l.Org.ID})
		require.NoError(t, err)
		assert.Empty(t, vars)
	})

	hasLabelAssociations := func(t *testing.T, associations []pkger.SummaryLabel, numAss int, expectedNames ...string) {
		t.Helper()

		require.Len(t, associations, numAss)

		hasAss := func(t *testing.T, expected string) {
			t.Helper()
			for _, ass := range associations {
				if ass.Name == expected {
					return
				}
			}
			require.FailNow(t, "did not find expected association: "+expected)
		}

		for _, expected := range expectedNames {
			hasAss(t, expected)
		}
	}

	hasMapping := func(t *testing.T, actuals []pkger.SummaryLabelMapping, expected pkger.SummaryLabelMapping) {
		t.Helper()

		for _, actual := range actuals {
			if actual == expected {
				return
			}
		}
		require.FailNowf(t, "did not find expected mapping", "expected: %v", expected)
	}

	t.Run("dry run a package with no existing resources", func(t *testing.T) {
		sum, diff, err := svc.DryRun(ctx, l.Org.ID, l.User.ID, newPkg(t))
		require.NoError(t, err)

		diffBkts := diff.Buckets
		require.Len(t, diffBkts, 1)
		assert.True(t, diffBkts[0].IsNew())

		diffLabels := diff.Labels
		require.Len(t, diffLabels, 1)
		assert.True(t, diffLabels[0].IsNew())

		diffVars := diff.Variables
		require.Len(t, diffVars, 1)
		assert.True(t, diffVars[0].IsNew())

		require.Len(t, diff.Dashboards, 1)
		require.Len(t, diff.NotificationEndpoints, 1)
		require.Len(t, diff.Telegrafs, 1)

		labels := sum.Labels
		require.Len(t, labels, 1)
		assert.Equal(t, "label_1", labels[0].Name)

		bkts := sum.Buckets
		require.Len(t, bkts, 1)
		assert.Equal(t, "rucket_1", bkts[0].Name)
		hasLabelAssociations(t, bkts[0].LabelAssociations, 1, "label_1")

		dashs := sum.Dashboards
		require.Len(t, dashs, 1)
		assert.Equal(t, "dash_1", dashs[0].Name)
		assert.Equal(t, "desc1", dashs[0].Description)
		hasLabelAssociations(t, dashs[0].LabelAssociations, 1, "label_1")

		endpoints := sum.NotificationEndpoints
		require.Len(t, endpoints, 1)
		assert.Equal(t, "http_none_auth_notification_endpoint", endpoints[0].NotificationEndpoint.GetName())
		assert.Equal(t, "http none auth desc", endpoints[0].NotificationEndpoint.GetDescription())
		hasLabelAssociations(t, endpoints[0].LabelAssociations, 1, "label_1")

		teles := sum.TelegrafConfigs
		require.Len(t, teles, 1)
		assert.Equal(t, "first_tele_config", teles[0].TelegrafConfig.Name)
		assert.Equal(t, "desc", teles[0].TelegrafConfig.Description)
		hasLabelAssociations(t, teles[0].LabelAssociations, 1, "label_1")

		vars := sum.Variables
		require.Len(t, vars, 1)
		assert.Equal(t, "var_query_1", vars[0].Name)
		hasLabelAssociations(t, vars[0].LabelAssociations, 1, "label_1")
		varArgs := vars[0].Arguments
		require.NotNil(t, varArgs)
		assert.Equal(t, "query", varArgs.Type)
		assert.Equal(t, influxdb.VariableQueryValues{
			Query:    "buckets()  |> filter(fn: (r) => r.name !~ /^_/)  |> rename(columns: {name: \"_value\"})  |> keep(columns: [\"_value\"])",
			Language: "flux",
		}, varArgs.Values)
	})

	t.Run("apply a package of all new resource s", func(t *testing.T) {
		// this initial test is also setup for the sub tests
		sum1, err := svc.Apply(timedCtx(5*time.Second), l.Org.ID, l.User.ID, newPkg(t))
		require.NoError(t, err)

		labels := sum1.Labels
		require.Len(t, labels, 1)
		assert.NotZero(t, labels[0].ID)
		assert.Equal(t, "label_1", labels[0].Name)

		bkts := sum1.Buckets
		require.Len(t, bkts, 1)
		assert.NotZero(t, bkts[0].ID)
		assert.Equal(t, "rucket_1", bkts[0].Name)
		hasLabelAssociations(t, bkts[0].LabelAssociations, 1, "label_1")

		dashs := sum1.Dashboards
		require.Len(t, dashs, 1)
		assert.NotZero(t, dashs[0].ID)
		assert.Equal(t, "dash_1", dashs[0].Name)
		assert.Equal(t, "desc1", dashs[0].Description)
		hasLabelAssociations(t, dashs[0].LabelAssociations, 1, "label_1")
		require.Len(t, dashs[0].Charts, 1)
		assert.Equal(t, influxdb.ViewPropertyTypeSingleStat, dashs[0].Charts[0].Properties.GetType())

		endpoints := sum1.NotificationEndpoints
		require.Len(t, endpoints, 1)
		assert.NotZero(t, endpoints[0].NotificationEndpoint.GetID())
		assert.Equal(t, "http_none_auth_notification_endpoint", endpoints[0].NotificationEndpoint.GetName())
		assert.Equal(t, "http none auth desc", endpoints[0].NotificationEndpoint.GetDescription())
		assert.Equal(t, influxdb.TaskStatusInactive, string(endpoints[0].NotificationEndpoint.GetStatus()))
		hasLabelAssociations(t, endpoints[0].LabelAssociations, 1, "label_1")

		teles := sum1.TelegrafConfigs
		require.Len(t, teles, 1)
<<<<<<< HEAD
		assert.NotZero(t, teles[0].ID)
		assert.Equal(t, l.Org.ID, teles[0].OrgID)
		assert.Equal(t, "first_tele_config", teles[0].Name)
		assert.Equal(t, "desc", teles[0].Description)
		assert.Equal(t, telConf, teles[0].Config)
=======
		assert.NotZero(t, teles[0].TelegrafConfig.ID)
		assert.Equal(t, l.Org.ID, teles[0].TelegrafConfig.OrgID)
		assert.Equal(t, "first_tele_config", teles[0].TelegrafConfig.Name)
		assert.Equal(t, "desc", teles[0].TelegrafConfig.Description)
		assert.Len(t, teles[0].TelegrafConfig.Plugins, 2)
>>>>>>> bba04e20

		vars := sum1.Variables
		require.Len(t, vars, 1)
		assert.NotZero(t, vars[0].ID)
		assert.Equal(t, "var_query_1", vars[0].Name)
		hasLabelAssociations(t, vars[0].LabelAssociations, 1, "label_1")
		varArgs := vars[0].Arguments
		require.NotNil(t, varArgs)
		assert.Equal(t, "query", varArgs.Type)
		assert.Equal(t, influxdb.VariableQueryValues{
			Query:    "buckets()  |> filter(fn: (r) => r.name !~ /^_/)  |> rename(columns: {name: \"_value\"})  |> keep(columns: [\"_value\"])",
			Language: "flux",
		}, varArgs.Values)

		newSumMapping := func(id pkger.SafeID, name string, rt influxdb.ResourceType) pkger.SummaryLabelMapping {
			return pkger.SummaryLabelMapping{
				ResourceName: name,
				LabelName:    labels[0].Name,
				LabelID:      labels[0].ID,
				ResourceID:   pkger.SafeID(id),
				ResourceType: rt,
			}
		}

		mappings := sum1.LabelMappings
		require.Len(t, mappings, 5)
		hasMapping(t, mappings, newSumMapping(bkts[0].ID, bkts[0].Name, influxdb.BucketsResourceType))
		hasMapping(t, mappings, newSumMapping(dashs[0].ID, dashs[0].Name, influxdb.DashboardsResourceType))
		hasMapping(t, mappings, newSumMapping(vars[0].ID, vars[0].Name, influxdb.VariablesResourceType))
		hasMapping(t, mappings, newSumMapping(pkger.SafeID(teles[0].TelegrafConfig.ID), teles[0].TelegrafConfig.Name, influxdb.TelegrafsResourceType))

		t.Run("pkg with same bkt-var-label does nto create new resources for them", func(t *testing.T) {
			// validate the new package doesn't create new resources for bkts/labels/vars
			// since names collide.
			sum2, err := svc.Apply(timedCtx(5*time.Second), l.Org.ID, l.User.ID, newPkg(t))
			require.NoError(t, err)

			require.Equal(t, sum1.Buckets, sum2.Buckets)
			require.Equal(t, sum1.Labels, sum2.Labels)
			require.Equal(t, sum1.NotificationEndpoints, sum2.NotificationEndpoints)
			require.Equal(t, sum1.Variables, sum2.Variables)

			// dashboards should be new
			require.NotEqual(t, sum1.Dashboards, sum2.Dashboards)
		})

		t.Run("referenced secret values provided do not create new secrets", func(t *testing.T) {
			applyPkgStr := func(t *testing.T, pkgStr string) pkger.Summary {
				t.Helper()
				pkg, err := pkger.Parse(pkger.EncodingYAML, pkger.FromString(pkgStr))
				require.NoError(t, err)

				sum, err := svc.Apply(ctx, l.Org.ID, l.User.ID, pkg)
				require.NoError(t, err)
				return sum
			}

			const pkgWithSecretRaw = `apiVersion: 0.1.0
kind: Package
meta:
  pkgName:      pkg_name
  pkgVersion:   1
  description:  pack description
spec:
  resources:
    - kind: Notification_Endpoint_Pager_Duty
      name: pager_duty_notification_endpoint
      url:  http://localhost:8080/orgs/7167eb6719fa34e5/alert-history
      routingKey: secret-sauce
`
			secretSum := applyPkgStr(t, pkgWithSecretRaw)
			require.Len(t, secretSum.NotificationEndpoints, 1)

			id := secretSum.NotificationEndpoints[0].NotificationEndpoint.GetID()
			expected := influxdb.SecretField{
				Key: id.String() + "-routing-key",
			}
			secrets := secretSum.NotificationEndpoints[0].NotificationEndpoint.SecretFields()
			require.Len(t, secrets, 1)
			assert.Equal(t, expected, secrets[0])

			const pkgWithSecretRef = `apiVersion: 0.1.0
kind: Package
meta:
  pkgName:      pkg_name
  pkgVersion:   1
  description:  pack description
spec:
  resources:
    - kind: Notification_Endpoint_Pager_Duty
      name: pager_duty_notification_endpoint
      url:  http://localhost:8080/orgs/7167eb6719fa34e5/alert-history
      routingKey:
        secretRef:
          key: %s-routing-key
`
			secretSum = applyPkgStr(t, fmt.Sprintf(pkgWithSecretRef, id.String()))
			require.Len(t, secretSum.NotificationEndpoints, 1)

			expected = influxdb.SecretField{
				Key: id.String() + "-routing-key",
			}
			secrets = secretSum.NotificationEndpoints[0].NotificationEndpoint.SecretFields()
			require.Len(t, secrets, 1)
			assert.Equal(t, expected, secrets[0])
		})

		t.Run("exporting resources with existing ids should return a valid pkg", func(t *testing.T) {
			resToClone := []pkger.ResourceToClone{
				{
					Kind: pkger.KindBucket,
					ID:   influxdb.ID(bkts[0].ID),
				},
				{
					Kind: pkger.KindDashboard,
					ID:   influxdb.ID(dashs[0].ID),
				},
				{
					Kind: pkger.KindLabel,
					ID:   influxdb.ID(labels[0].ID),
				},
				{
					Kind: pkger.KindNotificationEndpoint,
					ID:   endpoints[0].NotificationEndpoint.GetID(),
				},
				{
					Kind: pkger.KindTelegraf,
					ID:   teles[0].TelegrafConfig.ID,
				},
			}

			resWithNewName := []pkger.ResourceToClone{
				{
					Kind: pkger.KindVariable,
					Name: "new name",
					ID:   influxdb.ID(vars[0].ID),
				},
			}

			newPkg, err := svc.CreatePkg(timedCtx(2*time.Second),
				pkger.CreateWithMetadata(pkger.Metadata{
					Description: "newest desc",
					Name:        "newest name",
					Version:     "v1.0.1",
				}),
				pkger.CreateWithExistingResources(append(resToClone, resWithNewName...)...),
			)
			require.NoError(t, err)

			assert.Equal(t, "newest desc", newPkg.Metadata.Description)
			assert.Equal(t, "newest name", newPkg.Metadata.Name)
			assert.Equal(t, "v1.0.1", newPkg.Metadata.Version)

			newSum := newPkg.Summary()

			labels := newSum.Labels
			require.Len(t, labels, 1)
			assert.Zero(t, labels[0].ID)
			assert.Equal(t, "label_1", labels[0].Name)

			bkts := newSum.Buckets
			require.Len(t, bkts, 1)
			assert.Zero(t, bkts[0].ID)
			assert.Equal(t, "rucket_1", bkts[0].Name)
			hasLabelAssociations(t, bkts[0].LabelAssociations, 1, "label_1")

			dashs := newSum.Dashboards
			require.Len(t, dashs, 1)
			assert.Zero(t, dashs[0].ID)
			assert.Equal(t, "dash_1", dashs[0].Name)
			assert.Equal(t, "desc1", dashs[0].Description)
			hasLabelAssociations(t, dashs[0].LabelAssociations, 1, "label_1")
			require.Len(t, dashs[0].Charts, 1)
			assert.Equal(t, influxdb.ViewPropertyTypeSingleStat, dashs[0].Charts[0].Properties.GetType())

			newEndpoints := newSum.NotificationEndpoints
			require.Len(t, newEndpoints, 1)
			assert.Equal(t, endpoints[0].NotificationEndpoint.GetName(), newEndpoints[0].NotificationEndpoint.GetName())
			assert.Equal(t, endpoints[0].NotificationEndpoint.GetDescription(), newEndpoints[0].NotificationEndpoint.GetDescription())
			hasLabelAssociations(t, newEndpoints[0].LabelAssociations, 1, "label_1")

			require.Len(t, newSum.TelegrafConfigs, 1)
			assert.Equal(t, teles[0].TelegrafConfig.Name, newSum.TelegrafConfigs[0].TelegrafConfig.Name)
			assert.Equal(t, teles[0].TelegrafConfig.Description, newSum.TelegrafConfigs[0].TelegrafConfig.Description)
			hasLabelAssociations(t, newSum.TelegrafConfigs[0].LabelAssociations, 1, "label_1")

			vars := newSum.Variables
			require.Len(t, vars, 1)
			assert.Zero(t, vars[0].ID)
			assert.Equal(t, "new name", vars[0].Name) // new name
			hasLabelAssociations(t, vars[0].LabelAssociations, 1, "label_1")
			varArgs := vars[0].Arguments
			require.NotNil(t, varArgs)
			assert.Equal(t, "query", varArgs.Type)
			assert.Equal(t, influxdb.VariableQueryValues{
				Query:    "buckets()  |> filter(fn: (r) => r.name !~ /^_/)  |> rename(columns: {name: \"_value\"})  |> keep(columns: [\"_value\"])",
				Language: "flux",
			}, varArgs.Values)
		})

		t.Run("error incurs during package application when resources already exist rollsback to prev state", func(t *testing.T) {
			updatePkg, err := pkger.Parse(pkger.EncodingYAML, pkger.FromString(updatePkgYMLStr))
			require.NoError(t, err)

			svc := pkger.NewService(
				pkger.WithBucketSVC(&fakeBucketSVC{
					BucketService: l.BucketService(t),
					killCount:     0, // kill on first update for bucket
				}),
				pkger.WithDashboardSVC(l.DashboardService(t)),
				pkger.WithLabelSVC(l.LabelService(t)),
				pkger.WithNoticationEndpointSVC(l.NotificationEndpointService(t)),
				pkger.WithTelegrafSVC(l.TelegrafService(t)),
				pkger.WithVariableSVC(l.VariableService(t)),
			)

			_, err = svc.Apply(ctx, l.Org.ID, 0, updatePkg)
			require.Error(t, err)

			bkt, err := l.BucketService(t).FindBucketByID(ctx, influxdb.ID(bkts[0].ID))
			require.NoError(t, err)
			// make sure the desc change is not applied and is rolled back to prev desc
			assert.Equal(t, bkts[0].Description, bkt.Description)

			label, err := l.LabelService(t).FindLabelByID(ctx, influxdb.ID(labels[0].ID))
			require.NoError(t, err)
			assert.Equal(t, labels[0].Properties.Description, label.Properties["description"])

			endpoint, err := l.NotificationEndpointService(t).FindNotificationEndpointByID(ctx, endpoints[0].NotificationEndpoint.GetID())
			require.NoError(t, err)
			assert.Equal(t, endpoints[0].NotificationEndpoint.GetDescription(), endpoint.GetDescription())

			v, err := l.VariableService(t).FindVariableByID(ctx, influxdb.ID(vars[0].ID))
			require.NoError(t, err)
			assert.Equal(t, vars[0].Description, v.Description)
		})
	})
}

func timedCtx(d time.Duration) context.Context {
	ctx, cancel := context.WithTimeout(ctx, d)
	var _ = cancel
	return ctx
}

func newPkg(t *testing.T) *pkger.Pkg {
	t.Helper()

	pkg, err := pkger.Parse(pkger.EncodingYAML, pkger.FromString(pkgYMLStr))
	require.NoError(t, err)
	return pkg
}

const telConf = `[agent]
  interval = "10s"
  metric_batch_size = 1000
  metric_buffer_limit = 10000
  collection_jitter = "0s"
  flush_interval = "10s"
[[outputs.influxdb_v2]]
  urls = ["http://localhost:9999"]
  token = "$INFLUX_TOKEN"
  organization = "rg"
  bucket = "rucket_3"
[[inputs.cpu]]
  percpu = true
`

var pkgYMLStr = fmt.Sprintf(`apiVersion: 0.1.0
kind: Package
meta:
  pkgName:      pkg_name
  pkgVersion:   1
  description:  pack description
spec:
  resources:
    - kind: Label
      name: label_1
    - kind: Bucket
      name: rucket_1
      associations:
        - kind: Label
          name: label_1
    - kind: Dashboard
      name: dash_1
      description: desc1
      associations:
        - kind: Label
          name: label_1
      charts:
        - kind:   Single_Stat
          name:   single stat
          suffix: days
          width:  6
          height: 3
          shade: true
          queries:
            - query: >
                from(bucket: v.bucket) |> range(start: v.timeRangeStart) |> filter(fn: (r) => r._measurement == "system") |> filter(fn: (r) => r._field == "uptime") |> last() |> map(fn: (r) => ({r with _value: r._value / 86400})) |> yield(name: "last")
          colors:
            - name: laser
              type: text
              hex: "#8F8AF4"
    - kind: Variable
      name: var_query_1
      description: var_query_1 desc
      type: query
      language: flux
      query: |
        buckets()  |> filter(fn: (r) => r.name !~ /^_/)  |> rename(columns: {name: "_value"})  |> keep(columns: ["_value"])
      associations:
        - kind: Label
          name: label_1
    - kind: Telegraf
      name: first_tele_config
      description: desc
      associations:
        - kind: Label
          name: label_1
<<<<<<< HEAD
      config: %+q
    - kind: NotificationEndpointHTTP
=======
      config: |
        [agent]
          interval = "10s"
          metric_batch_size = 1000
          metric_buffer_limit = 10000
          collection_jitter = "0s"
          flush_interval = "10s"
        [[outputs.influxdb_v2]]
          urls = ["http://localhost:9999"]
          token = "$INFLUX_TOKEN"
          organization = "rg"
          bucket = "rucket_3"
        [[inputs.cpu]]
          percpu = true
    - kind: Notification_Endpoint_HTTP
>>>>>>> bba04e20
      name: http_none_auth_notification_endpoint
      type: none
      description: http none auth desc
      method: GET
      url:  https://www.example.com/endpoint/noneauth
      status: inactive
      associations:
      - kind: Label
        name: label_1
`, telConf)

const updatePkgYMLStr = `apiVersion: 0.1.0
kind: Package
meta:
  pkgName:      pkg_name
  pkgVersion:   1
  description:  pack description
spec:
  resources:
    - kind: Label
      name: label_1
      description: new desc
    - kind: Bucket
      name: rucket_1
      description: new desc
      associations:
        - kind: Label
          name: label_1
    - kind: Variable
      name: var_query_1
      description: new desc
      type: query
      language: flux
      query: |
        buckets()  |> filter(fn: (r) => r.name !~ /^_/)  |> rename(columns: {name: "_value"})  |> keep(columns: ["_value"])
      associations:
        - kind: Label
          name: label_1
    - kind: Notification_Endpoint_HTTP
      name: http_none_auth_notification_endpoint
      type: none
      description: new desc
      method: GET
      url:  https://www.example.com/endpoint/noneauth
      status: active
`

type fakeBucketSVC struct {
	influxdb.BucketService
	updateCallCount mock.SafeCount
	killCount       int
}

func (f *fakeBucketSVC) UpdateBucket(ctx context.Context, id influxdb.ID, upd influxdb.BucketUpdate) (*influxdb.Bucket, error) {
	if f.updateCallCount.Count() == f.killCount {
		return nil, errors.New("reached kill count")
	}
	defer f.updateCallCount.IncrFn()()
	return f.BucketService.UpdateBucket(ctx, id, upd)
}

type fakeLabelSVC struct {
	influxdb.LabelService
	callCount mock.SafeCount
	killCount int
}

func (f *fakeLabelSVC) CreateLabelMapping(ctx context.Context, m *influxdb.LabelMapping) error {
	defer f.callCount.IncrFn()()
	if f.callCount.Count() == f.killCount {
		return errors.New("reached kill count")
	}
	return f.LabelService.CreateLabelMapping(ctx, m)
}<|MERGE_RESOLUTION|>--- conflicted
+++ resolved
@@ -216,19 +216,11 @@
 
 		teles := sum1.TelegrafConfigs
 		require.Len(t, teles, 1)
-<<<<<<< HEAD
-		assert.NotZero(t, teles[0].ID)
-		assert.Equal(t, l.Org.ID, teles[0].OrgID)
-		assert.Equal(t, "first_tele_config", teles[0].Name)
-		assert.Equal(t, "desc", teles[0].Description)
-		assert.Equal(t, telConf, teles[0].Config)
-=======
 		assert.NotZero(t, teles[0].TelegrafConfig.ID)
 		assert.Equal(t, l.Org.ID, teles[0].TelegrafConfig.OrgID)
 		assert.Equal(t, "first_tele_config", teles[0].TelegrafConfig.Name)
 		assert.Equal(t, "desc", teles[0].TelegrafConfig.Description)
-		assert.Len(t, teles[0].TelegrafConfig.Plugins, 2)
->>>>>>> bba04e20
+		assert.Equal(t, telConf, teles[0].TelegrafConfig.Config)
 
 		vars := sum1.Variables
 		require.Len(t, vars, 1)
@@ -548,26 +540,8 @@
       associations:
         - kind: Label
           name: label_1
-<<<<<<< HEAD
       config: %+q
-    - kind: NotificationEndpointHTTP
-=======
-      config: |
-        [agent]
-          interval = "10s"
-          metric_batch_size = 1000
-          metric_buffer_limit = 10000
-          collection_jitter = "0s"
-          flush_interval = "10s"
-        [[outputs.influxdb_v2]]
-          urls = ["http://localhost:9999"]
-          token = "$INFLUX_TOKEN"
-          organization = "rg"
-          bucket = "rucket_3"
-        [[inputs.cpu]]
-          percpu = true
     - kind: Notification_Endpoint_HTTP
->>>>>>> bba04e20
       name: http_none_auth_notification_endpoint
       type: none
       description: http none auth desc
