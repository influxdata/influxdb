package cli // import "github.com/influxdata/influxdb/cmd/influx/cli"

import (
	"bytes"
	"encoding/csv"
	"encoding/json"
	"errors"
	"fmt"
	"io"
	"net"
	"net/url"
	"os"
	"os/signal"
	"path/filepath"
	"sort"
	"strconv"
	"strings"
	"syscall"
	"text/tabwriter"

	"github.com/influxdata/influxdb/client"
	"github.com/influxdata/influxdb/importer/v8"
	"github.com/influxdata/influxdb/models"
	"github.com/peterh/liner"
	"time"
)

const (
	noTokenMsg = "Visit https://enterprise.influxdata.com to register for updates, InfluxDB server management, and monitoring.\n"
)

// ErrBlankCommand is returned when a parsed command is empty.
var ErrBlankCommand = errors.New("empty input")

// CommandLine holds CLI configuration and state
type CommandLine struct {
	Client           *client.Client
	Line             *liner.State
	Host             string
	Port             int
	Username         string
	Password         string
	Database         string
	Ssl              bool
	UnsafeSsl        bool
	RetentionPolicy  string
	ClientVersion    string
	ServerVersion    string
	Pretty           bool   // controls pretty print for json
	Format           string // controls the output format.  Valid values are json, csv, or column
	Precision        string
	WriteConsistency string
	Execute          string
	ShowVersion      bool
	Import           bool
	PPS              int // Controls how many points per second the import will allow via throttling
	Path             string
	Compressed       bool
	Chunked          bool
	Quit             chan struct{}
	IgnoreSignals    bool // Ignore signals normally caught by this process (used primarily for testing)
	osSignals        chan os.Signal
	historyFilePath  string
}

// New returns an instance of CommandLine
func New(version string) *CommandLine {
	return &CommandLine{
		ClientVersion: version,
		Quit:          make(chan struct{}, 1),
		osSignals:     make(chan os.Signal, 1),
	}
}

// Run executes the CLI
func (c *CommandLine) Run() error {
	if !c.IgnoreSignals {
		// register OS signals for graceful termination
		signal.Notify(c.osSignals, syscall.SIGINT, syscall.SIGTERM)
	}

	var promptForPassword bool
	// determine if they set the password flag but provided no value
	for _, v := range os.Args {
		v = strings.ToLower(v)
		if (strings.HasPrefix(v, "-password") || strings.HasPrefix(v, "--password")) && c.Password == "" {
			promptForPassword = true
			break
		}
	}

	c.Line = liner.NewLiner()
	defer c.Line.Close()

	c.Line.SetMultiLineMode(true)

	if promptForPassword {
		p, e := c.Line.PasswordPrompt("password: ")
		if e != nil {
			fmt.Println("Unable to parse password.")
		} else {
			c.Password = p
		}
	}

	if err := c.Connect(""); err != nil {
		return fmt.Errorf(
			"Failed to connect to %s\nPlease check your connection settings and ensure 'influxd' is running.",
			c.Client.Addr())
	}

	// Modify precision.
	c.SetPrecision(c.Precision)

	if c.Execute == "" && !c.Import {
		token, err := c.DatabaseToken()
		if err != nil {
			return fmt.Errorf("Failed to check token: %s", err.Error())
		}
		if token == "" {
			fmt.Printf(noTokenMsg)
		}
		fmt.Printf("Connected to %s version %s\n", c.Client.Addr(), c.ServerVersion)
	}

	if c.Execute != "" {
		// Make the non-interactive mode send everything through the CLI's parser
		// the same way the interactive mode works
		lines := strings.Split(c.Execute, "\n")
		for _, line := range lines {
			if err := c.ParseCommand(line); err != nil {
				return err
			}
		}

		c.Line.Close()
		return nil
	}

	if c.Import {
		path := net.JoinHostPort(c.Host, strconv.Itoa(c.Port))
		u, e := client.ParseConnectionString(path, c.Ssl)
		if e != nil {
			return e
		}

		config := v8.NewConfig()
		config.Username = c.Username
		config.Password = c.Password
		config.Precision = "ns"
		config.WriteConsistency = "any"
		config.Path = c.Path
		config.Version = c.ClientVersion
		config.URL = u
		config.Compressed = c.Compressed
		config.PPS = c.PPS
		config.Precision = c.Precision

		i := v8.NewImporter(config)
		if err := i.Import(); err != nil {
			err = fmt.Errorf("ERROR: %s\n", err)
			c.Line.Close()
			return err
		}
		c.Line.Close()
		return nil
	}

	c.Version()

	// Only load/write history if HOME environment variable is set.
	if homeDir := os.Getenv("HOME"); homeDir != "" {
		// Attempt to load the history file.
		c.historyFilePath = filepath.Join(homeDir, ".influx_history")
		if historyFile, err := os.Open(c.historyFilePath); err == nil {
			c.Line.ReadHistory(historyFile)
			historyFile.Close()
		}
	}

	// read from prompt until exit is run
	return c.mainLoop()
}

// mainLoop runs the main prompt loop for the CLI.
func (c *CommandLine) mainLoop() error {
	for {
		select {
		case <-c.osSignals:
			c.exit()
			return nil
		case <-c.Quit:
			c.exit()
			return nil
		default:
			l, e := c.Line.Prompt("> ")
			if e == io.EOF {
				// Instead of die, register that someone exited the program gracefully
				l = "exit"
			} else if e != nil {
				c.exit()
				return e
			}
			if err := c.ParseCommand(l); err != ErrBlankCommand {
				c.Line.AppendHistory(l)
				c.saveHistory()
			}
		}
	}
}

// ParseCommand parses an instruction and calls related method, if any
func (c *CommandLine) ParseCommand(cmd string) error {
	lcmd := strings.TrimSpace(strings.ToLower(cmd))
	tokens := strings.Fields(lcmd)

	if len(tokens) > 0 {
		switch tokens[0] {
		case "exit", "quit":
			close(c.Quit)
		case "gopher":
			c.gopher()
		case "connect":
			return c.Connect(cmd)
		case "auth":
			c.SetAuth(cmd)
		case "help":
			c.help()
		case "history":
			c.history()
		case "format":
			c.SetFormat(cmd)
		case "precision":
			c.SetPrecision(cmd)
		case "consistency":
			c.SetWriteConsistency(cmd)
		case "settings":
			c.Settings()
		case "pretty":
			c.Pretty = !c.Pretty
			if c.Pretty {
				fmt.Println("Pretty print enabled")
			} else {
				fmt.Println("Pretty print disabled")
			}
		case "use":
			c.use(cmd)
		case "insert":
			return c.Insert(cmd)
		default:
			return c.ExecuteQuery(cmd)
		}

		return nil
	}
	return ErrBlankCommand
}

// Connect connects client to a server
func (c *CommandLine) Connect(cmd string) error {
	var cl *client.Client
	var u url.URL

	// Remove the "connect" keyword if it exists
	path := strings.TrimSpace(strings.Replace(cmd, "connect", "", -1))

	// If they didn't provide a connection string, use the current settings
	if path == "" {
		path = net.JoinHostPort(c.Host, strconv.Itoa(c.Port))
	}

	var e error
	u, e = client.ParseConnectionString(path, c.Ssl)
	if e != nil {
		return e
	}

	config := client.NewConfig()
	config.URL = u
	config.Username = c.Username
	config.Password = c.Password
	config.UserAgent = "InfluxDBShell/" + c.ClientVersion
	config.Precision = c.Precision
	config.UnsafeSsl = c.UnsafeSsl
	cl, err := client.NewClient(config)
	if err != nil {
		return fmt.Errorf("Could not create client %s", err)
	}
	c.Client = cl

	var v string
	if _, v, e = c.Client.Ping(); e != nil {
		return fmt.Errorf("Failed to connect to %s\n", c.Client.Addr())
	}
	c.ServerVersion = v
	// Update the command with the current connection information
	if h, p, err := net.SplitHostPort(config.URL.Host); err == nil {
		c.Host = h
		if i, err := strconv.Atoi(p); err == nil {
			c.Port = i
		}
	}

	return nil
}

// SetAuth sets client authentication credentials
func (c *CommandLine) SetAuth(cmd string) {
	// If they pass in the entire command, we should parse it
	// auth <username> <password>
	args := strings.Fields(cmd)
	if len(args) == 3 {
		args = args[1:]
	} else {
		args = []string{}
	}

	if len(args) == 2 {
		c.Username = args[0]
		c.Password = args[1]
	} else {
		u, e := c.Line.Prompt("username: ")
		if e != nil {
			fmt.Printf("Unable to process input: %s", e)
			return
		}
		c.Username = strings.TrimSpace(u)
		p, e := c.Line.PasswordPrompt("password: ")
		if e != nil {
			fmt.Printf("Unable to process input: %s", e)
			return
		}
		c.Password = p
	}

	// Update the client as well
	c.Client.SetAuth(c.Username, c.Password)
}

func (c *CommandLine) use(cmd string) {
	args := strings.Split(strings.TrimSuffix(strings.TrimSpace(cmd), ";"), " ")
	if len(args) != 2 {
		fmt.Printf("Could not parse database name from %q.\n", cmd)
		return
	}
	d := args[1]

	// Validate if specified database exists
	response, err := c.Client.Query(client.Query{Command: "SHOW DATABASES"})
	if err != nil {
		fmt.Printf("ERR: %s\n", err)
		return
	} else if err := response.Error(); err != nil {
		if c.Username == "" {
			fmt.Printf("ERR: %s\n", err)
			return
		}
		// TODO(jsternberg): Fix SHOW DATABASES to be user-aware #6397.
		// If we are unable to run SHOW DATABASES, display a warning and use the
		// database anyway in case the person doesn't have permission to run the
		// command, but does have permission to use the database.
		fmt.Printf("WARN: %s\n", err)
	} else {
		// Verify the provided database exists
		if databaseExists := func() bool {
			for _, result := range response.Results {
				for _, row := range result.Series {
					if row.Name == "databases" {
						for _, values := range row.Values {
							for _, database := range values {
								if database == d {
									return true
								}
							}
						}
					}
				}
			}
			return false
		}(); !databaseExists {
			fmt.Printf("ERR: Database %s doesn't exist. Run SHOW DATABASES for a list of existing databases.\n", d)
			return
		}
	}

	c.Database = d
	fmt.Printf("Using database %s\n", d)
}

// SetPrecision sets client precision
func (c *CommandLine) SetPrecision(cmd string) {
	// Remove the "precision" keyword if it exists
	cmd = strings.TrimSpace(strings.Replace(cmd, "precision", "", -1))
	// normalize cmd
	cmd = strings.ToLower(cmd)

	switch cmd {
	case "h", "m", "s", "ms", "u", "ns":
		c.Precision = cmd
		c.Client.SetPrecision(c.Precision)
	case "rfc3339":
		c.Precision = ""
		c.Client.SetPrecision(c.Precision)
	default:
		fmt.Printf("Unknown precision %q. Please use rfc3339, h, m, s, ms, u or ns.\n", cmd)
	}
}

// SetFormat sets output format
func (c *CommandLine) SetFormat(cmd string) {
	// Remove the "format" keyword if it exists
	cmd = strings.TrimSpace(strings.Replace(cmd, "format", "", -1))
	// normalize cmd
	cmd = strings.ToLower(cmd)

	switch cmd {
	case "json", "csv", "column", "lineprotocol":
		c.Format = cmd
	default:
		fmt.Printf("Unknown format %q. Please use json, csv, column or lineprotocol.\n", cmd)
	}
}

// SetWriteConsistency sets cluster consistency level
func (c *CommandLine) SetWriteConsistency(cmd string) {
	// Remove the "consistency" keyword if it exists
	cmd = strings.TrimSpace(strings.Replace(cmd, "consistency", "", -1))
	// normalize cmd
	cmd = strings.ToLower(cmd)

	_, err := models.ParseConsistencyLevel(cmd)
	if err != nil {
		fmt.Printf("Unknown consistency level %q. Please use any, one, quorum, or all.\n", cmd)
		return
	}
	c.WriteConsistency = cmd
}

// isWhitespace returns true if the rune is a space, tab, or newline.
func isWhitespace(ch rune) bool { return ch == ' ' || ch == '\t' || ch == '\n' }

// isLetter returns true if the rune is a letter.
func isLetter(ch rune) bool { return (ch >= 'a' && ch <= 'z') || (ch >= 'A' && ch <= 'Z') }

// isDigit returns true if the rune is a digit.
func isDigit(ch rune) bool { return (ch >= '0' && ch <= '9') }

// isIdentFirstChar returns true if the rune can be used as the first char in an unquoted identifer.
func isIdentFirstChar(ch rune) bool { return isLetter(ch) || ch == '_' }

// isIdentChar returns true if the rune can be used in an unquoted identifier.
func isNotIdentChar(ch rune) bool { return !(isLetter(ch) || isDigit(ch) || ch == '_') }

func parseUnquotedIdentifier(stmt string) (string, string) {
	if fields := strings.FieldsFunc(stmt, isNotIdentChar); len(fields) > 0 {
		return fields[0], strings.TrimPrefix(stmt, fields[0])
	}
	return "", stmt
}

func parseDoubleQuotedIdentifier(stmt string) (string, string) {
	escapeNext := false
	fields := strings.FieldsFunc(stmt, func(ch rune) bool {
		if ch == '\\' {
			escapeNext = true
		} else if ch == '"' {
			if !escapeNext {
				return true
			}
			escapeNext = false
		}
		return false
	})
	if len(fields) > 0 {
		return fields[0], strings.TrimPrefix(stmt, "\""+fields[0]+"\"")
	}
	return "", stmt
}

func parseNextIdentifier(stmt string) (ident, remainder string) {
	if len(stmt) > 0 {
		switch {
		case isWhitespace(rune(stmt[0])):
			return parseNextIdentifier(stmt[1:])
		case isIdentFirstChar(rune(stmt[0])):
			return parseUnquotedIdentifier(stmt)
		case stmt[0] == '"':
			return parseDoubleQuotedIdentifier(stmt)
		}
	}
	return "", stmt
}

func (c *CommandLine) parseInto(stmt string) string {
	ident, stmt := parseNextIdentifier(stmt)
	if strings.HasPrefix(stmt, ".") {
		c.Database = ident
		fmt.Printf("Using database %s\n", c.Database)
		ident, stmt = parseNextIdentifier(stmt[1:])
	}
	if strings.HasPrefix(stmt, " ") {
		c.RetentionPolicy = ident
		fmt.Printf("Using retention policy %s\n", c.RetentionPolicy)
		return stmt[1:]
	}
	return stmt
}

// Insert runs an INSERT statement
func (c *CommandLine) Insert(stmt string) error {
	i, point := parseNextIdentifier(stmt)
	if !strings.EqualFold(i, "insert") {
		fmt.Printf("ERR: found %s, expected INSERT\n", i)
		return nil
	}
	if i, r := parseNextIdentifier(point); strings.EqualFold(i, "into") {
		point = c.parseInto(r)
	}
	_, err := c.Client.Write(client.BatchPoints{
		Points: []client.Point{
			client.Point{Raw: point},
		},
		Database:         c.Database,
		RetentionPolicy:  c.RetentionPolicy,
		Precision:        c.Precision,
		WriteConsistency: c.WriteConsistency,
	})
	if err != nil {
		fmt.Printf("ERR: %s\n", err)
		if c.Database == "" {
			fmt.Println("Note: error may be due to not setting a database or retention policy.")
			fmt.Println(`Please set a database with the command "use <database>" or`)
			fmt.Println("INSERT INTO <database>.<retention-policy> <point>")
		}
		return err
	}
	return nil
}

// query creates a query struct to be used with the client.
func (c *CommandLine) query(query string, database string) client.Query {
	return client.Query{
		Command:  query,
		Database: database,
		Chunked:  true,
	}
}

// ExecuteQuery runs any query statement
func (c *CommandLine) ExecuteQuery(query string) error {
	response, err := c.Client.Query(c.query(query, c.Database))
	if err != nil {
		fmt.Printf("ERR: %s\n", err)
		return err
	}
	c.FormatResponse(response, os.Stdout)
	if err := response.Error(); err != nil {
		fmt.Printf("ERR: %s\n", response.Error())
		if c.Database == "" {
			fmt.Println("Warning: It is possible this error is due to not setting a database.")
			fmt.Println(`Please set a database with the command "use <database>".`)
		}
		return err
	}
	return nil
}

// DatabaseToken retrieves database token
func (c *CommandLine) DatabaseToken() (string, error) {
	response, err := c.Client.Query(c.query("SHOW DIAGNOSTICS for 'registration'", ""))
	if err != nil {
		return "", err
	}
	if response.Error() != nil || len((*response).Results[0].Series) == 0 {
		return "", nil
	}

	// Look for position of "token" column.
	for i, s := range (*response).Results[0].Series[0].Columns {
		if s == "token" {
			return (*response).Results[0].Series[0].Values[0][i].(string), nil
		}
	}
	return "", nil
}

// FormatResponse formats output to previsouly chosen format
func (c *CommandLine) FormatResponse(response *client.Response, w io.Writer) {
	switch c.Format {
	case "json":
		c.writeJSON(response, w)
	case "csv":
		c.writeCSV(response, w)
	case "column":
		c.writeColumns(response, w)
	case "lineprotocol":
		c.writeLineProtocol(response, w)
	default:
		fmt.Fprintf(w, "Unknown output format %q.\n", c.Format)
	}
}

func (c *CommandLine) writeJSON(response *client.Response, w io.Writer) {
	var data []byte
	var err error
	if c.Pretty {
		data, err = json.MarshalIndent(response, "", "    ")
	} else {
		data, err = json.Marshal(response)
	}
	if err != nil {
		fmt.Fprintf(w, "Unable to parse json: %s\n", err)
		return
	}
	fmt.Fprintln(w, string(data))
}

func (c *CommandLine) writeCSV(response *client.Response, w io.Writer) {
	csvw := csv.NewWriter(w)
	for _, result := range response.Results {
		// Create a tabbed writer for each result as they won't always line up
		rows := c.formatResults(result, "\t")
		for _, r := range rows {
			csvw.Write(strings.Split(r, "\t"))
		}
		csvw.Flush()
	}
}

func (c *CommandLine) writeColumns(response *client.Response, w io.Writer) {
	// Create a tabbed writer for each result as they won't always line up
	writer := new(tabwriter.Writer)
	writer.Init(w, 0, 8, 1, '\t', 0)

	for _, result := range response.Results {
		// Print out all messages first
		for _, m := range result.Messages {
			fmt.Fprintf(w, "%s: %s.\n", m.Level, m.Text)
		}
		csv := c.formatResults(result, "\t")
		for _, r := range csv {
			fmt.Fprintln(writer, r)
		}
		writer.Flush()
	}
}

func (c *CommandLine) writeLineProtocol(response *client.Response, w io.Writer) {
	for _, result := range response.Results {
		// Print out all messages first
		for _, m := range result.Messages {
			fmt.Fprintf(w, "%s: %s.\n", m.Level, m.Text)
		}

		for _, row := range result.Series {
			points := c.rowToPoints(row)
			for _, point := range points {
				fmt.Fprintln(w, point.String())
			}
		}
	}
}

<<<<<<< HEAD
func (c *CommandLine) rowToPoints(row models.Row) models.Points{
=======
func (c *CommandLine) formatLineProtocol(row models.Row) []string {
>>>>>>> 9c26e1e5

	tags := models.NewTags(row.Tags)

	points := models.Points{}
	for _, value := range row.Values {
		time, fields := c.findTimeAndFields(value, row.Columns)
		point, _ := models.NewPoint(row.Name, tags, fields, time)
		points = append(points, point)
	}
	return points
}

func (c *CommandLine) findTimeAndFields(value []interface{}, columns []string ) (time.Time, models.Fields){
	var timePoint time.Time
	fields := models.Fields{}
	for colIndex, col := range columns {
		valueEntry := value[colIndex]
		if col == "time" {
			timeStr, err := strconv.ParseInt(interfaceToString(valueEntry), 0, 64)
			if err == nil {
				timePoint = time.Unix(0, timeStr)
			}
		} else {
			fields[col] = valueEntry
		}
	}
<<<<<<< HEAD
	return timePoint, fields
=======
	return entries
}

func (c *CommandLine) createLineProtocolRow(name string, tags []string, values []string, time string) string {
	var row bytes.Buffer
	row.WriteString(name)
	if len(tags) > 0 {
		row.WriteString(",")
		row.WriteString(strings.Join(tags, ","))
	}

	if len(values) > 0 {
		row.WriteString(" ")
		row.WriteString(strings.Join(values, ","))
	}

	if time != "" {
		row.WriteString(" ")
		row.WriteString(time)
	}

	return row.String()
}

func lineProtocolEscape(entry string, escapes []string) string {
	entryModif := entry
	for _, escape := range escapes {
		newChar := fmt.Sprintf("\\%s", escape)
		entryModif = strings.Replace(entryModif, escape, newChar, -1)
	}
	return entryModif
}

func lineProtocolFormatIfStringOrInt(v interface{}) string {
	typeInterface, str := interfaceToString(v)
	switch typeInterface {
	case INT:
		return fmt.Sprintf("%si", str)
	case STRING:
		str = lineProtocolEscape(str, []string{"\""})
		return fmt.Sprintf("\"%s\"", str)
	}
	return str
}

func lineProtocolEscapeName(entry string) string {
	return lineProtocolEscape(entry, []string{",", " "})
}

func lineProtocolEscapeKeyTag(entry string) string {
	return lineProtocolEscape(entry, []string{",", " ", "="})
>>>>>>> 9c26e1e5
}

// formatResults will behave differently if you are formatting for columns or csv
func (c *CommandLine) formatResults(result client.Result, separator string) []string {
	rows := []string{}
	// Create a tabbed writer for each result a they won't always line up
	for i, row := range result.Series {
		// gather tags
		tags := []string{}
		for k, v := range row.Tags {
			tags = append(tags, fmt.Sprintf("%s=%s", k, v))
			sort.Strings(tags)
		}

		columnNames := []string{}

		// Only put name/tags in a column if format is csv
		if c.Format == "csv" {
			if len(tags) > 0 {
				columnNames = append([]string{"tags"}, columnNames...)
			}

			if row.Name != "" {
				columnNames = append([]string{"name"}, columnNames...)
			}
		}

		for _, column := range row.Columns {
			columnNames = append(columnNames, column)
		}

		// Output a line separator if we have more than one set or results and format is column
		if i > 0 && c.Format == "column" {
			rows = append(rows, "")
		}

		// If we are column format, we break out the name/tag to seperate lines
		if c.Format == "column" {
			if row.Name != "" {
				n := fmt.Sprintf("name: %s", row.Name)
				rows = append(rows, n)
				if len(tags) == 0 {
					l := strings.Repeat("-", len(n))
					rows = append(rows, l)
				}
			}
			if len(tags) > 0 {
				t := fmt.Sprintf("tags: %s", (strings.Join(tags, ", ")))
				rows = append(rows, t)
			}
		}

		rows = append(rows, strings.Join(columnNames, separator))

		// if format is column, break tags to their own line/format
		if c.Format == "column" && len(tags) > 0 {
			lines := []string{}
			for _, columnName := range columnNames {
				lines = append(lines, strings.Repeat("-", len(columnName)))
			}
			rows = append(rows, strings.Join(lines, separator))
		}

		for _, v := range row.Values {
			var values []string
			if c.Format == "csv" {
				if row.Name != "" {
					values = append(values, row.Name)
				}
				if len(tags) > 0 {
					values = append(values, strings.Join(tags, ","))
				}
			}

			for _, vv := range v {
				str := interfaceToString(vv)
				values = append(values, str)
			}
			rows = append(rows, strings.Join(values, separator))
		}
		// Outout a line separator if in column format
		if c.Format == "column" {
			rows = append(rows, "")
		}
	}
	return rows
}

func interfaceToString(v interface{}) string {
	switch t := v.(type) {
	case nil:
		return ""
	case bool:
		return fmt.Sprintf("%v", v)
	case int, int8, int16, int32, int64, uint, uint8, uint16, uint32, uint64, uintptr:
		return fmt.Sprintf("%d", t)
	case float32, float64:
		return fmt.Sprintf("%v", t)
	default:
		return fmt.Sprintf("%v", t)
	}
}

// Settings prints current settings
func (c *CommandLine) Settings() {
	w := new(tabwriter.Writer)
	w.Init(os.Stdout, 0, 1, 1, '\t', 0)
	if c.Port > 0 {
		fmt.Fprintf(w, "Host\t%s:%d\n", c.Host, c.Port)
	} else {
		fmt.Fprintf(w, "Host\t%s\n", c.Host)
	}
	fmt.Fprintf(w, "Username\t%s\n", c.Username)
	fmt.Fprintf(w, "Database\t%s\n", c.Database)
	fmt.Fprintf(w, "Pretty\t%v\n", c.Pretty)
	fmt.Fprintf(w, "Format\t%s\n", c.Format)
	fmt.Fprintf(w, "Write Consistency\t%s\n", c.WriteConsistency)
	fmt.Fprintln(w)
	w.Flush()
}

func (c *CommandLine) help() {
	fmt.Println(`Usage:
        connect <host:port>   connects to another node specified by host:port
        auth                  prompts for username and password
        pretty                toggles pretty print for the json format
        use <db_name>         sets current database
        format <format>       specifies the format of the server responses: json, csv, column, or lineprotocol
        precision <format>    specifies the format of the timestamp: rfc3339, h, m, s, ms, u or ns
        consistency <level>   sets write consistency level: any, one, quorum, or all
        history               displays command history
        settings              outputs the current settings for the shell
        exit/quit/ctrl+d      quits the influx shell

        show databases        show database names
        show series           show series information
        show measurements     show measurement information
        show tag keys         show tag key information
        show field keys       show field key information

        A full list of influxql commands can be found at:
        https://docs.influxdata.com/influxdb/latest/query_language/spec/
`)
}

func (c *CommandLine) history() {
	var buf bytes.Buffer
	c.Line.WriteHistory(&buf)
	fmt.Print(buf.String())
}

func (c *CommandLine) saveHistory() {
	if historyFile, err := os.Create(c.historyFilePath); err != nil {
		fmt.Printf("There was an error writing history file: %s\n", err)
	} else {
		c.Line.WriteHistory(historyFile)
		historyFile.Close()
	}
}

func (c *CommandLine) gopher() {
	fmt.Println(`
                                          .-::-::://:-::-    .:/++/'
                                     '://:-''/oo+//++o+/.://o-    ./+:
                                  .:-.    '++-         .o/ '+yydhy'  o-
                               .:/.      .h:         :osoys  .smMN-  :/
                            -/:.'        s-         /MMMymh.   '/y/  s'
                         -+s:''''        d          -mMMms//     '-/o:
                       -/++/++/////:.    o:          '... s-        :s.
                     :+-+s-'       ':/'  's-             /+          'o:
                   '+-'o:        /ydhsh.  '//.        '-o-             o-
                  .y. o:        .MMMdm+y    ':+++:::/+:.'               s:
                .-h/  y-        'sdmds'h -+ydds:::-.'                   'h.
             .//-.d'  o:          '.' 'dsNMMMNh:.:++'                    :y
            +y.  'd   's.            .s:mddds:     ++                     o/
           'N-  odd    'o/.       './o-s-'   .---+++'                      o-
           'N'  yNd      .://:/:::::. -s   -+/s/./s'                       'o/'
            so'  .h         ''''       ////s: '+. .s                         +y'
             os/-.y'                       's' 'y::+                          +d'
               '.:o/                        -+:-:.'                            so.---.'
                   o'                                                          'd-.''/s'
                   .s'                                                          :y.''.y
                    -s                                                           mo:::'
                     ::                                                          yh
                      //                                      ''''               /M'
                       o+                                    .s///:/.            'N:
                        :+                                   /:    -s'            ho
                         's-                               -/s/:+/.+h'            +h
                           ys'                            ':'    '-.              -d
                            oh                                                    .h
                             /o                                                   .s
                              s.                                                  .h
                              -y                                                  .d
                               m/                                                 -h
                               +d                                                 /o
                               'N-                                                y:
                                h:                                                m.
                                s-                                               -d
                                o-                                               s+
                                +-                                              'm'
                                s/                                              oo--.
                                y-                                             /s  ':+'
                                s'                                           'od--' .d:
                                -+                                         ':o: ':+-/+
                                 y-                                      .:+-      '
                                //o-                                 '.:+/.
                                .-:+/'                           ''-/+/.
                                    ./:'                    ''.:o+/-'
                                      .+o:/:/+-'      ''.-+ooo/-'
                                         o:   -h///++////-.
                                        /:   .o/
                                       //+  'y
                                       ./sooy.

`)
}

// Version prints CLI version
func (c *CommandLine) Version() {
	fmt.Println("InfluxDB shell version:", c.ClientVersion)
}

func (c *CommandLine) exit() {
	// write to history file
	c.saveHistory()
	// release line resources
	c.Line.Close()
	c.Line = nil
}<|MERGE_RESOLUTION|>--- conflicted
+++ resolved
@@ -661,12 +661,7 @@
 	}
 }
 
-<<<<<<< HEAD
-func (c *CommandLine) rowToPoints(row models.Row) models.Points{
-=======
-func (c *CommandLine) formatLineProtocol(row models.Row) []string {
->>>>>>> 9c26e1e5
-
+func (c *CommandLine) rowToPoints(row models.Row) models.Points {
 	tags := models.NewTags(row.Tags)
 
 	points := models.Points{}
@@ -678,7 +673,7 @@
 	return points
 }
 
-func (c *CommandLine) findTimeAndFields(value []interface{}, columns []string ) (time.Time, models.Fields){
+func (c *CommandLine) findTimeAndFields(value []interface{}, columns []string) (time.Time, models.Fields) {
 	var timePoint time.Time
 	fields := models.Fields{}
 	for colIndex, col := range columns {
@@ -692,61 +687,7 @@
 			fields[col] = valueEntry
 		}
 	}
-<<<<<<< HEAD
 	return timePoint, fields
-=======
-	return entries
-}
-
-func (c *CommandLine) createLineProtocolRow(name string, tags []string, values []string, time string) string {
-	var row bytes.Buffer
-	row.WriteString(name)
-	if len(tags) > 0 {
-		row.WriteString(",")
-		row.WriteString(strings.Join(tags, ","))
-	}
-
-	if len(values) > 0 {
-		row.WriteString(" ")
-		row.WriteString(strings.Join(values, ","))
-	}
-
-	if time != "" {
-		row.WriteString(" ")
-		row.WriteString(time)
-	}
-
-	return row.String()
-}
-
-func lineProtocolEscape(entry string, escapes []string) string {
-	entryModif := entry
-	for _, escape := range escapes {
-		newChar := fmt.Sprintf("\\%s", escape)
-		entryModif = strings.Replace(entryModif, escape, newChar, -1)
-	}
-	return entryModif
-}
-
-func lineProtocolFormatIfStringOrInt(v interface{}) string {
-	typeInterface, str := interfaceToString(v)
-	switch typeInterface {
-	case INT:
-		return fmt.Sprintf("%si", str)
-	case STRING:
-		str = lineProtocolEscape(str, []string{"\""})
-		return fmt.Sprintf("\"%s\"", str)
-	}
-	return str
-}
-
-func lineProtocolEscapeName(entry string) string {
-	return lineProtocolEscape(entry, []string{",", " "})
-}
-
-func lineProtocolEscapeKeyTag(entry string) string {
-	return lineProtocolEscape(entry, []string{",", " ", "="})
->>>>>>> 9c26e1e5
 }
 
 // formatResults will behave differently if you are formatting for columns or csv
