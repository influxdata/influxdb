--- conflicted
+++ resolved
@@ -391,7 +391,6 @@
 // filesAndNewValues will pair the values with the data file they should be re-written into. Any
 // vaues that have times later than the most recent data file are returned
 func (e *Engine) filesAndNewValues(files dataFiles, pointsByKey map[string]Values) (rewrites []*fileRewrite, newValues map[uint64][]*valuesWithKey) {
-	fmt.Println("filesAndNewValues")
 	// first convert the data into data by ID
 	pointsByID := make(map[uint64][]*valuesWithKey)
 	for k, vals := range pointsByKey {
@@ -411,20 +410,17 @@
 	left := pointsByID
 	for i := len(files); i >= 0; i-- {
 		if len(left) == 0 {
-			fmt.Println("empty")
 			return
 		}
 
 		if i == len(files) {
 			// these are the values that go into a new file
 			left, newValues = e.splitValuesByTime(files[i-1].MaxTime()-1, left)
-			fmt.Println("new ones", len(left), len(newValues))
 		} else if i == 0 {
 			// anything left is on the lower end of the time range and should go into the first file
 			rewrites = append(rewrites, &fileRewrite{df: files[0], valuesByID: left})
 			return
 		} else {
-			fmt.Println("> ", i, len(files))
 			l, r := e.splitValuesByTime(files[i-1].MaxTime()-1, left)
 			rewrites = append(rewrites, &fileRewrite{df: files[i], valuesByID: r})
 			left = l
@@ -436,7 +432,6 @@
 // splitValuesByTime will divide the values in the map by the split time. The left result will be times <= the split time while the right side
 // will be times > the split time
 func (e *Engine) splitValuesByTime(splitTime int64, pointsByID map[uint64][]*valuesWithKey) (left map[uint64][]*valuesWithKey, right map[uint64][]*valuesWithKey) {
-	fmt.Println("splitValuesByTime: ", splitTime)
 	left = make(map[uint64][]*valuesWithKey)
 	right = make(map[uint64][]*valuesWithKey)
 
@@ -445,10 +440,6 @@
 		var rightVals []*valuesWithKey
 
 		for _, v := range vals {
-			fmt.Println("vals: ", v.key, len(v.values))
-			for _, vv := range v.values {
-				fmt.Println("> ", vv.UnixNano())
-			}
 			// do this check first since most of the time data will be append only
 			if v.values[0].UnixNano() > splitTime {
 				rightVals = append(rightVals, v)
@@ -458,7 +449,6 @@
 			i := sort.Search(len(v.values), func(i int) bool {
 				return v.values[i].UnixNano() > splitTime
 			})
-			fmt.Println("i ", i)
 
 			if i != 0 {
 				leftVals = append(leftVals, &valuesWithKey{key: v.key, values: v.values[:i]})
@@ -521,14 +511,8 @@
 	files, lockStart, lockEnd := e.filesAndLock(startTime, endTime)
 	defer e.writeLock.UnlockRange(lockStart, lockEnd)
 
-	fmt.Println("WRITE")
-	for _, f := range files {
-		fmt.Println(f.f.Name())
-	}
-
 	// break out the values by the file that needs to be replaced with them inserted
 	fileRewrites, valuesInNewFile := e.filesAndNewValues(files, pointsByKey)
-	fmt.Println("valsInNewFile: ", len(valuesInNewFile))
 
 	// do the rewrites in parallel
 	newFiles := e.performRewrites(fileRewrites, valuesInNewFile)
@@ -620,7 +604,6 @@
 	var mu sync.Mutex
 	var newFiles []*dataFile
 	for _, rewrite := range fileRewrites {
-		fmt.Println("rewriting", rewrite.df.f.Name())
 		wg.Add(1)
 		func(rewrite *fileRewrite) {
 			files := e.rewriteFile(rewrite.df, rewrite.valuesByID)
@@ -1054,7 +1037,6 @@
 // advance the pointers and rotate the new file if over the max size
 func (r *rewriteOperation) copyBlocksForCurrentID() {
 	currentID := r.currentID
-	fmt.Println("copyBlocksForCurrentID")
 	for {
 		r.writeToNextKey()
 
@@ -1089,7 +1071,6 @@
 // copyRemainingBlocksFromFile will iterate through the source file and copy all blocks to the new file
 // while rotating if the file goes over the max size and keeping track of the new index information
 func (r *rewriteOperation) copyRemaingBlocksFromFile() {
-	fmt.Println("copyRemainingBlocksFromFile")
 	for !r.sourceFileEOF() {
 		r.copyBlocksForCurrentID()
 	}
@@ -1098,7 +1079,6 @@
 // writeNewValues will write the new values to the new file while advancing pointers and keeping the
 // index information and ensuring the file gets rotated if over the max size
 func (r *rewriteOperation) writeNewValues(id uint64, vals []*valuesWithKey) {
-	fmt.Println("writeNewValues")
 	for _, v := range vals {
 		r.writeValues(true, id, v)
 	}
@@ -1107,9 +1087,7 @@
 // writeValues writes the passed in values to the new file as compressed blocks with the block header
 // data, ensuring that the new file will be switched out if it goes over the max size
 func (r *rewriteOperation) writeValues(firstInsert bool, id uint64, vals *valuesWithKey) {
-	fmt.Println("writeValues: ", len(vals.values), vals.key, firstInsert)
 	for len(vals.values) > 0 {
-		fmt.Println(">> ", len(vals.values), vals.key)
 		// rotate if over the max file limit
 		rotated := r.rotateIfOverMaxSize()
 		if rotated {
@@ -1144,17 +1122,13 @@
 	id := r.currentID
 	firstWriteToFile := true
 	r.valsWriteBuf = r.valsWriteBuf[:0]
-	fmt.Println("merge: ", vals.key, r.currentKey, len(vals.values), r.f.Name())
 	for {
-		fmt.Println("LOOP")
 		if r.sourceFileEOF() {
-			fmt.Println("source EOF")
 			r.currentID = math.MaxUint64
 			r.currentKey = ""
 
 			// add in anything that was sitting around from previous iteration
 			r.mergeValuesBuffer(vals)
-			fmt.Println("WRITE MERGE: ", firstWriteToFile, vals.key)
 			r.writeValues(firstWriteToFile, id, vals)
 			return
 		}
@@ -1168,7 +1142,6 @@
 		// decompress the block from the source file
 		key, block, nextPos := r.df.block(r.nextPos)
 		if key != "" {
-			fmt.Println("setting current key: ", key)
 			r.currentKey = key
 			r.currentID = r.engine.HashSeriesField(key)
 		}
@@ -1176,10 +1149,8 @@
 		// if we've already written all the blocks from the file for this id,
 		// write out the remaining values and return
 		if r.currentID != id {
-			fmt.Println("current not equal")
 			// add in anything that was sitting around from previous iteration
 			r.mergeValuesBuffer(vals)
-			fmt.Println("WRITE MERGE: ", firstWriteToFile, vals.key)
 			r.writeValues(firstWriteToFile, id, vals)
 			return
 		}
@@ -1190,14 +1161,11 @@
 			panic(fmt.Sprintf("error decoding block on rewrite: %s", err.Error()))
 		}
 
-		fmt.Println("DECODED: ", r.valsBuf[0].UnixNano())
-
 		// combine all new values less than the max time of the block and leave the remainder in vals.values
 		maxTime := r.valsBuf[len(r.valsBuf)-1].UnixNano()
 		i := sort.Search(len(vals.values), func(i int) bool { return vals.values[i].UnixNano() > maxTime })
 
 		if i > 0 {
-			fmt.Println("combining", len(r.valsBuf), len(vals.values[:i]))
 			r.valsBuf = append(r.valsBuf, vals.values[:i]...)
 			vals.values = vals.values[i:]
 			r.valsBuf = Values(r.valsBuf).Deduplicate()
@@ -1207,7 +1175,6 @@
 
 		// write the values out if we've hit the limit
 		if len(r.valsWriteBuf) > r.engine.MaxPointsPerBlock {
-			fmt.Println("WRITE MERGE: ", firstWriteToFile, vals.key)
 			r.writeValues(firstWriteToFile, id, &valuesWithKey{key: vals.key, values: r.valsWriteBuf})
 			r.valsWriteBuf = r.valsWriteBuf[:0]
 			firstWriteToFile = false
@@ -1228,7 +1195,6 @@
 	needSort := r.valsWriteBuf[0].UnixNano() > vals.values[0].UnixNano()
 	vals.values = append(r.valsWriteBuf, vals.values...)
 	if needSort {
-		fmt.Println("dedupe")
 		vals.values = Values(vals.values).Deduplicate()
 	}
 }
@@ -1245,7 +1211,6 @@
 
 		// if we've written all new values, copy anything left for this ID from the file
 		if len(vals) == 0 {
-			fmt.Println("mergeValues: vals 0, copying")
 			// write the rest out from the file
 			r.copyBlocksForCurrentID()
 
@@ -1254,7 +1219,6 @@
 
 		// just empty out the values if the source file is all written out
 		if r.sourceFileEOF() {
-			fmt.Println("merge: source file EOF, writing vals")
 			r.writeValues(true, r.currentID, vals[0])
 			vals = vals[1:]
 			continue
@@ -1279,10 +1243,8 @@
 // writeToNextKey will write from the source file to the new file all data for the
 // given ID and key until either the next ID or key is hit
 func (r *rewriteOperation) writeToNextKey() {
-	fmt.Println("writeToNextKey: ", r.currentKey)
 	for {
 		if r.sourceFileEOF() {
-			fmt.Println("writeToNextKey EOF")
 			r.currentID = math.MaxUint64
 			r.currentKey = ""
 			return
@@ -1292,7 +1254,6 @@
 
 		// if the key is blank, we have another block for the same ID and key
 		if key != "" {
-			fmt.Println("writeToNextKey: key", key)
 			// make sure we're on the right key
 			if key != r.currentKey {
 				r.currentKey = key
@@ -1351,29 +1312,14 @@
 	insertIDPos := 0
 
 	rewrite := newRewriteOperation(e, df)
-	fmt.Println("rewriteFile")
-	for id, vals := range valuesByID {
-		fmt.Println("> ", id, vals[0].key, len(vals[0].values))
-	}
-
-<<<<<<< HEAD
+
 	for {
-		fmt.Println("rewrite loop, insert IDs: ", insertIDs, insertIDPos)
 		// if there are no more new values to write, we just need to carry over the rest from the file
 		if insertIDPos >= len(insertIDs) {
-			fmt.Println("past insert ids")
 			// check if we're done with everything
 			if rewrite.sourceFileEOF() {
-				fmt.Println("EOF")
 				break
 			}
-=======
-	if oldDF == nil || oldDF.Deleted() {
-		e.logger.Printf("writing new index file %s", f.Name())
-	} else {
-		e.logger.Printf("rewriting index file %s with %s", oldDF.Name(), f.Name())
-	}
->>>>>>> 66827524
 
 			rewrite.copyRemaingBlocksFromFile()
 			break
@@ -1383,7 +1329,6 @@
 
 		// write just the source file data if its ID is not in the new data and is next
 		if nextInsertID > rewrite.currentID {
-			fmt.Println("writing source file data")
 			rewrite.copyBlocksForCurrentID()
 			continue
 		}
@@ -1393,30 +1338,19 @@
 
 		// write just the new data if this ID is not in the source file and is next
 		if nextInsertID < rewrite.currentID {
-			fmt.Println("writing new values")
 			rewrite.writeNewValues(nextInsertID, valuesByID[nextInsertID])
 
 			continue
 		}
 
-		fmt.Println("merging: ", nextInsertID, valuesByID[nextInsertID])
 		// combine the new data and the old file data
 		rewrite.mergeValues(valuesByID[nextInsertID])
 	}
 
 	rewrite.finishNewFile()
 
-<<<<<<< HEAD
 	return rewrite.newFiles
 }
-=======
-			nv, newBlock, err := e.DecodeAndCombine(newVals, block, buf[:0], nextTime, hasFutureBlock)
-			newVals = nv
-			if err != nil {
-				f.Close()
-				return err
-			}
->>>>>>> 66827524
 
 func (e *Engine) writeNewFile(valuesByID map[uint64][]*valuesWithKey) *dataFile {
 	index := newIndexData()
@@ -1428,7 +1362,6 @@
 	index.maxTimes = make([]int64, len(index.ids))
 
 	f := openFileAndCheckpoint(e.nextFileName())
-	fmt.Println("writeNewFile: ", f.Name())
 
 	buf := make([]byte, blockBufferSize)
 
@@ -2063,21 +1996,17 @@
 
 	c.writeValsBuf = c.writeValsBuf[:0]
 
-	fmt.Println("writeBlocksForKey: ", key, id)
 	// loop through the files in order emptying each one of its data for this key
 	for i, df := range c.dataFilesToCompact {
-		fmt.Println("reading ", df.f.Name())
 		// if the id doesn't match, move to the next file
 		fid := c.currentIDs[i]
 		if fid != id {
-			fmt.Println("fid not the same")
 			continue
 		}
 
 		// if the key doesn't match, move to the next one
 		fkey := c.currentKeys[i]
 		if fkey != key {
-			fmt.Println("key not the same")
 			continue
 		}
 
@@ -2089,15 +2018,10 @@
 		if err := DecodeBlock(c.currentBlocks[i], &c.valsBuf); err != nil {
 			panic(fmt.Sprintf("error decoding: %s", err.Error()))
 		}
-		fmt.Println("valsBuf ", len(c.valsBuf))
-		for _, v := range c.valsBuf {
-			fmt.Println("> ", v.UnixNano(), v.Value())
-		}
 		c.writeValsBuf = append(c.writeValsBuf, c.valsBuf...)
 
 		// read any future blocks for the same key (their key value will be the empty string)
 		for {
-			fmt.Println("first for loop")
 			// write values if we're over the max size
 			if len(c.writeValsBuf) > c.engine.MaxPointsPerBlock {
 				if firstInsertToFile {
@@ -2117,7 +2041,6 @@
 			}
 
 			if c.nextPositions[i] >= df.indexPosition() {
-				fmt.Println("EOF at next position")
 				c.currentKeys[i] = ""
 				c.currentIDs[i] = dataFileEOF
 				break
@@ -2138,10 +2061,6 @@
 			c.valsBuf = c.valsBuf[:0]
 			if err := DecodeBlock(block, &c.valsBuf); err != nil {
 				panic(fmt.Sprintf("error decoding: %s", err.Error()))
-			}
-			fmt.Println("valsBuf ", len(c.valsBuf))
-			for _, v := range c.valsBuf {
-				fmt.Println("> ", v.UnixNano(), v.Value())
 			}
 			c.writeValsBuf = append(c.writeValsBuf, c.valsBuf...)
 		}
@@ -2162,7 +2081,6 @@
 			c.index.addIDPosition(id, c.currentPosition)
 		}
 
-		fmt.Println("vals; ", len(c.writeValsBuf))
 		bytesWritten := writeValues(c.currentFile, id, key, valsToWrite, firstInsertToFile, c.buf)
 		c.index.setMinTime(valsToWrite[0].UnixNano())
 		c.index.setMaxTime(valsToWrite[len(valsToWrite)-1].UnixNano())
@@ -2179,9 +2097,7 @@
 func (c *compactionJob) nextKey() (string, uint64) {
 	minID := dataFileEOF
 	keys := make(map[string]bool)
-	fmt.Println("nextKey")
 	for i, id := range c.currentIDs {
-		fmt.Println("> ", id)
 		if id == dataFileEOF {
 			continue
 		}
@@ -2367,22 +2283,9 @@
 	return btou32(d.mmap[d.size-seriesCountSize:])
 }
 
-<<<<<<< HEAD
 func (d *dataFile) indexPosition() uint32 {
 	return d.size - uint32(d.SeriesCount()*indexEntrySize+20)
 }
-=======
-func (d *dataFile) IDToPosition() map[uint64]uint32 {
-	d.mu.RLock()
-	defer d.mu.RUnlock()
-
-	if len(d.mmap) == 0 {
-		return nil
-	}
-
-	count := int(d.SeriesCount())
-	m := make(map[uint64]uint32)
->>>>>>> 66827524
 
 // keyAndBlockStart will read the key at the beginning of a block or return an empty string
 // if the key isn't present and give the position of the compressed block
@@ -2404,40 +2307,19 @@
 	return length, blockStart + length + blockLengthSize
 }
 
-<<<<<<< HEAD
 // compressedBlockMinTime will return the starting time for a compressed block given
 // its position
 func (d *dataFile) compressedBlockMinTime(block []byte) int64 {
 	return int64(btou64(block[blockLengthSize : blockLengthSize+timeSize]))
-=======
-func (d *dataFile) indexPosition() uint32 {
-	d.mu.RLock()
-	defer d.mu.RUnlock()
-
-	if len(d.mmap) == 0 {
-		return 0
-	}
-
-	return d.size - uint32(d.SeriesCount()*12+20)
->>>>>>> 66827524
 }
 
 // StartingPositionForID returns the position in the file of the
 // first block for the given ID. If zero is returned the ID doesn't
 // have any data in this file.
 func (d *dataFile) StartingPositionForID(id uint64) uint32 {
-<<<<<<< HEAD
 	pos, _, _ := d.positionMinMaxTime(id)
 	return pos
 }
-=======
-	d.mu.RLock()
-	defer d.mu.RUnlock()
-
-	if len(d.mmap) == 0 {
-		return 0
-	}
->>>>>>> 66827524
 
 // positionMinMaxTime will return the position of the first block for the given ID
 // and the min and max time of the values for the given ID in the data file
@@ -2470,7 +2352,6 @@
 	return uint32(0), int64(0), int64(0)
 }
 
-<<<<<<< HEAD
 // block will return the key, the encoded byte slice and the position of next block
 func (d *dataFile) block(pos uint32) (key string, encodedBlock []byte, nextBlockStart uint32) {
 	key, start := d.keyAndBlockStart(pos)
@@ -2499,47 +2380,14 @@
 		pos = end
 
 		m[id] = times{min: min, max: max}
-=======
-func (d *dataFile) block(pos uint32) (id uint64, t int64, block []byte) {
-	d.mu.RLock()
-	defer d.mu.RUnlock()
-
-	if len(d.mmap) == 0 {
-		return 0, 0, nil
-	}
-
-	defer func() {
-		if r := recover(); r != nil {
-			panic(fmt.Sprintf("panic decoding file: %s at position %d for id %d at time %d", d.f.Name(), pos, id, t))
-		}
-	}()
-	if pos < d.indexPosition() {
-		id = d.idForPosition(pos)
-		length := btou32(d.mmap[pos+8 : pos+12])
-		block = d.mmap[pos+blockHeaderSize : pos+blockHeaderSize+length]
-		t = int64(btou64(d.mmap[pos+blockHeaderSize : pos+blockHeaderSize+8]))
->>>>>>> 66827524
 	}
 
 	return m
 }
 
-<<<<<<< HEAD
 type times struct {
 	min int64
 	max int64
-=======
-// idForPosition assumes the position is the start of an ID and will return the converted bytes as a uint64 ID
-func (d *dataFile) idForPosition(pos uint32) uint64 {
-	d.mu.RLock()
-	defer d.mu.RUnlock()
-
-	if len(d.mmap) == 0 {
-		return 0
-	}
-
-	return btou64(d.mmap[pos : pos+seriesIDSize])
->>>>>>> 66827524
 }
 
 // func (d *dataFile) block(pos uint32) (id uint64, t int64, block []byte) {
@@ -2563,29 +2411,22 @@
 func (a dataFiles) Swap(i, j int)      { a[i], a[j] = a[j], a[i] }
 func (a dataFiles) Less(i, j int) bool { return a[i].MinTime() < a[j].MinTime() }
 
-<<<<<<< HEAD
+func dataFilesEquals(a, b []*dataFile) bool {
+	if len(a) != len(b) {
+		return false
+	}
+	for i, v := range a {
+		if v.MinTime() != b[i].MinTime() && v.MaxTime() != b[i].MaxTime() {
+			return false
+		}
+	}
+	return true
+}
+
 // completionCheckpoint holds the new files and old files from a compaction or rewrite
 type completionCheckpoint struct {
 	OldFiles []string
 	NewFiles []string
-=======
-func dataFilesEquals(a, b []*dataFile) bool {
-	if len(a) != len(b) {
-		return false
-	}
-	for i, v := range a {
-		if v.MinTime() != b[i].MinTime() && v.MaxTime() != b[i].MaxTime() {
-			return false
-		}
-	}
-	return true
-}
-
-// compactionCheckpoint holds the new files and compacted files from a compaction
-type compactionCheckpoint struct {
-	CompactedFiles []string
-	NewFiles       []string
->>>>>>> 66827524
 }
 
 // cleanup will remove the checkpoints for new files, remove the old files. meant to be called only on startup
@@ -2613,7 +2454,6 @@
 
 // writeValues will encode the values and write them as a compressed block to the file.
 func writeValues(f *os.File, id uint64, key string, values Values, firstWriteForKey bool, buf []byte) uint32 {
-	fmt.Println("writeValues: ", len(values), firstWriteForKey, key)
 	bytesWritten := uint32(keyLengthSize)
 
 	// write the key length and, optionally, the key
@@ -2654,7 +2494,6 @@
 		mustWrite(f, i64tob(index.maxTimes[i]))
 	}
 
-	fmt.Println("write min/max: ", index.fileMinTime, index.fileMaxTime)
 	// min and max time for the file
 	mustWrite(f, i64tob(index.fileMinTime))
 	mustWrite(f, i64tob(index.fileMaxTime+1))
