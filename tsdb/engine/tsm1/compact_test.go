package tsm1_test

import (
	"errors"
	"fmt"
	"io/fs"
	"math"
	"os"
	"path/filepath"
	"sort"
	"sync/atomic"
	"testing"
	"time"

	"github.com/influxdata/influxdb/tsdb"
	"github.com/influxdata/influxdb/tsdb/engine/tsm1"
	"github.com/stretchr/testify/assert"
	"github.com/stretchr/testify/require"
	"go.uber.org/zap"
)

// Tests compacting a Cache snapshot into a single TSM file
func TestCompactor_Snapshot(t *testing.T) {
	dir := MustTempDir()
	defer os.RemoveAll(dir)

	v1 := tsm1.NewValue(1, float64(1))
	v2 := tsm1.NewValue(1, float64(1))
	v3 := tsm1.NewValue(2, float64(2))

	points1 := map[string][]tsm1.Value{
		"cpu,host=A#!~#value": {v1},
		"cpu,host=B#!~#value": {v2, v3},
	}

	c := tsm1.NewCache(0)
	for k, v := range points1 {
		if err := c.Write([]byte(k), v); err != nil {
			t.Fatalf("failed to write key foo to cache: %s", err.Error())
		}
	}

	compactor := tsm1.NewCompactor()
	compactor.Dir = dir
	compactor.FileStore = &fakeFileStore{}

	files, err := compactor.WriteSnapshot(c, zap.NewNop())
	if err == nil {
		t.Fatalf("expected error writing snapshot: %v", err)
	}
	if len(files) > 0 {
		t.Fatalf("no files should be compacted: got %v", len(files))

	}

	compactor.Open()

	files, err = compactor.WriteSnapshot(c, zap.NewNop())
	if err != nil {
		t.Fatalf("unexpected error writing snapshot: %v", err)
	}

	if got, exp := len(files), 1; got != exp {
		t.Fatalf("files length mismatch: got %v, exp %v", got, exp)
	}

	r := MustOpenTSMReader(files[0])

	if got, exp := r.KeyCount(), 2; got != exp {
		t.Fatalf("keys length mismatch: got %v, exp %v", got, exp)
	}

	var data = []struct {
		key    string
		points []tsm1.Value
	}{
		{"cpu,host=A#!~#value", []tsm1.Value{v1}},
		{"cpu,host=B#!~#value", []tsm1.Value{v2, v3}},
	}

	for _, p := range data {
		values, err := r.ReadAll([]byte(p.key))
		if err != nil {
			t.Fatalf("unexpected error reading: %v", err)
		}

		if got, exp := len(values), len(p.points); got != exp {
			t.Fatalf("values length mismatch: got %v, exp %v", got, exp)
		}

		for i, point := range p.points {
			assertValueEqual(t, values[i], point)
		}
	}
}

func TestCompactor_CompactFullLastTimestamp(t *testing.T) {
	dir := MustTempDir()
	defer os.RemoveAll(dir)

	var vals tsm1.Values
	ts := int64(1e9)
	for i := 0; i < 120; i++ {
		vals = append(vals, tsm1.NewIntegerValue(ts, 1))
		ts += 1e9
	}
	// 121st timestamp skips a second
	ts += 1e9
	vals = append(vals, tsm1.NewIntegerValue(ts, 1))
	writes := map[string][]tsm1.Value{
		"cpu,host=A#!~#value": vals[:100],
	}
	f1 := MustWriteTSM(dir, 1, writes)

	writes = map[string][]tsm1.Value{
		"cpu,host=A#!~#value": vals[100:],
	}
	f2 := MustWriteTSM(dir, 2, writes)

	ffs := &fakeFileStore{}
	defer ffs.Close()
	compactor := tsm1.NewCompactor()
	compactor.Dir = dir
	compactor.FileStore = ffs
	compactor.Open()

	files, err := compactor.CompactFull([]string{f1, f2}, zap.NewNop(), tsdb.DefaultMaxPointsPerBlock)
	if err != nil {
		t.Fatalf("unexpected error writing snapshot: %#v", err)
	}

	r := MustOpenTSMReader(files[0])
	entries := r.Entries([]byte("cpu,host=A#!~#value"))
	_, b, err := r.ReadBytes(&entries[0], nil)
	if err != nil {
		t.Fatalf("ReadBytes: unexpected error %v", err)
	}
	var a tsdb.IntegerArray
	err = tsm1.DecodeIntegerArrayBlock(b, &a)
	if err != nil {
		t.Fatalf("DecodeIntegerArrayBlock: unexpected error %v", err)
	}

	if a.MaxTime() != entries[0].MaxTime {
		t.Fatalf("expected MaxTime == a.MaxTime()")
	}
}

// Ensures that a compaction will properly merge multiple TSM files
func TestCompactor_CompactFull(t *testing.T) {
	dir := MustTempDir()
	defer os.RemoveAll(dir)

	// write 3 TSM files with different data and one new point
	a1 := tsm1.NewValue(1, 1.1)
	writes := map[string][]tsm1.Value{
		"cpu,host=A#!~#value": {a1},
	}
	f1 := MustWriteTSM(dir, 1, writes)

	a2 := tsm1.NewValue(2, 1.2)
	b1 := tsm1.NewValue(1, 2.1)
	writes = map[string][]tsm1.Value{
		"cpu,host=A#!~#value": {a2},
		"cpu,host=B#!~#value": {b1},
	}
	f2 := MustWriteTSM(dir, 2, writes)

	a3 := tsm1.NewValue(1, 1.3)
	c1 := tsm1.NewValue(1, 3.1)
	writes = map[string][]tsm1.Value{
		"cpu,host=A#!~#value": {a3},
		"cpu,host=C#!~#value": {c1},
	}
	f3 := MustWriteTSM(dir, 3, writes)

	ffs := &fakeFileStore{}
	defer ffs.Close()
	compactor := tsm1.NewCompactor()
	compactor.Dir = dir
	compactor.FileStore = ffs

	files, err := compactor.CompactFull([]string{f1, f2, f3}, zap.NewNop(), tsdb.DefaultMaxPointsPerBlock)
	if err == nil {
		t.Fatalf("expected error writing snapshot: %v", err)
	}
	if len(files) > 0 {
		t.Fatalf("no files should be compacted: got %v", len(files))

	}

	compactor.Open()

	files, err = compactor.CompactFull([]string{f1, f2, f3}, zap.NewNop(), tsdb.DefaultMaxPointsPerBlock)
	if err != nil {
		t.Fatalf("unexpected error writing snapshot: %v", err)
	}

	if got, exp := len(files), 1; got != exp {
		t.Fatalf("files length mismatch: got %v, exp %v", got, exp)
	}

	expGen, expSeq, err := tsm1.DefaultParseFileName(f3)
	if err != nil {
		t.Fatalf("unexpected error parsing file name: %v", err)
	}
	expSeq = expSeq + 1

	gotGen, gotSeq, err := tsm1.DefaultParseFileName(files[0])
	if err != nil {
		t.Fatalf("unexpected error parsing file name: %v", err)
	}

	if gotGen != expGen {
		t.Fatalf("wrong generation for new file: got %v, exp %v", gotGen, expGen)
	}

	if gotSeq != expSeq {
		t.Fatalf("wrong sequence for new file: got %v, exp %v", gotSeq, expSeq)
	}

	r := MustOpenTSMReader(files[0])

	if got, exp := r.KeyCount(), 3; got != exp {
		t.Fatalf("keys length mismatch: got %v, exp %v", got, exp)
	}

	var data = []struct {
		key    string
		points []tsm1.Value
	}{
		{"cpu,host=A#!~#value", []tsm1.Value{a3, a2}},
		{"cpu,host=B#!~#value", []tsm1.Value{b1}},
		{"cpu,host=C#!~#value", []tsm1.Value{c1}},
	}

	for _, p := range data {
		values, err := r.ReadAll([]byte(p.key))
		if err != nil {
			t.Fatalf("unexpected error reading: %v", err)
		}

		if got, exp := len(values), len(p.points); got != exp {
			t.Fatalf("values length mismatch %s: got %v, exp %v", p.key, got, exp)
		}

		for i, point := range p.points {
			assertValueEqual(t, values[i], point)
		}
	}
}

// Ensures that a compaction will properly merge multiple TSM files
func TestCompactor_DecodeError(t *testing.T) {
	dir := MustTempDir()
	defer os.RemoveAll(dir)

	// write 3 TSM files with different data and one new point
	a1 := tsm1.NewValue(1, 1.1)
	writes := map[string][]tsm1.Value{
		"cpu,host=A#!~#value": {a1},
	}
	f1 := MustWriteTSM(dir, 1, writes)

	a2 := tsm1.NewValue(2, 1.2)
	b1 := tsm1.NewValue(1, 2.1)
	writes = map[string][]tsm1.Value{
		"cpu,host=A#!~#value": {a2},
		"cpu,host=B#!~#value": {b1},
	}
	f2 := MustWriteTSM(dir, 2, writes)

	a3 := tsm1.NewValue(1, 1.3)
	c1 := tsm1.NewValue(1, 3.1)
	writes = map[string][]tsm1.Value{
		"cpu,host=A#!~#value": {a3},
		"cpu,host=C#!~#value": {c1},
	}
	f3 := MustWriteTSM(dir, 3, writes)
	f, err := os.OpenFile(f3, os.O_RDWR, os.ModePerm)
	if err != nil {
		panic(err)
	}
	f.WriteAt([]byte("ffff"), 10) // skip over header
	f.Close()

	ffs := &fakeFileStore{}
	defer ffs.Close()
	compactor := tsm1.NewCompactor()
	compactor.Dir = dir
	compactor.FileStore = ffs

	files, err := compactor.CompactFull([]string{f1, f2, f3}, zap.NewNop(), tsdb.DefaultMaxPointsPerBlock)
	require.Error(t, err, "expected error writing snapshot")
	require.Zero(t, len(files), "no files should be compacted")

	compactor.Open()

	_, err = compactor.CompactFull([]string{f1, f2, f3}, zap.NewNop(), tsdb.DefaultMaxPointsPerBlock)

	require.ErrorContains(t, err, "decode error: unable to decompress block type float for key 'cpu,host=A#!~#value': unpackBlock: not enough data for timestamp")
	tsm1.MoveTsmOnReadErr(err, zap.NewNop(), func(strings []string, strings2 []string) error {
		require.Equal(t, 1, len(strings))
		require.Equal(t, strings[0], f3)
		return nil
	})
}

// Ensures that a compaction will properly merge multiple TSM files
func TestCompactor_Compact_OverlappingBlocks(t *testing.T) {
	dir := MustTempDir()
	defer os.RemoveAll(dir)

	// write 3 TSM files with different data and one new point
	a1 := tsm1.NewValue(4, 1.1)
	a2 := tsm1.NewValue(5, 1.1)
	a3 := tsm1.NewValue(7, 1.1)

	writes := map[string][]tsm1.Value{
		"cpu,host=A#!~#value": {a1, a2, a3},
	}
	f1 := MustWriteTSM(dir, 1, writes)

	c1 := tsm1.NewValue(3, 1.2)
	c2 := tsm1.NewValue(8, 1.2)
	c3 := tsm1.NewValue(9, 1.2)

	writes = map[string][]tsm1.Value{
		"cpu,host=A#!~#value": {c1, c2, c3},
	}
	f3 := MustWriteTSM(dir, 3, writes)

	ffs := &fakeFileStore{}
	defer ffs.Close()
	compactor := tsm1.NewCompactor()
	compactor.Dir = dir
	compactor.FileStore = ffs

	compactor.Open()

	files, err := compactor.CompactFast([]string{f1, f3}, zap.NewNop(), 2)
	if err != nil {
		t.Fatalf("unexpected error writing snapshot: %v", err)
	}

	if got, exp := len(files), 1; got != exp {
		t.Fatalf("files length mismatch: got %v, exp %v", got, exp)
	}

	r := MustOpenTSMReader(files[0])

	if got, exp := r.KeyCount(), 1; got != exp {
		t.Fatalf("keys length mismatch: got %v, exp %v", got, exp)
	}

	var data = []struct {
		key    string
		points []tsm1.Value
	}{
		{"cpu,host=A#!~#value", []tsm1.Value{c1, a1, a2, a3, c2, c3}},
	}

	for _, p := range data {
		values, err := r.ReadAll([]byte(p.key))
		if err != nil {
			t.Fatalf("unexpected error reading: %v", err)
		}

		if got, exp := len(values), len(p.points); got != exp {
			t.Fatalf("values length mismatch %s: got %v, exp %v", p.key, got, exp)
		}

		for i, point := range p.points {
			assertValueEqual(t, values[i], point)
		}
	}
}

// Ensures that a compaction will properly merge multiple TSM files
func TestCompactor_Compact_OverlappingBlocksMultiple(t *testing.T) {
	dir := MustTempDir()
	defer os.RemoveAll(dir)

	// write 3 TSM files with different data and one new point
	a1 := tsm1.NewValue(4, 1.1)
	a2 := tsm1.NewValue(5, 1.1)
	a3 := tsm1.NewValue(7, 1.1)

	writes := map[string][]tsm1.Value{
		"cpu,host=A#!~#value": {a1, a2, a3},
	}
	f1 := MustWriteTSM(dir, 1, writes)

	b1 := tsm1.NewValue(1, 1.2)
	b2 := tsm1.NewValue(2, 1.2)
	b3 := tsm1.NewValue(6, 1.2)

	writes = map[string][]tsm1.Value{
		"cpu,host=A#!~#value": {b1, b2, b3},
	}
	f2 := MustWriteTSM(dir, 2, writes)

	c1 := tsm1.NewValue(3, 1.2)
	c2 := tsm1.NewValue(8, 1.2)
	c3 := tsm1.NewValue(9, 1.2)

	writes = map[string][]tsm1.Value{
		"cpu,host=A#!~#value": {c1, c2, c3},
	}
	f3 := MustWriteTSM(dir, 3, writes)

	ffs := &fakeFileStore{}
	defer ffs.Close()
	compactor := tsm1.NewCompactor()
	compactor.Dir = dir
	compactor.FileStore = ffs

	compactor.Open()

	files, err := compactor.CompactFast([]string{f1, f2, f3}, zap.NewNop(), 2)
	if err != nil {
		t.Fatalf("unexpected error writing snapshot: %v", err)
	}

	if got, exp := len(files), 1; got != exp {
		t.Fatalf("files length mismatch: got %v, exp %v", got, exp)
	}

	r := MustOpenTSMReader(files[0])

	if got, exp := r.KeyCount(), 1; got != exp {
		t.Fatalf("keys length mismatch: got %v, exp %v", got, exp)
	}

	var data = []struct {
		key    string
		points []tsm1.Value
	}{
		{"cpu,host=A#!~#value", []tsm1.Value{b1, b2, c1, a1, a2, b3, a3, c2, c3}},
	}

	for _, p := range data {
		values, err := r.ReadAll([]byte(p.key))
		if err != nil {
			t.Fatalf("unexpected error reading: %v", err)
		}

		if got, exp := len(values), len(p.points); got != exp {
			t.Fatalf("values length mismatch %s: got %v, exp %v", p.key, got, exp)
		}

		for i, point := range p.points {
			assertValueEqual(t, values[i], point)
		}
	}
}

func TestCompactor_Compact_UnsortedBlocks(t *testing.T) {
	dir := MustTempDir()
	defer os.RemoveAll(dir)

	// write 2 TSM files with different data and one new point
	a1 := tsm1.NewValue(4, 1.1)
	a2 := tsm1.NewValue(5, 1.1)
	a3 := tsm1.NewValue(6, 1.1)

	writes := map[string][]tsm1.Value{
		"cpu,host=A#!~#value": {a1, a2, a3},
	}
	f1 := MustWriteTSM(dir, 1, writes)

	b1 := tsm1.NewValue(1, 1.2)
	b2 := tsm1.NewValue(2, 1.2)
	b3 := tsm1.NewValue(3, 1.2)

	writes = map[string][]tsm1.Value{
		"cpu,host=A#!~#value": {b1, b2, b3},
	}
	f2 := MustWriteTSM(dir, 2, writes)

	compactor := tsm1.NewCompactor()
	compactor.Dir = dir
	compactor.FileStore = &fakeFileStore{}

	compactor.Open()

	files, err := compactor.CompactFast([]string{f1, f2}, zap.NewNop(), 2)
	if err != nil {
		t.Fatalf("unexpected error writing snapshot: %v", err)
	}

	if got, exp := len(files), 1; got != exp {
		t.Fatalf("files length mismatch: got %v, exp %v", got, exp)
	}

	r := MustOpenTSMReader(files[0])

	if got, exp := r.KeyCount(), 1; got != exp {
		t.Fatalf("keys length mismatch: got %v, exp %v", got, exp)
	}

	var data = []struct {
		key    string
		points []tsm1.Value
	}{
		{"cpu,host=A#!~#value", []tsm1.Value{b1, b2, b3, a1, a2, a3}},
	}

	for _, p := range data {
		values, err := r.ReadAll([]byte(p.key))
		if err != nil {
			t.Fatalf("unexpected error reading: %v", err)
		}

		if got, exp := len(values), len(p.points); got != exp {
			t.Fatalf("values length mismatch %s: got %v, exp %v", p.key, got, exp)
		}

		for i, point := range p.points {
			assertValueEqual(t, values[i], point)
		}
	}
}

func TestCompactor_Compact_UnsortedBlocksOverlapping(t *testing.T) {
	dir := MustTempDir()
	defer os.RemoveAll(dir)

	// write 3 TSM files where two blocks are overlapping and with unsorted order
	a1 := tsm1.NewValue(1, 1.1)
	a2 := tsm1.NewValue(2, 1.1)

	writes := map[string][]tsm1.Value{
		"cpu,host=A#!~#value": {a1, a2},
	}
	f1 := MustWriteTSM(dir, 1, writes)

	b1 := tsm1.NewValue(3, 1.2)
	b2 := tsm1.NewValue(4, 1.2)

	writes = map[string][]tsm1.Value{
		"cpu,host=A#!~#value": {b1, b2},
	}
	f2 := MustWriteTSM(dir, 2, writes)

	c1 := tsm1.NewValue(1, 1.1)
	c2 := tsm1.NewValue(2, 1.1)

	writes = map[string][]tsm1.Value{
		"cpu,host=A#!~#value": {c1, c2},
	}
	f3 := MustWriteTSM(dir, 3, writes)

	compactor := tsm1.NewCompactor()
	compactor.Dir = dir
	compactor.FileStore = &fakeFileStore{}

	compactor.Open()

	files, err := compactor.CompactFast([]string{f1, f2, f3}, zap.NewNop(), 2)
	if err != nil {
		t.Fatalf("unexpected error writing snapshot: %v", err)
	}

	if got, exp := len(files), 1; got != exp {
		t.Fatalf("files length mismatch: got %v, exp %v", got, exp)
	}

	r := MustOpenTSMReader(files[0])

	if got, exp := r.KeyCount(), 1; got != exp {
		t.Fatalf("keys length mismatch: got %v, exp %v", got, exp)
	}

	var data = []struct {
		key    string
		points []tsm1.Value
	}{
		{"cpu,host=A#!~#value", []tsm1.Value{a1, a2, b1, b2}},
	}

	for _, p := range data {
		values, err := r.ReadAll([]byte(p.key))
		if err != nil {
			t.Fatalf("unexpected error reading: %v", err)
		}

		if got, exp := len(values), len(p.points); got != exp {
			t.Fatalf("values length mismatch %s: got %v, exp %v", p.key, got, exp)
		}

		for i, point := range p.points {
			assertValueEqual(t, values[i], point)
		}
	}
}

// Ensures that a compaction will properly merge multiple TSM files
func TestCompactor_CompactFull_SkipFullBlocks(t *testing.T) {
	dir := MustTempDir()
	defer os.RemoveAll(dir)

	// write 3 TSM files with different data and one new point
	a1 := tsm1.NewValue(1, 1.1)
	a2 := tsm1.NewValue(2, 1.2)
	writes := map[string][]tsm1.Value{
		"cpu,host=A#!~#value": {a1, a2},
	}
	f1 := MustWriteTSM(dir, 1, writes)

	a3 := tsm1.NewValue(3, 1.3)
	writes = map[string][]tsm1.Value{
		"cpu,host=A#!~#value": {a3},
	}
	f2 := MustWriteTSM(dir, 2, writes)

	a4 := tsm1.NewValue(4, 1.4)
	writes = map[string][]tsm1.Value{
		"cpu,host=A#!~#value": {a4},
	}
	f3 := MustWriteTSM(dir, 3, writes)

	ffs := &fakeFileStore{}
	defer ffs.Close()
	compactor := tsm1.NewCompactor()
	compactor.Dir = dir
	compactor.FileStore = ffs
	compactor.Open()

	files, err := compactor.CompactFull([]string{f1, f2, f3}, zap.NewNop(), 2)
	if err != nil {
		t.Fatalf("unexpected error writing snapshot: %v", err)
	}

	if got, exp := len(files), 1; got != exp {
		t.Fatalf("files length mismatch: got %v, exp %v", got, exp)
	}

	expGen, expSeq, err := tsm1.DefaultParseFileName(f3)
	if err != nil {
		t.Fatalf("unexpected error parsing file name: %v", err)
	}
	expSeq = expSeq + 1

	gotGen, gotSeq, err := tsm1.DefaultParseFileName(files[0])
	if err != nil {
		t.Fatalf("unexpected error parsing file name: %v", err)
	}

	if gotGen != expGen {
		t.Fatalf("wrong generation for new file: got %v, exp %v", gotGen, expGen)
	}

	if gotSeq != expSeq {
		t.Fatalf("wrong sequence for new file: got %v, exp %v", gotSeq, expSeq)
	}

	r := MustOpenTSMReader(files[0])

	if got, exp := r.KeyCount(), 1; got != exp {
		t.Fatalf("keys length mismatch: got %v, exp %v", got, exp)
	}

	var data = []struct {
		key    string
		points []tsm1.Value
	}{
		{"cpu,host=A#!~#value", []tsm1.Value{a1, a2, a3, a4}},
	}

	for _, p := range data {
		values, err := r.ReadAll([]byte(p.key))
		if err != nil {
			t.Fatalf("unexpected error reading: %v", err)
		}

		if got, exp := len(values), len(p.points); got != exp {
			t.Fatalf("values length mismatch %s: got %v, exp %v", p.key, got, exp)
		}

		for i, point := range p.points {
			assertValueEqual(t, values[i], point)
		}
	}

	if got, exp := len(r.Entries([]byte("cpu,host=A#!~#value"))), 2; got != exp {
		t.Fatalf("block count mismatch: got %v, exp %v", got, exp)
	}
}

// Ensures that a full compaction will skip over blocks that have the full
// range of time contained in the block tombstoned
func TestCompactor_CompactFull_TombstonedSkipBlock(t *testing.T) {
	dir := MustTempDir()
	defer os.RemoveAll(dir)

	// write 3 TSM files with different data and one new point
	a1 := tsm1.NewValue(1, 1.1)
	a2 := tsm1.NewValue(2, 1.2)
	writes := map[string][]tsm1.Value{
		"cpu,host=A#!~#value": {a1, a2},
	}
	f1 := MustWriteTSM(dir, 1, writes)

	ts := tsm1.NewTombstoner(f1, nil)
	ts.AddRange([][]byte{[]byte("cpu,host=A#!~#value")}, math.MinInt64, math.MaxInt64)

	if err := ts.Flush(); err != nil {
		t.Fatalf("unexpected error flushing tombstone: %v", err)
	}

	a3 := tsm1.NewValue(3, 1.3)
	writes = map[string][]tsm1.Value{
		"cpu,host=A#!~#value": {a3},
	}
	f2 := MustWriteTSM(dir, 2, writes)

	a4 := tsm1.NewValue(4, 1.4)
	writes = map[string][]tsm1.Value{
		"cpu,host=A#!~#value": {a4},
	}
	f3 := MustWriteTSM(dir, 3, writes)

	ffs := &fakeFileStore{}
	defer ffs.Close()
	compactor := tsm1.NewCompactor()
	compactor.Dir = dir
	compactor.FileStore = ffs
	compactor.Open()

	files, err := compactor.CompactFull([]string{f1, f2, f3}, zap.NewNop(), 2)
	if err != nil {
		t.Fatalf("unexpected error writing snapshot: %v", err)
	}

	if got, exp := len(files), 1; got != exp {
		t.Fatalf("files length mismatch: got %v, exp %v", got, exp)
	}

	expGen, expSeq, err := tsm1.DefaultParseFileName(f3)
	if err != nil {
		t.Fatalf("unexpected error parsing file name: %v", err)
	}
	expSeq = expSeq + 1

	gotGen, gotSeq, err := tsm1.DefaultParseFileName(files[0])
	if err != nil {
		t.Fatalf("unexpected error parsing file name: %v", err)
	}

	if gotGen != expGen {
		t.Fatalf("wrong generation for new file: got %v, exp %v", gotGen, expGen)
	}

	if gotSeq != expSeq {
		t.Fatalf("wrong sequence for new file: got %v, exp %v", gotSeq, expSeq)
	}

	r := MustOpenTSMReader(files[0])

	if got, exp := r.KeyCount(), 1; got != exp {
		t.Fatalf("keys length mismatch: got %v, exp %v", got, exp)
	}

	var data = []struct {
		key    string
		points []tsm1.Value
	}{
		{"cpu,host=A#!~#value", []tsm1.Value{a3, a4}},
	}

	for _, p := range data {
		values, err := r.ReadAll([]byte(p.key))
		if err != nil {
			t.Fatalf("unexpected error reading: %v", err)
		}

		if got, exp := len(values), len(p.points); got != exp {
			t.Fatalf("values length mismatch %s: got %v, exp %v", p.key, got, exp)
		}

		for i, point := range p.points {
			assertValueEqual(t, values[i], point)
		}
	}

	if got, exp := len(r.Entries([]byte("cpu,host=A#!~#value"))), 1; got != exp {
		t.Fatalf("block count mismatch: got %v, exp %v", got, exp)
	}
}

// Ensures that a full compaction will decode and combine blocks with
// partial tombstoned values
func TestCompactor_CompactFull_TombstonedPartialBlock(t *testing.T) {
	dir := MustTempDir()
	defer os.RemoveAll(dir)

	// write 3 TSM files with different data and one new point
	a1 := tsm1.NewValue(1, 1.1)
	a2 := tsm1.NewValue(2, 1.2)
	writes := map[string][]tsm1.Value{
		"cpu,host=A#!~#value": {a1, a2},
	}
	f1 := MustWriteTSM(dir, 1, writes)

	ts := tsm1.NewTombstoner(f1, nil)
	// a1 should remain after compaction
	ts.AddRange([][]byte{[]byte("cpu,host=A#!~#value")}, 2, math.MaxInt64)

	if err := ts.Flush(); err != nil {
		t.Fatalf("unexpected error flushing tombstone: %v", err)
	}

	a3 := tsm1.NewValue(3, 1.3)
	writes = map[string][]tsm1.Value{
		"cpu,host=A#!~#value": {a3},
	}
	f2 := MustWriteTSM(dir, 2, writes)

	a4 := tsm1.NewValue(4, 1.4)
	writes = map[string][]tsm1.Value{
		"cpu,host=A#!~#value": {a4},
	}
	f3 := MustWriteTSM(dir, 3, writes)

	ffs := &fakeFileStore{}
	defer ffs.Close()
	compactor := tsm1.NewCompactor()
	compactor.Dir = dir
	compactor.FileStore = ffs
	compactor.Open()

	files, err := compactor.CompactFull([]string{f1, f2, f3}, zap.NewNop(), 2)
	if err != nil {
		t.Fatalf("unexpected error writing snapshot: %v", err)
	}

	if got, exp := len(files), 1; got != exp {
		t.Fatalf("files length mismatch: got %v, exp %v", got, exp)
	}

	expGen, expSeq, err := tsm1.DefaultParseFileName(f3)
	if err != nil {
		t.Fatalf("unexpected error parsing file name: %v", err)
	}
	expSeq = expSeq + 1

	gotGen, gotSeq, err := tsm1.DefaultParseFileName(files[0])
	if err != nil {
		t.Fatalf("unexpected error parsing file name: %v", err)
	}

	if gotGen != expGen {
		t.Fatalf("wrong generation for new file: got %v, exp %v", gotGen, expGen)
	}

	if gotSeq != expSeq {
		t.Fatalf("wrong sequence for new file: got %v, exp %v", gotSeq, expSeq)
	}

	r := MustOpenTSMReader(files[0])

	if got, exp := r.KeyCount(), 1; got != exp {
		t.Fatalf("keys length mismatch: got %v, exp %v", got, exp)
	}

	var data = []struct {
		key    string
		points []tsm1.Value
	}{
		{"cpu,host=A#!~#value", []tsm1.Value{a1, a3, a4}},
	}

	for _, p := range data {
		values, err := r.ReadAll([]byte(p.key))
		if err != nil {
			t.Fatalf("unexpected error reading: %v", err)
		}

		if got, exp := len(values), len(p.points); got != exp {
			t.Fatalf("values length mismatch %s: got %v, exp %v", p.key, got, exp)
		}

		for i, point := range p.points {
			assertValueEqual(t, values[i], point)
		}
	}

	if got, exp := len(r.Entries([]byte("cpu,host=A#!~#value"))), 2; got != exp {
		t.Fatalf("block count mismatch: got %v, exp %v", got, exp)
	}
}

// Ensures that a full compaction will decode and combine blocks with
// multiple tombstoned ranges within the block e.g. (t1, t2, t3, t4)
// having t2 and t3 removed
func TestCompactor_CompactFull_TombstonedMultipleRanges(t *testing.T) {
	dir := MustTempDir()
	defer os.RemoveAll(dir)

	// write 3 TSM files with different data and one new point
	a1 := tsm1.NewValue(1, 1.1)
	a2 := tsm1.NewValue(2, 1.2)
	a3 := tsm1.NewValue(3, 1.3)
	a4 := tsm1.NewValue(4, 1.4)

	writes := map[string][]tsm1.Value{
		"cpu,host=A#!~#value": {a1, a2, a3, a4},
	}
	f1 := MustWriteTSM(dir, 1, writes)

	ts := tsm1.NewTombstoner(f1, nil)
	// a1, a3 should remain after compaction
	ts.AddRange([][]byte{[]byte("cpu,host=A#!~#value")}, 2, 2)
	ts.AddRange([][]byte{[]byte("cpu,host=A#!~#value")}, 4, 4)

	if err := ts.Flush(); err != nil {
		t.Fatalf("unexpected error flushing tombstone: %v", err)
	}

	a5 := tsm1.NewValue(5, 1.5)
	writes = map[string][]tsm1.Value{
		"cpu,host=A#!~#value": {a5},
	}
	f2 := MustWriteTSM(dir, 2, writes)

	a6 := tsm1.NewValue(6, 1.6)
	writes = map[string][]tsm1.Value{
		"cpu,host=A#!~#value": {a6},
	}
	f3 := MustWriteTSM(dir, 3, writes)

	ffs := &fakeFileStore{}
	defer ffs.Close()
	compactor := tsm1.NewCompactor()
	compactor.Dir = dir
	compactor.FileStore = ffs
	compactor.Open()

	files, err := compactor.CompactFull([]string{f1, f2, f3}, zap.NewNop(), 2)
	if err != nil {
		t.Fatalf("unexpected error writing snapshot: %v", err)
	}

	if got, exp := len(files), 1; got != exp {
		t.Fatalf("files length mismatch: got %v, exp %v", got, exp)
	}

	expGen, expSeq, err := tsm1.DefaultParseFileName(f3)
	if err != nil {
		t.Fatalf("unexpected error parsing file name: %v", err)
	}
	expSeq = expSeq + 1

	gotGen, gotSeq, err := tsm1.DefaultParseFileName(files[0])
	if err != nil {
		t.Fatalf("unexpected error parsing file name: %v", err)
	}

	if gotGen != expGen {
		t.Fatalf("wrong generation for new file: got %v, exp %v", gotGen, expGen)
	}

	if gotSeq != expSeq {
		t.Fatalf("wrong sequence for new file: got %v, exp %v", gotSeq, expSeq)
	}

	r := MustOpenTSMReader(files[0])

	if got, exp := r.KeyCount(), 1; got != exp {
		t.Fatalf("keys length mismatch: got %v, exp %v", got, exp)
	}

	var data = []struct {
		key    string
		points []tsm1.Value
	}{
		{"cpu,host=A#!~#value", []tsm1.Value{a1, a3, a5, a6}},
	}

	for _, p := range data {
		values, err := r.ReadAll([]byte(p.key))
		if err != nil {
			t.Fatalf("unexpected error reading: %v", err)
		}

		if got, exp := len(values), len(p.points); got != exp {
			t.Fatalf("values length mismatch %s: got %v, exp %v", p.key, got, exp)
		}

		for i, point := range p.points {
			assertValueEqual(t, values[i], point)
		}
	}

	if got, exp := len(r.Entries([]byte("cpu,host=A#!~#value"))), 2; got != exp {
		t.Fatalf("block count mismatch: got %v, exp %v", got, exp)
	}
}

// Ensures that a compaction will properly rollover to a new file when the
// max keys per blocks is exceeded
func TestCompactor_CompactFull_MaxKeys(t *testing.T) {
	// This test creates a lot of data and causes timeout failures for these envs
	if testing.Short() || os.Getenv("CI") != "" || os.Getenv("GORACE") != "" {
		t.Skip("Skipping max keys compaction test")
	}
	dir := MustTempDir()
	defer os.RemoveAll(dir)

	// write two files where the first contains a single key with the maximum
	// number of full blocks that can fit in a TSM file
	f1, f1Name := MustTSMWriter(dir, 1)
	values := make([]tsm1.Value, 1000)
	for i := 0; i < 65534; i++ {
		values = values[:0]
		for j := 0; j < 1000; j++ {
			values = append(values, tsm1.NewValue(int64(i*1000+j), int64(1)))
		}
		if err := f1.Write([]byte("cpu,host=A#!~#value"), values); err != nil {
			t.Fatalf("write tsm f1: %v", err)
		}
	}
	if err := f1.WriteIndex(); err != nil {
		t.Fatalf("write index f1: %v", err)
	}
	f1.Close()

	// Write a new file with 2 blocks that when compacted would exceed the max
	// blocks
	f2, f2Name := MustTSMWriter(dir, 2)
	for i := 0; i < 2; i++ {
		lastTimeStamp := values[len(values)-1].UnixNano() + 1
		values = values[:0]
		for j := lastTimeStamp; j < lastTimeStamp+1000; j++ {
			values = append(values, tsm1.NewValue(int64(j), int64(1)))
		}
		if err := f2.Write([]byte("cpu,host=A#!~#value"), values); err != nil {
			t.Fatalf("write tsm f1: %v", err)
		}
	}

	if err := f2.WriteIndex(); err != nil {
		t.Fatalf("write index f2: %v", err)
	}
	f2.Close()

	ffs := &fakeFileStore{}
	defer ffs.Close()
	compactor := tsm1.NewCompactor()
	compactor.Dir = dir
	compactor.FileStore = ffs
	compactor.Open()

	// Compact both files, should get 2 files back
	files, err := compactor.CompactFull([]string{f1Name, f2Name}, zap.NewNop(), tsdb.DefaultMaxPointsPerBlock)
	if err != nil {
		t.Fatalf("unexpected error writing snapshot: %v", err)
	}

	if got, exp := len(files), 2; got != exp {
		t.Fatalf("files length mismatch: got %v, exp %v", got, exp)
	}

	expGen, expSeq, err := tsm1.DefaultParseFileName(f2Name)
	if err != nil {
		t.Fatalf("unexpected error parsing file name: %v", err)
	}
	expSeq = expSeq + 1

	gotGen, gotSeq, err := tsm1.DefaultParseFileName(files[0])
	if err != nil {
		t.Fatalf("unexpected error parsing file name: %v", err)
	}

	if gotGen != expGen {
		t.Fatalf("wrong generation for new file: got %v, exp %v", gotGen, expGen)
	}

	if gotSeq != expSeq {
		t.Fatalf("wrong sequence for new file: got %v, exp %v", gotSeq, expSeq)
	}
}

func TestCompactor_CompactFull_InProgress(t *testing.T) {
	// This test creates a lot of data and causes timeout failures for these envs
	if testing.Short() || os.Getenv("CI") != "" || os.Getenv("GORACE") != "" {
		t.Skip("Skipping in progress compaction test")
	}
	dir := MustTempDir()
	defer os.RemoveAll(dir)

	f2Name := func() string {
		values := make([]tsm1.Value, 1000)

		// Write a new file with 2 blocks
		f2, f2Name := MustTSMWriter(dir, 2)
		defer func() {
			assert.NoError(t, f2.Close(), "closing TSM file %s", f2Name)
		}()
		for i := 0; i < 2; i++ {
			values = values[:0]
			for j := 0; j < 1000; j++ {
				values = append(values, tsm1.NewValue(int64(i*1000+j), int64(1)))
			}
			assert.NoError(t, f2.Write([]byte("cpu,host=A#!~#value"), values), "writing TSM file: %s", f2Name)
		}
		assert.NoError(t, f2.WriteIndex(), "writing TSM file index for %s", f2Name)
		return f2Name
	}()
	ffs := &fakeFileStore{}
	defer ffs.Close()
	compactor := tsm1.NewCompactor()
	compactor.Dir = dir
	compactor.FileStore = ffs
	compactor.Open()

	expGen, expSeq, err := tsm1.DefaultParseFileName(f2Name)
	assert.NoError(t, err, "unexpected error parsing file name %s", f2Name)
	expSeq = expSeq + 1

	fileName := filepath.Join(compactor.Dir, tsm1.DefaultFormatFileName(expGen, expSeq)+"."+tsm1.TSMFileExtension+"."+tsm1.TmpTSMFileExtension)

	// Create a temp file to simulate an in progress compaction
	f, err := os.Create(fileName)
	assert.NoError(t, err, "creating in-progress compaction file %s", fileName)
	defer func() {
		assert.NoError(t, f.Close(), "closing in-progress compaction file %s", fileName)
	}()
	_, err = compactor.CompactFull([]string{f2Name}, zap.NewNop(), tsdb.DefaultMaxPointsPerBlock)
	assert.Errorf(t, err, "expected an error writing snapshot for %s", f2Name)
	assert.ErrorContainsf(t, err, "file exists", "unexpected error writing snapshot for %s", f2Name)
	assert.Truef(t, errors.Is(err, fs.ErrExist), "error did not indicate file existence: %v", err)
	pathErr := &os.PathError{}
	assert.Truef(t, errors.As(err, &pathErr), "expected path error, got %v", err)
	assert.Truef(t, errors.Is(pathErr, fs.ErrExist), "error did not indicate file existence: %v", pathErr)
}

func newTSMKeyIterator(size int, fast bool, interrupt chan struct{}, readers ...*tsm1.TSMReader) (tsm1.KeyIterator, error) {
	files := []string{}
	for _, r := range readers {
		files = append(files, r.Path())
	}
	return tsm1.NewTSMBatchKeyIterator(size, fast, 0, interrupt, files, readers...)
}

// Tests that a single TSM file can be read and iterated over
func TestTSMKeyIterator_Single(t *testing.T) {
	dir := MustTempDir()
	defer os.RemoveAll(dir)

	v1 := tsm1.NewValue(1, 1.1)
	writes := map[string][]tsm1.Value{
		"cpu,host=A#!~#value": {v1},
	}

	r := MustTSMReader(dir, 1, writes)

	iter, err := newTSMKeyIterator(1, false, nil, r)
	if err != nil {
		t.Fatalf("unexpected error creating WALKeyIterator: %v", err)
	}

	var readValues bool
	for iter.Next() {
		key, _, _, block, err := iter.Read()
		if err != nil {
			t.Fatalf("unexpected error read: %v", err)
		}

		values, err := tsm1.DecodeBlock(block, nil)
		if err != nil {
			t.Fatalf("unexpected error decode: %v", err)
		}

		if got, exp := string(key), "cpu,host=A#!~#value"; got != exp {
			t.Fatalf("key mismatch: got %v, exp %v", got, exp)
		}

		if got, exp := len(values), len(writes); got != exp {
			t.Fatalf("values length mismatch: got %v, exp %v", got, exp)
		}

		for _, v := range values {
			readValues = true
			assertValueEqual(t, v, v1)
		}
	}

	if !readValues {
		t.Fatalf("failed to read any values")
	}
}

// Tests that duplicate point values are merged.  There is only one case
// where this could happen and that is when a compaction completed and we replace
// the old TSM file with a new one and we crash just before deleting the old file.
// No data is lost but the same point time/value would exist in two files until
// compaction corrects it.
func TestTSMKeyIterator_Duplicate(t *testing.T) {
	dir := MustTempDir()
	defer os.RemoveAll(dir)

	v1 := tsm1.NewValue(1, int64(1))
	v2 := tsm1.NewValue(1, int64(2))

	writes1 := map[string][]tsm1.Value{
		"cpu,host=A#!~#value": {v1},
	}

	r1 := MustTSMReader(dir, 1, writes1)

	writes2 := map[string][]tsm1.Value{
		"cpu,host=A#!~#value": {v2},
	}

	r2 := MustTSMReader(dir, 2, writes2)

	iter, err := newTSMKeyIterator(1, false, nil, r1, r2)
	if err != nil {
		t.Fatalf("unexpected error creating WALKeyIterator: %v", err)
	}

	var readValues bool
	for iter.Next() {
		key, _, _, block, err := iter.Read()
		if err != nil {
			t.Fatalf("unexpected error read: %v", err)
		}

		values, err := tsm1.DecodeBlock(block, nil)
		if err != nil {
			t.Fatalf("unexpected error decode: %v", err)
		}

		if got, exp := string(key), "cpu,host=A#!~#value"; got != exp {
			t.Fatalf("key mismatch: got %v, exp %v", got, exp)
		}

		if got, exp := len(values), 1; got != exp {
			t.Fatalf("values length mismatch: got %v, exp %v", got, exp)
		}

		readValues = true
		assertValueEqual(t, values[0], v2)
	}

	if !readValues {
		t.Fatalf("failed to read any values")
	}
}

// Tests that deleted keys are not seen during iteration with
// TSM files.
func TestTSMKeyIterator_MultipleKeysDeleted(t *testing.T) {
	dir := MustTempDir()
	defer os.RemoveAll(dir)

	v1 := tsm1.NewValue(2, int64(1))
	points1 := map[string][]tsm1.Value{
		"cpu,host=A#!~#value": {v1},
	}

	r1 := MustTSMReader(dir, 1, points1)
	if e := r1.Delete([][]byte{[]byte("cpu,host=A#!~#value")}); nil != e {
		t.Fatal(e)
	}

	v2 := tsm1.NewValue(1, float64(1))
	v3 := tsm1.NewValue(1, float64(1))

	points2 := map[string][]tsm1.Value{
		"cpu,host=A#!~#count": {v2},
		"cpu,host=B#!~#value": {v3},
	}

	r2 := MustTSMReader(dir, 2, points2)
	r2.Delete([][]byte{[]byte("cpu,host=A#!~#count")})

	iter, err := newTSMKeyIterator(1, false, nil, r1, r2)
	if err != nil {
		t.Fatalf("unexpected error creating WALKeyIterator: %v", err)
	}

	var readValues bool
	var data = []struct {
		key   string
		value tsm1.Value
	}{
		{"cpu,host=B#!~#value", v3},
	}

	for iter.Next() {
		key, _, _, block, err := iter.Read()
		if err != nil {
			t.Fatalf("unexpected error read: %v", err)
		}

		values, err := tsm1.DecodeBlock(block, nil)
		if err != nil {
			t.Fatalf("unexpected error decode: %v", err)
		}

		if got, exp := string(key), data[0].key; got != exp {
			t.Fatalf("key mismatch: got %v, exp %v", got, exp)
		}

		if got, exp := len(values), 1; got != exp {
			t.Fatalf("values length mismatch: got %v, exp %v", got, exp)
		}
		readValues = true

		assertValueEqual(t, values[0], data[0].value)
		data = data[1:]
	}

	if !readValues {
		t.Fatalf("failed to read any values")
	}
}

// Tests that deleted keys are not seen during iteration with
// TSM files.
func TestTSMKeyIterator_SingleDeletes(t *testing.T) {
	dir := MustTempDir()
	defer os.RemoveAll(dir)

	v1 := tsm1.NewValue(10, int64(1))
	v2 := tsm1.NewValue(20, int64(1))
	v3 := tsm1.NewValue(30, int64(1))
	v4 := tsm1.NewValue(40, int64(1))
	v5 := tsm1.NewValue(50, int64(1))
	v6 := tsm1.NewValue(60, int64(1))

	points1 := map[string][]tsm1.Value{
		"cpu,host=0#!~#value": {v1, v2},
		"cpu,host=A#!~#value": {v5, v6},
		"cpu,host=B#!~#value": {v3, v4},
		"cpu,host=C#!~#value": {v1, v2},
		"cpu,host=D#!~#value": {v1, v2},
	}

	r1 := MustTSMReader(dir, 1, points1)

	if e := r1.DeleteRange([][]byte{[]byte("cpu,host=A#!~#value")}, 50, 50); nil != e {
		t.Fatal(e)
	}
	if e := r1.DeleteRange([][]byte{[]byte("cpu,host=A#!~#value")}, 60, 60); nil != e {
		t.Fatal(e)
	}
	if e := r1.DeleteRange([][]byte{[]byte("cpu,host=C#!~#value")}, 10, 10); nil != e {
		t.Fatal(e)
	}
	if e := r1.DeleteRange([][]byte{[]byte("cpu,host=C#!~#value")}, 60, 60); nil != e {
		t.Fatal(e)
	}
	if e := r1.DeleteRange([][]byte{[]byte("cpu,host=C#!~#value")}, 20, 20); nil != e {
		t.Fatal(e)
	}

	iter, err := newTSMKeyIterator(1, false, nil, r1)
	if err != nil {
		t.Fatalf("unexpected error creating WALKeyIterator: %v", err)
	}

	var readValues int
	var data = []struct {
		key   string
		value tsm1.Value
	}{
		{"cpu,host=0#!~#value", v1},
		{"cpu,host=B#!~#value", v3},
		{"cpu,host=D#!~#value", v1},
	}

	for iter.Next() {
		key, _, _, block, err := iter.Read()
		if err != nil {
			t.Fatalf("unexpected error read: %v", err)
		}

		values, err := tsm1.DecodeBlock(block, nil)
		if err != nil {
			t.Fatalf("unexpected error decode: %v", err)
		}

		if exp, got := string(key), data[0].key; exp != got {
			t.Fatalf("key mismatch: got %v, exp %v", exp, got)
		}

		if exp, got := len(values), 2; exp != got {
			t.Fatalf("values length mismatch: exp %v, got %v", exp, got)
		}
		readValues++

		assertValueEqual(t, values[0], data[0].value)
		data = data[1:]
	}

	if exp, got := 3, readValues; exp != got {
		t.Fatalf("failed to read expected values: exp %v, got %v", exp, got)
	}
}

// Tests that the TSMKeyIterator will abort if the interrupt channel is closed
func TestTSMKeyIterator_Abort(t *testing.T) {
	dir := MustTempDir()
	defer os.RemoveAll(dir)

	v1 := tsm1.NewValue(1, 1.1)
	writes := map[string][]tsm1.Value{
		"cpu,host=A#!~#value": {v1},
	}

	r := MustTSMReader(dir, 1, writes)

	intC := make(chan struct{})
	iter, err := newTSMKeyIterator(1, false, intC, r)
	if err != nil {
		t.Fatalf("unexpected error creating WALKeyIterator: %v", err)
	}

	var aborted bool
	for iter.Next() {
		// Abort
		close(intC)

		_, _, _, _, err := iter.Read()
		if err == nil {
			t.Fatalf("unexpected error read: %v", err)
		}
		aborted = err != nil
	}

	if !aborted {
		t.Fatalf("iteration not aborted")
	}
}

func TestCacheKeyIterator_Single(t *testing.T) {
	v0 := tsm1.NewValue(1, 1.0)

	writes := map[string][]tsm1.Value{
		"cpu,host=A#!~#value": {v0},
	}

	c := tsm1.NewCache(0)

	for k, v := range writes {
		if err := c.Write([]byte(k), v); err != nil {
			t.Fatalf("failed to write key foo to cache: %s", err.Error())
		}
	}

	iter := tsm1.NewCacheKeyIterator(c, 1, nil)
	var readValues bool
	for iter.Next() {
		key, _, _, block, err := iter.Read()
		if err != nil {
			t.Fatalf("unexpected error read: %v", err)
		}

		values, err := tsm1.DecodeBlock(block, nil)
		if err != nil {
			t.Fatalf("unexpected error decode: %v", err)
		}

		if got, exp := string(key), "cpu,host=A#!~#value"; got != exp {
			t.Fatalf("key mismatch: got %v, exp %v", got, exp)
		}

		if got, exp := len(values), len(writes); got != exp {
			t.Fatalf("values length mismatch: got %v, exp %v", got, exp)
		}

		for _, v := range values {
			readValues = true
			assertValueEqual(t, v, v0)
		}
	}

	if !readValues {
		t.Fatalf("failed to read any values")
	}
}

func TestCacheKeyIterator_Chunked(t *testing.T) {
	v0 := tsm1.NewValue(1, 1.0)
	v1 := tsm1.NewValue(2, 2.0)

	writes := map[string][]tsm1.Value{
		"cpu,host=A#!~#value": {v0, v1},
	}

	c := tsm1.NewCache(0)

	for k, v := range writes {
		if err := c.Write([]byte(k), v); err != nil {
			t.Fatalf("failed to write key foo to cache: %s", err.Error())
		}
	}

	iter := tsm1.NewCacheKeyIterator(c, 1, nil)
	var readValues bool
	var chunk int
	for iter.Next() {
		key, _, _, block, err := iter.Read()
		if err != nil {
			t.Fatalf("unexpected error read: %v", err)
		}

		values, err := tsm1.DecodeBlock(block, nil)
		if err != nil {
			t.Fatalf("unexpected error decode: %v", err)
		}

		if got, exp := string(key), "cpu,host=A#!~#value"; got != exp {
			t.Fatalf("key mismatch: got %v, exp %v", got, exp)
		}

		if got, exp := len(values), 1; got != exp {
			t.Fatalf("values length mismatch: got %v, exp %v", got, exp)
		}

		for _, v := range values {
			readValues = true
			assertValueEqual(t, v, writes["cpu,host=A#!~#value"][chunk])
		}
		chunk++
	}

	if !readValues {
		t.Fatalf("failed to read any values")
	}
}

// Tests that the CacheKeyIterator will abort if the interrupt channel is closed
func TestCacheKeyIterator_Abort(t *testing.T) {
	v0 := tsm1.NewValue(1, 1.0)

	writes := map[string][]tsm1.Value{
		"cpu,host=A#!~#value": {v0},
	}

	c := tsm1.NewCache(0)

	for k, v := range writes {
		if err := c.Write([]byte(k), v); err != nil {
			t.Fatalf("failed to write key foo to cache: %s", err.Error())
		}
	}

	intC := make(chan struct{})

	iter := tsm1.NewCacheKeyIterator(c, 1, intC)

	var aborted bool
	for iter.Next() {
		//Abort
		close(intC)

		_, _, _, _, err := iter.Read()
		if err == nil {
			t.Fatalf("unexpected error read: %v", err)
		}
		aborted = err != nil
	}

	if !aborted {
		t.Fatalf("iteration not aborted")
	}
}

func normalizeExtFileStat(efs []tsm1.ExtFileStat, defaultBlockCount int) []tsm1.ExtFileStat {
	efsNorm := make([]tsm1.ExtFileStat, 0, len(efs))
	for _, f := range efs {
		if f.FirstBlockCount == 0 {
			f.FirstBlockCount = defaultBlockCount
		}
		efsNorm = append(efsNorm, f)
	}

	return efsNorm
}

type ffsOpt func(ffs *fakeFileStore)

func withExtFileStats(efs []tsm1.ExtFileStat) ffsOpt {
	return func(ffs *fakeFileStore) {
		ffs.PathsFn = func() []tsm1.ExtFileStat { return normalizeExtFileStat(efs, ffs.defaultBlockCount) }
	}
}

func withFileStats(fs []tsm1.FileStat) ffsOpt {
	return withExtFileStats(tsm1.FileStats(fs).ToExtFileStats())
}

func withDefaultBlockCount(blockCount int) ffsOpt {
	return func(ffs *fakeFileStore) {
		ffs.defaultBlockCount = blockCount
	}
}

func newFakeFileStore(opts ...ffsOpt) *fakeFileStore {
	ffs := &fakeFileStore{}
	for _, o := range opts {
		o(ffs)
	}
	return ffs
}

func TestDefaultPlanner_Plan_Min(t *testing.T) {
	fileStats := []tsm1.FileStat{
		{
			Path: "01-01.tsm1",
			Size: 1 * 1024 * 1024,
		},
		{
			Path: "02-01.tsm1",
			Size: 1 * 1024 * 1024,
		},
		{
			Path: "03-1.tsm1",
			Size: 251 * 1024 * 1024,
		},
	}
	cp := tsm1.NewDefaultPlanner(
		newFakeFileStore(withFileStats(fileStats)), tsdb.DefaultCompactFullWriteColdDuration,
	)

	tsm, pLen := cp.Plan(time.Now())
	if exp, got := 0, len(tsm); got != exp {
		t.Fatalf("tsm file length mismatch: got %v, exp %v", got, exp)
	} else if pLen != int64(len(tsm)) {
		t.Fatalf("tsm file plan length mismatch: got %v, exp %v", pLen, exp)
	}
}

// Ensure that if there are older files that can be compacted together but a newer
// file that is in a larger step, the older ones will get compacted.
func TestDefaultPlanner_Plan_CombineSequence(t *testing.T) {
	data := []tsm1.FileStat{
		{
			Path: "01-04.tsm1",
			Size: 128 * 1024 * 1024,
		},
		{
			Path: "02-04.tsm1",
			Size: 128 * 1024 * 1024,
		},
		{
			Path: "03-04.tsm1",
			Size: 128 * 1024 * 1024,
		},
		{
			Path: "04-04.tsm1",
			Size: 128 * 1024 * 1024,
		},
		{
			Path: "06-02.tsm1",
			Size: 67 * 1024 * 1024,
		},
		{
			Path: "07-02.tsm1",
			Size: 128 * 1024 * 1024,
		},
		{
			Path: "08-01.tsm1",
			Size: 251 * 1024 * 1024,
		},
	}

	cp := tsm1.NewDefaultPlanner(
		newFakeFileStore(withFileStats(data)),
		tsdb.DefaultCompactFullWriteColdDuration,
	)

	expFiles := []tsm1.FileStat{data[0], data[1], data[2], data[3]}
	tsm, pLen := cp.Plan(time.Now())
	if exp, got := len(expFiles), len(tsm[0]); got != exp {
		t.Fatalf("tsm file length mismatch: got %v, exp %v", got, exp)
	} else if pLen != int64(len(tsm)) {
		t.Fatalf("tsm file plan length mismatch: got %v, exp %v", pLen, exp)
	}

	for i, p := range expFiles {
		if got, exp := tsm[0][i], p.Path; got != exp {
			t.Fatalf("tsm file mismatch: got %v, exp %v", got, exp)
		}
	}
}

// Ensure that the planner grabs the smallest compaction step
func TestDefaultPlanner_Plan_MultipleGroups(t *testing.T) {
	data := []tsm1.FileStat{
		{
			Path: "01-04.tsm1",
			Size: 64 * 1024 * 1024,
		},
		{
			Path: "02-04.tsm1",
			Size: 64 * 1024 * 1024,
		},
		{
			Path: "03-04.tsm1",
			Size: 64 * 1024 * 1024,
		},
		{
			Path: "04-04.tsm1",
			Size: 129 * 1024 * 1024,
		},
		{
			Path: "05-04.tsm1",
			Size: 129 * 1024 * 1024,
		},
		{
			Path: "06-04.tsm1",
			Size: 129 * 1024 * 1024,
		},
		{
			Path: "07-04.tsm1",
			Size: 129 * 1024 * 1024,
		},
		{
			Path: "08-04.tsm1",
			Size: 129 * 1024 * 1024,
		},
		{
			Path: "09-04.tsm1", // should be skipped
			Size: 129 * 1024 * 1024,
		},
	}

	cp := tsm1.NewDefaultPlanner(
		newFakeFileStore(withFileStats(data)),
		tsdb.DefaultCompactFullWriteColdDuration)

	expFiles := []tsm1.FileStat{data[0], data[1], data[2], data[3],
		data[4], data[5], data[6], data[7]}
	tsm, pLen := cp.Plan(time.Now())

	if got, exp := len(tsm), 2; got != exp {
		t.Fatalf("compaction group length mismatch: got %v, exp %v", got, exp)
	} else if pLen != int64(len(tsm)) {
		t.Fatalf("tsm file plan length mismatch: got %v, exp %v", pLen, exp)
	}

	if exp, got := len(expFiles[:4]), len(tsm[0]); got != exp {
		t.Fatalf("tsm file length mismatch: got %v, exp %v", got, exp)
	}

	if exp, got := len(expFiles[4:]), len(tsm[1]); got != exp {
		t.Fatalf("tsm file length mismatch: got %v, exp %v", got, exp)
	}

	for i, p := range expFiles[:4] {
		if got, exp := tsm[0][i], p.Path; got != exp {
			t.Fatalf("tsm file mismatch: got %v, exp %v", got, exp)
		}
	}

	for i, p := range expFiles[4:] {
		if got, exp := tsm[1][i], p.Path; got != exp {
			t.Fatalf("tsm file mismatch: got %v, exp %v", got, exp)
		}
	}
}

// Ensure that the planner grabs the smallest compaction step
func TestDefaultPlanner_PlanLevel_SmallestCompactionStep(t *testing.T) {
	data := []tsm1.FileStat{
		{
			Path: "01-03.tsm1",
			Size: 251 * 1024 * 1024,
		},
		{
			Path: "02-03.tsm1",
			Size: 1 * 1024 * 1024,
		},
		{
			Path: "03-03.tsm1",
			Size: 1 * 1024 * 1024,
		},
		{
			Path: "04-03.tsm1",
			Size: 1 * 1024 * 1024,
		},
		{
			Path: "05-01.tsm1",
			Size: 1 * 1024 * 1024,
		},
		{
			Path: "06-01.tsm1",
			Size: 1 * 1024 * 1024,
		},
		{
			Path: "07-01.tsm1",
			Size: 1 * 1024 * 1024,
		},
		{
			Path: "08-01.tsm1",
			Size: 1 * 1024 * 1024,
		},
		{
			Path: "09-01.tsm1",
			Size: 1 * 1024 * 1024,
		},
		{
			Path: "10-01.tsm1",
			Size: 1 * 1024 * 1024,
		},
		{
			Path: "11-01.tsm1",
			Size: 1 * 1024 * 1024,
		},
		{
			Path: "12-01.tsm1",
			Size: 1 * 1024 * 1024,
		},
	}

	cp := tsm1.NewDefaultPlanner(
		newFakeFileStore(withFileStats(data)),
		tsdb.DefaultCompactFullWriteColdDuration,
	)

	expFiles := []tsm1.FileStat{data[4], data[5], data[6], data[7], data[8], data[9], data[10], data[11]}
	tsm, pLen := cp.PlanLevel(1)
	if exp, got := len(expFiles), len(tsm[0]); got != exp {
		t.Fatalf("tsm file length mismatch: got %v, exp %v", got, exp)
	} else if pLen != int64(len(tsm)) {
		t.Fatalf("tsm file plan length mismatch: got %v, exp %v", pLen, exp)
	}

	for i, p := range expFiles {
		if got, exp := tsm[0][i], p.Path; got != exp {
			t.Fatalf("tsm file mismatch: got %v, exp %v", got, exp)
		}
	}
}

func TestDefaultPlanner_PlanLevel_SplitFile(t *testing.T) {
	data := []tsm1.FileStat{
		{
			Path: "01-03.tsm1",
			Size: 251 * 1024 * 1024,
		},
		{
			Path: "02-03.tsm1",
			Size: 1 * 1024 * 1024,
		},
		{
			Path: "03-03.tsm1",
			Size: 2 * 1024 * 1024 * 1024,
		},
		{
			Path: "03-04.tsm1",
			Size: 10 * 1024 * 1024,
		},
		{
			Path: "04-03.tsm1",
			Size: 10 * 1024 * 1024,
		},
		{
			Path: "05-01.tsm1",
			Size: 1 * 1024 * 1024,
		},
		{
			Path: "06-01.tsm1",
			Size: 1 * 1024 * 1024,
		},
	}

	cp := tsm1.NewDefaultPlanner(
		newFakeFileStore(withFileStats(data)),
		tsdb.DefaultCompactFullWriteColdDuration,
	)

	expFiles := []tsm1.FileStat{data[0], data[1], data[2], data[3], data[4]}
	tsm, pLen := cp.PlanLevel(3)
	if exp, got := len(expFiles), len(tsm[0]); got != exp {
		t.Fatalf("tsm file length mismatch: got %v, exp %v", got, exp)
	} else if pLen != int64(len(tsm)) {
		t.Fatalf("tsm file plan length mismatch: got %v, exp %v", pLen, exp)
	}

	for i, p := range expFiles {
		if got, exp := tsm[0][i], p.Path; got != exp {
			t.Fatalf("tsm file mismatch: got %v, exp %v", got, exp)
		}
	}
}

func TestDefaultPlanner_PlanLevel_IsolatedHighLevel(t *testing.T) {
	data := []tsm1.FileStat{
		{
			Path: "01-02.tsm1",
			Size: 251 * 1024 * 1024,
		},
		{
			Path: "02-02.tsm1",
			Size: 1 * 1024 * 1024,
		},
		{
			Path: "03-03.tsm1",
			Size: 2 * 1024 * 1024 * 1024,
		},
		{
			Path: "03-04.tsm1",
			Size: 2 * 1024 * 1024 * 1024,
		},
		{
			Path: "04-02.tsm1",
			Size: 10 * 1024 * 1024,
		},
		{
			Path: "05-02.tsm1",
			Size: 1 * 1024 * 1024,
		},
		{
			Path: "06-02.tsm1",
			Size: 1 * 1024 * 1024,
		},
	}

	cp := tsm1.NewDefaultPlanner(
		newFakeFileStore(withFileStats(data)),
		tsdb.DefaultCompactFullWriteColdDuration,
	)

	expFiles := []tsm1.FileStat{}
	tsm, pLen := cp.PlanLevel(3)
	if exp, got := len(expFiles), len(tsm); got != exp {
		t.Fatalf("tsm file length mismatch: got %v, exp %v", got, exp)
	} else if pLen != int64(len(tsm)) {
		t.Fatalf("tsm file plan length mismatch: got %v, exp %v", pLen, exp)
	}
}

func TestDefaultPlanner_PlanLevel3_MinFiles(t *testing.T) {
	data := []tsm1.FileStat{
		{
			Path: "01-03.tsm1",
			Size: 251 * 1024 * 1024,
		},
		{
			Path: "02-03.tsm1",
			Size: 1 * 1024 * 1024,
		},
		{
			Path: "03-01.tsm1",
			Size: 2 * 1024 * 1024 * 1024,
		},
		{
			Path: "04-01.tsm1",
			Size: 10 * 1024 * 1024,
		},
		{
			Path: "05-02.tsm1",
			Size: 1 * 1024 * 1024,
		},
		{
			Path: "06-01.tsm1",
			Size: 1 * 1024 * 1024,
		},
	}

	cp := tsm1.NewDefaultPlanner(
		newFakeFileStore(withFileStats(data)),
		tsdb.DefaultCompactFullWriteColdDuration,
	)

	expFiles := []tsm1.FileStat{}
	tsm, pLen := cp.PlanLevel(3)
	if exp, got := len(expFiles), len(tsm); got != exp {
		t.Fatalf("tsm file length mismatch: got %v, exp %v", got, exp)
	} else if pLen != int64(len(tsm)) {
		t.Fatalf("tsm file plan length mismatch: got %v, exp %v", pLen, exp)
	}
}

func TestDefaultPlanner_PlanLevel2_MinFiles(t *testing.T) {
	data := []tsm1.FileStat{
		{
			Path: "02-04.tsm1",
			Size: 251 * 1024 * 1024,
		},

		{
			Path: "03-02.tsm1",
			Size: 251 * 1024 * 1024,
		},
		{
			Path: "03-03.tsm1",
			Size: 1 * 1024 * 1024,
		},
	}

	cp := tsm1.NewDefaultPlanner(
		newFakeFileStore(withFileStats(data)),
		tsdb.DefaultCompactFullWriteColdDuration,
	)

	expFiles := []tsm1.FileStat{}
	tsm, pLen := cp.PlanLevel(2)
	if exp, got := len(expFiles), len(tsm); got != exp {
		t.Fatalf("tsm file length mismatch: got %v, exp %v", got, exp)
	} else if pLen != int64(len(tsm)) {
		t.Fatalf("tsm file plan length mismatch: got %v, exp %v", pLen, exp)
	}
}

func TestDefaultPlanner_PlanLevel_Tombstone(t *testing.T) {
	data := []tsm1.FileStat{
		{
			Path:         "01-03.tsm1",
			Size:         251 * 1024 * 1024,
			HasTombstone: true,
		},
		{
			Path: "02-03.tsm1",
			Size: 1 * 1024 * 1024,
		},
		{
			Path: "03-01.tsm1",
			Size: 2 * 1024 * 1024 * 1024,
		},
		{
			Path: "04-01.tsm1",
			Size: 10 * 1024 * 1024,
		},
		{
			Path: "05-02.tsm1",
			Size: 1 * 1024 * 1024,
		},
		{
			Path: "06-01.tsm1",
			Size: 1 * 1024 * 1024,
		},
	}

	cp := tsm1.NewDefaultPlanner(
		newFakeFileStore(withFileStats(data)),
		tsdb.DefaultCompactFullWriteColdDuration,
	)

	expFiles := []tsm1.FileStat{data[0], data[1]}
	tsm, pLen := cp.PlanLevel(3)
	if exp, got := len(expFiles), len(tsm[0]); got != exp {
		t.Fatalf("tsm file length mismatch: got %v, exp %v", got, exp)
	} else if pLen != int64(len(tsm)) {
		t.Fatalf("tsm file plan length mismatch: got %v, exp %v", pLen, exp)
	}

	for i, p := range expFiles {
		if got, exp := tsm[0][i], p.Path; got != exp {
			t.Fatalf("tsm file mismatch: got %v, exp %v", got, exp)
		}
	}
}

func TestDefaultPlanner_PlanLevel_Multiple(t *testing.T) {
	data := []tsm1.FileStat{
		{
			Path: "01-01.tsm1",
			Size: 251 * 1024 * 1024,
		},
		{
			Path: "02-01.tsm1",
			Size: 1 * 1024 * 1024,
		},
		{
			Path: "03-01.tsm1",
			Size: 2 * 1024 * 1024 * 1024,
		},
		{
			Path: "04-01.tsm1",
			Size: 10 * 1024 * 1024,
		},
		{
			Path: "05-01.tsm1",
			Size: 1 * 1024 * 1024,
		},
		{
			Path: "06-01.tsm1",
			Size: 1 * 1024 * 1024,
		},
		{
			Path: "07-01.tsm1",
			Size: 1 * 1024 * 1024,
		},
		{
			Path: "08-01.tsm1",
			Size: 1 * 1024 * 1024,
		},
	}

	cp := tsm1.NewDefaultPlanner(
		newFakeFileStore(withFileStats(data)),
		tsdb.DefaultCompactFullWriteColdDuration,
	)

	expFiles1 := []tsm1.FileStat{data[0], data[1], data[2], data[3], data[4], data[5], data[6], data[7]}

	tsm, pLen := cp.PlanLevel(1)
	if exp, got := len(expFiles1), len(tsm[0]); got != exp {
		t.Fatalf("tsm file length mismatch: got %v, exp %v", got, exp)
	} else if pLen != int64(len(tsm)) {
		t.Fatalf("tsm file plan length mismatch: got %v, exp %v", pLen, exp)
	}

	for i, p := range expFiles1 {
		if got, exp := tsm[0][i], p.Path; got != exp {
			t.Fatalf("tsm file mismatch: got %v, exp %v", got, exp)
		}
	}
}

func TestDefaultPlanner_PlanLevel_InUse(t *testing.T) {
	data := []tsm1.FileStat{
		{
			Path: "01-01.tsm1",
			Size: 251 * 1024 * 1024,
		},
		{
			Path: "02-01.tsm1",
			Size: 1 * 1024 * 1024,
		},
		{
			Path: "03-01.tsm1",
			Size: 2 * 1024 * 1024 * 1024,
		},
		{
			Path: "04-01.tsm1",
			Size: 10 * 1024 * 1024,
		},
		{
			Path: "05-01.tsm1",
			Size: 1 * 1024 * 1024,
		},
		{
			Path: "06-01.tsm1",
			Size: 1 * 1024 * 1024,
		},
		{
			Path: "07-01.tsm1",
			Size: 1 * 1024 * 1024,
		},
		{
			Path: "08-01.tsm1",
			Size: 1 * 1024 * 1024,
		},
		{
			Path: "09-01.tsm1",
			Size: 1 * 1024 * 1024,
		},
		{
			Path: "10-01.tsm1",
			Size: 1 * 1024 * 1024,
		},
		{
			Path: "11-01.tsm1",
			Size: 1 * 1024 * 1024,
		},
		{
			Path: "12-01.tsm1",
			Size: 1 * 1024 * 1024,
		},
		{
			Path: "13-01.tsm1",
			Size: 1 * 1024 * 1024,
		},
		{
			Path: "14-01.tsm1",
			Size: 1 * 1024 * 1024,
		},
		{
			Path: "15-01.tsm1",
			Size: 1 * 1024 * 1024,
		},
		{
			Path: "16-01.tsm1",
			Size: 1 * 1024 * 1024,
		},
	}

	cp := tsm1.NewDefaultPlanner(
		newFakeFileStore(withFileStats(data)),
		tsdb.DefaultCompactFullWriteColdDuration,
	)

	expFiles1 := data[0:8]
	expFiles2 := data[8:16]

	tsm, pLen := cp.PlanLevel(1)
	if exp, got := len(expFiles1), len(tsm[0]); got != exp {
		t.Fatalf("tsm file length mismatch: got %v, exp %v", got, exp)
	} else if pLen != int64(len(tsm)) {
		t.Fatalf("tsm file plan length mismatch: got %v, exp %v", pLen, exp)
	}

	for i, p := range expFiles1 {
		if got, exp := tsm[0][i], p.Path; got != exp {
			t.Fatalf("tsm file mismatch: got %v, exp %v", got, exp)
		}
	}

	if exp, got := len(expFiles2), len(tsm[1]); got != exp {
		t.Fatalf("tsm file length mismatch: got %v, exp %v", got, exp)
	}

	for i, p := range expFiles2 {
		if got, exp := tsm[1][i], p.Path; got != exp {
			t.Fatalf("tsm file mismatch: got %v, exp %v", got, exp)
		}
	}

	cp.Release(tsm[1:])

	tsm, pLen = cp.PlanLevel(1)
	if exp, got := len(expFiles2), len(tsm[0]); got != exp {
		t.Fatalf("tsm file length mismatch: got %v, exp %v", got, exp)
	} else if pLen != int64(len(tsm)) {
		t.Fatalf("tsm file plan length mismatch: got %v, exp %v", pLen, exp)
	}

	for i, p := range expFiles2 {
		if got, exp := tsm[0][i], p.Path; got != exp {
			t.Fatalf("tsm file mismatch: got %v, exp %v", got, exp)
		}
	}
}

func TestDefaultPlanner_PlanOptimize_NoLevel4(t *testing.T) {
	data := []tsm1.FileStat{
		{
			Path: "01-03.tsm1",
			Size: 251 * 1024 * 1024,
		},
		{
			Path: "02-03.tsm1",
			Size: 1 * 1024 * 1024,
		},
		{
			Path: "03-03.tsm1",
			Size: 2 * 1024 * 1024 * 1024,
		},
	}

	cp := tsm1.NewDefaultPlanner(
		newFakeFileStore(withFileStats(data)),
		tsdb.DefaultCompactFullWriteColdDuration,
	)

	expFiles := []tsm1.FileStat{}
	tsm, pLen, gLen := cp.PlanOptimize(time.Now().Add(-tsdb.DefaultCompactFullWriteColdDuration + 1))
	if exp, got := len(expFiles), len(tsm); got != exp {
		t.Fatalf("tsm file length mismatch: got %v, exp %v", got, exp)
	} else if pLen != int64(len(tsm)) {
		t.Fatalf("tsm file plan length mismatch: got %v, exp %v", pLen, exp)
	} else if gLen != int64(3) {
		t.Fatalf("generation len plan mismatch: got %v, exp %v", gLen, 3)
	}
}

func TestDefaultPlanner_PlanOptimize_Tombstones(t *testing.T) {
	data := []tsm1.FileStat{
		{
			Path: "01-04.tsm1",
			Size: 251 * 1024 * 1024,
		},
		{
			Path:         "01-05.tsm1",
			Size:         1 * 1024 * 1024,
			HasTombstone: true,
		},
		{
			Path: "02-06.tsm1",
			Size: 2 * 1024 * 1024 * 1024,
		},
	}

	cp := tsm1.NewDefaultPlanner(
		newFakeFileStore(withFileStats(data)),
		tsdb.DefaultCompactFullWriteColdDuration,
	)

	expFiles := []tsm1.FileStat{data[0], data[1], data[2]}
	tsm, pLen, _ := cp.PlanOptimize(time.Now().Add(-tsdb.DefaultCompactFullWriteColdDuration + 1))
	if exp, got := len(expFiles), len(tsm[0]); got != exp {
		t.Fatalf("tsm file length mismatch: got %v, exp %v", got, exp)
	} else if pLen != int64(len(tsm)) {
		t.Fatalf("tsm file plan length mismatch: got %v, exp %v", pLen, exp)
	}

	for i, p := range expFiles {
		if got, exp := tsm[0][i], p.Path; got != exp {
			t.Fatalf("tsm file mismatch: got %v, exp %v", got, exp)
		}
	}

}

// Ensure that the planner will compact all files if no writes
// have happened in some interval
func TestDefaultPlanner_Plan_FullOnCold(t *testing.T) {
	data := []tsm1.FileStat{
		{
			Path: "01-01.tsm1",
			Size: 513 * 1024 * 1024,
		},
		{
			Path: "02-02.tsm1",
			Size: 129 * 1024 * 1024,
		},
		{
			Path: "03-02.tsm1",
			Size: 33 * 1024 * 1024,
		},
		{
			Path: "04-02.tsm1",
			Size: 1 * 1024 * 1024,
		},
		{
			Path: "05-02.tsm1",
			Size: 10 * 1024 * 1024,
		},
		{
			Path: "06-01.tsm1",
			Size: 2 * 1024 * 1024,
		},
	}

	cp := tsm1.NewDefaultPlanner(
		newFakeFileStore(withFileStats(data)),
		time.Nanosecond,
	)

	tsm, pLen := cp.Plan(time.Now().Add(-time.Second))
	if exp, got := len(data), len(tsm[0]); got != exp {
		t.Fatalf("tsm file length mismatch: got %v, exp %v", got, exp)
	} else if pLen != int64(len(tsm)) {
		t.Fatalf("tsm file plan length mismatch: got %v, exp %v", pLen, exp)
	}

	for i, p := range data {
		if got, exp := tsm[0][i], p.Path; got != exp {
			t.Fatalf("tsm file mismatch: got %v, exp %v", got, exp)
		}
	}
}

// Ensure that the planner will not return files that are over the max
// allowable size
func TestDefaultPlanner_Plan_SkipMaxSizeFiles(t *testing.T) {
	data := []tsm1.FileStat{
		{
			Path: "01-01.tsm1",
			Size: 2049 * 1024 * 1024,
		},
		{
			Path: "02-02.tsm1",
			Size: 2049 * 1024 * 1024,
		},
	}

	cp := tsm1.NewDefaultPlanner(
		newFakeFileStore(withFileStats(data)),
		tsdb.DefaultCompactFullWriteColdDuration,
	)

	tsm, pLen := cp.Plan(time.Now())
	if exp, got := 0, len(tsm); got != exp {
		t.Fatalf("tsm file length mismatch: got %v, exp %v", got, exp)
	} else if pLen != int64(len(tsm)) {
		t.Fatalf("tsm file plan length mismatch: got %v, exp %v", pLen, exp)
	}
}

// Ensure that the planner will not return files that are over the max
// allowable size
func TestDefaultPlanner_Plan_SkipPlanningAfterFull(t *testing.T) {
	testSet := []tsm1.FileStat{
		{
			Path: "01-05.tsm1",
			Size: 256 * 1024 * 1024,
		},
		{
			Path: "02-05.tsm1",
			Size: 256 * 1024 * 1024,
		},
		{
			Path: "03-05.tsm1",
			Size: 256 * 1024 * 1024,
		},
		{
			Path: "04-04.tsm1",
			Size: 256 * 1024 * 1024,
		},
	}

	ffs := newFakeFileStore(withFileStats(testSet), withDefaultBlockCount(tsdb.DefaultMaxPointsPerBlock))

	cp := tsm1.NewDefaultPlanner(ffs, time.Nanosecond)

	plan, pLen := cp.Plan(time.Now().Add(-time.Second))
	// first verify that our test set would return files
	if exp, got := 4, len(plan[0]); got != exp {
		t.Fatalf("tsm file length mismatch: got %v, exp %v", got, exp)
	} else if pLen != int64(len(plan)) {
		t.Fatalf("tsm file plan length mismatch: got %v, exp %v", pLen, exp)
	}
	cp.Release(plan)

	// skip planning if all files are over the limit
	over := []tsm1.FileStat{
		{
			Path: "01-05.tsm1",
			Size: 2049 * 1024 * 1024,
		},
		{
			Path: "02-05.tsm1",
			Size: 2049 * 1024 * 1024,
		},
		{
			Path: "03-05.tsm1",
			Size: 2049 * 1024 * 1024,
		},
		{
			Path: "04-05.tsm1",
			Size: 2049 * 1024 * 1024,
		},
		{
			Path: "05-05.tsm1",
			Size: 2049 * 1024 * 1024,
		},
	}

	overFs := newFakeFileStore(withFileStats(over), withDefaultBlockCount(tsdb.DefaultMaxPointsPerBlock))
	cp.FileStore = overFs

	plan, pLen = cp.Plan(time.Now().Add(-time.Second))
	if exp, got := 0, len(plan); got != exp {
		t.Fatalf("tsm file length mismatch: got %v, exp %v", got, exp)
	} else if pLen != int64(len(plan)) {
		t.Fatalf("tsm file plan length mismatch: got %v, exp %v", pLen, exp)
	}
	cp.Release(plan)

	plan, pLen, _ = cp.PlanOptimize(time.Now().Add(-tsdb.DefaultCompactFullWriteColdDuration + 1))
	// ensure the optimize planner would pick this up
	if exp, got := 1, len(plan); got != exp {
		t.Fatalf("tsm file length mismatch: got %v, exp %v", got, exp)
	} else if pLen != int64(len(plan)) {
		t.Fatalf("tsm file plan length mismatch: got %v, exp %v", pLen, exp)
	}
	cp.Release(plan)

	cp.FileStore = ffs
	// ensure that it will plan if last modified has changed
	ffs.lastModified = time.Now()

	cGroups, pLen := cp.Plan(time.Now())
	if exp, got := 4, len(cGroups[0]); got != exp {
		t.Fatalf("tsm file length mismatch: got %v, exp %v", got, exp)
	} else if pLen != int64(len(cGroups)) {
		t.Fatalf("tsm file plan length mismatch: got %v, exp %v", pLen, exp)
	}
}

// Tests that 2 generations, each over 2 GB and the second in level 2 does
// not return just the first generation.  This was a case where full planning
// would get repeatedly plan the same files and never stop.
func TestDefaultPlanner_Plan_TwoGenLevel3(t *testing.T) {
	data := []tsm1.FileStat{
		{
			Path: "000002245-000001666.tsm",
			Size: 2049 * 1024 * 1024,
		},
		{
			Path: "000002245-000001667.tsm",
			Size: 2049 * 1024 * 1024,
		},
		{
			Path: "000002245-000001668.tsm",
			Size: 2049 * 1024 * 1024,
		},
		{
			Path: "000002245-000001669.tsm",
			Size: 2049 * 1024 * 1024,
		},
		{
			Path: "000002245-000001670.tsm",
			Size: 2049 * 1024 * 1024,
		},
		{
			Path: "000002245-000001671.tsm",
			Size: 2049 * 1024 * 1024,
		},
		{
			Path: "000002245-000001672.tsm",
			Size: 2049 * 1024 * 1024,
		},
		{
			Path: "000002245-000001673.tsm",
			Size: 192631258,
		},
		{
			Path: "000002246-000000002.tsm",
			Size: 2049 * 1024 * 1024,
		},
		{
			Path: "000002246-000000003.tsm",
			Size: 192631258,
		},
	}

	fs := newFakeFileStore(withFileStats(data), withDefaultBlockCount(tsdb.DefaultMaxPointsPerBlock))

	cp := tsm1.NewDefaultPlanner(fs, time.Hour)

	tsm, pLen := cp.Plan(time.Now().Add(-24 * time.Hour))
	if exp, got := 1, len(tsm); got != exp {
		t.Fatalf("tsm file length mismatch: got %v, exp %v", got, exp)
	} else if pLen != int64(len(tsm)) {
		t.Fatalf("tsm file plan length mismatch: got %v, exp %v", pLen, exp)
	}
}

// Ensure that the planner will return files over the max file
// size, but do not contain full blocks
func TestDefaultPlanner_Plan_NotFullOverMaxsize(t *testing.T) {
	testSet := []tsm1.FileStat{
		{
			Path: "01-05.tsm1",
			Size: 256 * 1024 * 1024,
		},
		{
			Path: "02-05.tsm1",
			Size: 256 * 1024 * 1024,
		},
		{
			Path: "03-05.tsm1",
			Size: 256 * 1024 * 1024,
		},
		{
			Path: "04-04.tsm1",
			Size: 256 * 1024 * 1024,
		},
	}

	ffs := newFakeFileStore(withFileStats(testSet), withDefaultBlockCount(100))

	cp := tsm1.NewDefaultPlanner(
		ffs,
		time.Nanosecond,
	)

	plan, pLen := cp.Plan(time.Now().Add(-time.Second))
	// first verify that our test set would return files
	if exp, got := 4, len(plan[0]); got != exp {
		t.Fatalf("tsm file length mismatch: got %v, exp %v", got, exp)
	} else if pLen != int64(len(plan)) {
		t.Fatalf("tsm file plan length mismatch: got %v, exp %v", pLen, exp)
	}
	cp.Release(plan)

	// skip planning if all files are over the limit
	over := []tsm1.FileStat{
		{
			Path: "01-05.tsm1",
			Size: 2049 * 1024 * 1024,
		},
		{
			Path: "02-05.tsm1",
			Size: 2049 * 1024 * 1024,
		},
	}

	overFs := newFakeFileStore(withFileStats(over), withDefaultBlockCount(100))

	cp.FileStore = overFs
	cGroups, pLen := cp.Plan(time.Now().Add(-time.Second))
	if exp, got := 1, len(cGroups); got != exp {
		t.Fatalf("tsm file length mismatch: got %v, exp %v", got, exp)
	} else if pLen != int64(len(cGroups)) {
		t.Fatalf("tsm file plan length mismatch: got %v, exp %v", pLen, exp)
	}
}

// Ensure that the planner will compact files that are past the smallest step
// size even if there is a single file in the smaller step size
func TestDefaultPlanner_Plan_CompactsMiddleSteps(t *testing.T) {
	data := []tsm1.FileStat{
		{
			Path: "01-04.tsm1",
			Size: 64 * 1024 * 1024,
		},
		{
			Path: "02-04.tsm1",
			Size: 64 * 1024 * 1024,
		},
		{
			Path: "03-04.tsm1",
			Size: 64 * 1024 * 1024,
		},
		{
			Path: "04-04.tsm1",
			Size: 64 * 1024 * 1024,
		},
		{
			Path: "05-02.tsm1",
			Size: 2 * 1024 * 1024,
		},
	}

	cp := tsm1.NewDefaultPlanner(
		newFakeFileStore(withFileStats(data)),
		tsdb.DefaultCompactFullWriteColdDuration,
	)

	expFiles := []tsm1.FileStat{data[0], data[1], data[2], data[3]}
	tsm, pLen := cp.Plan(time.Now())
	if exp, got := len(expFiles), len(tsm[0]); got != exp {
		t.Fatalf("tsm file length mismatch: got %v, exp %v", got, exp)
	} else if pLen != int64(len(tsm)) {
		t.Fatalf("tsm file plan length mismatch: got %v, exp %v", pLen, exp)
	}

	for i, p := range expFiles {
		if got, exp := tsm[0][i], p.Path; got != exp {
			t.Fatalf("tsm file mismatch: got %v, exp %v", got, exp)
		}
	}
}

func TestDefaultPlanner_Plan_LargeGeneration(t *testing.T) {
	cp := tsm1.NewDefaultPlanner(
		newFakeFileStore(withFileStats(
			[]tsm1.FileStat{
				{
					Path: "000000278-000000006.tsm",
					Size: 2148340232,
				},
				{
					Path: "000000278-000000007.tsm",
					Size: 2148356556,
				},
				{
					Path: "000000278-000000008.tsm",
					Size: 167780181,
				},
				{
					Path: "000000278-000047040.tsm",
					Size: 2148728539,
				},
				{
					Path: "000000278-000047041.tsm",
					Size: 701863692,
				},
			})),
		tsdb.DefaultCompactFullWriteColdDuration,
	)

	tsm, pLen := cp.Plan(time.Now())
	if exp, got := 0, len(tsm); got != exp {
		t.Fatalf("tsm file length mismatch: got %v, exp %v", got, exp)
	} else if pLen != int64(len(tsm)) {
		t.Fatalf("tsm file plan length mismatch: got %v, exp %v", pLen, exp)
	}
}

func TestDefaultPlanner_Plan_ForceFull(t *testing.T) {
	cp := tsm1.NewDefaultPlanner(
		newFakeFileStore(withFileStats(
			[]tsm1.FileStat{
				{
					Path: "000000001-000000001.tsm",
					Size: 2148340232,
				},
				{
					Path: "000000002-000000001.tsm",
					Size: 2148356556,
				},
				{
					Path: "000000003-000000001.tsm",
					Size: 167780181,
				},
				{
					Path: "000000004-000000001.tsm",
					Size: 2148728539,
				},
				{
					Path: "000000005-000000001.tsm",
					Size: 2148340232,
				},
				{
					Path: "000000006-000000001.tsm",
					Size: 2148356556,
				},
				{
					Path: "000000007-000000001.tsm",
					Size: 167780181,
				},
				{
					Path: "000000008-000000001.tsm",
					Size: 2148728539,
				},
				{
					Path: "000000009-000000002.tsm",
					Size: 701863692,
				},
				{
					Path: "000000010-000000002.tsm",
					Size: 701863692,
				},
				{
					Path: "000000011-000000002.tsm",
					Size: 701863692,
				},
				{
					Path: "000000012-000000002.tsm",
					Size: 701863692,
				},
				{
					Path: "000000013-000000002.tsm",
					Size: 701863692,
				},
			})),
		tsdb.DefaultCompactFullWriteColdDuration,
	)

	tsm, pLen := cp.PlanLevel(1)
	if exp, got := 1, len(tsm); got != exp {
		t.Fatalf("tsm file length mismatch: got %v, exp %v", got, exp)
	} else if pLen != int64(len(tsm)) {
		t.Fatalf("tsm file plan length mismatch: got %v, exp %v", pLen, exp)
	}
	cp.Release(tsm)

	tsm, pLen = cp.PlanLevel(2)
	if exp, got := 1, len(tsm); got != exp {
		t.Fatalf("tsm file length mismatch: got %v, exp %v", got, exp)
	} else if pLen != int64(len(tsm)) {
		t.Fatalf("tsm file plan length mismatch: got %v, exp %v", pLen, exp)
	}
	cp.Release(tsm)

	cp.ForceFull()

	// Level plans should not return any plans
	tsm, pLen = cp.PlanLevel(1)
	if exp, got := 0, len(tsm); got != exp {
		t.Fatalf("tsm file length mismatch: got %v, exp %v", got, exp)
	} else if pLen != int64(len(tsm)) {
		t.Fatalf("tsm file plan length mismatch: got %v, exp %v", pLen, exp)
	}
	cp.Release(tsm)

	tsm, pLen = cp.PlanLevel(2)
	if exp, got := 0, len(tsm); got != exp {
		t.Fatalf("tsm file length mismatch: got %v, exp %v", got, exp)
	} else if pLen != int64(len(tsm)) {
		t.Fatalf("tsm file plan length mismatch: got %v, exp %v", pLen, exp)
	}
	cp.Release(tsm)

	tsm, pLen = cp.Plan(time.Now())
	if exp, got := 1, len(tsm); got != exp {
		t.Fatalf("tsm file length mismatch: got %v, exp %v", got, exp)
	} else if pLen != int64(len(tsm)) {
		t.Fatalf("tsm file plan length mismatch: got %v, exp %v", pLen, exp)
	}

	if got, exp := len(tsm[0]), 13; got != exp {
		t.Fatalf("plan length mismatch: got %v, exp %v", got, exp)
	}
	cp.Release(tsm)

	// Level plans should return plans now that Plan has been called
	tsm, pLen = cp.PlanLevel(1)
	if exp, got := 1, len(tsm); got != exp {
		t.Fatalf("tsm file length mismatch: got %v, exp %v", got, exp)
	} else if pLen != int64(len(tsm)) {
		t.Fatalf("tsm file plan length mismatch: got %v, exp %v", pLen, exp)
	}
	cp.Release(tsm)

	tsm, pLen = cp.PlanLevel(2)
	if exp, got := 1, len(tsm); got != exp {
		t.Fatalf("tsm file length mismatch: got %v, exp %v", got, exp)
	} else if pLen != int64(len(tsm)) {
		t.Fatalf("tsm file plan length mismatch: got %v, exp %v", pLen, exp)
	}
	cp.Release(tsm)

}

func TestIsGroupOptimized(t *testing.T) {
	testSetNoExt := []tsm1.FileStat{
		{
			Path: "01-05.tsm",
			Size: 256 * 1024 * 1024,
		},
		{
			Path: "02-05.tsm",
			Size: 256 * 1024 * 1024,
		},
		{
			Path: "03-05.tsm",
			Size: 256 * 1024 * 1024,
		},
		{
			Path: "04-04.tsm",
			Size: 256 * 1024 * 1024,
		},
	}
	testSet := tsm1.FileStats(testSetNoExt).ToExtFileStats()
	blockCounts := []struct {
		blockCounts   []int
		optimizedName string
	}{
		{
			blockCounts: []int{
				tsdb.DefaultMaxPointsPerBlock,
				tsdb.DefaultMaxPointsPerBlock,
				tsdb.DefaultMaxPointsPerBlock,
				tsdb.DefaultMaxPointsPerBlock,
			},
			optimizedName: "",
		},
		{
			blockCounts: []int{
				tsdb.DefaultAggressiveMaxPointsPerBlock,
				tsdb.DefaultMaxPointsPerBlock,
				tsdb.DefaultMaxPointsPerBlock,
				tsdb.DefaultMaxPointsPerBlock,
			},
			optimizedName: "01-05.tsm",
		},
		{
			blockCounts: []int{
				tsdb.DefaultMaxPointsPerBlock,
				tsdb.DefaultAggressiveMaxPointsPerBlock,
				tsdb.DefaultMaxPointsPerBlock,
				tsdb.DefaultMaxPointsPerBlock,
			},
			optimizedName: "02-05.tsm",
		},
		{
			blockCounts: []int{
				tsdb.DefaultMaxPointsPerBlock,
				tsdb.DefaultMaxPointsPerBlock,
				tsdb.DefaultMaxPointsPerBlock,
				tsdb.DefaultAggressiveMaxPointsPerBlock,
			},
			optimizedName: "04-04.tsm",
		},
	}

	ffs := newFakeFileStore(withExtFileStats(testSet))
	cp := tsm1.NewDefaultPlanner(ffs, tsdb.DefaultCompactFullWriteColdDuration)

	e := MustOpenEngine(tsdb.InmemIndexName)
	e.CompactionPlan = cp
	e.Compactor = tsm1.NewCompactor()
	e.Compactor.FileStore = ffs

	fileGroup := make([]string, 0, len(testSet))
	for j := 0; j < len(testSet); j++ {
		fileGroup = append(fileGroup, testSet[j].Path)
	}

	for testIdx := 0; testIdx < len(blockCounts); testIdx++ {
		require.Lenf(t, blockCounts[testIdx].blockCounts, len(testSet), "incorrect block count for case %d", testIdx)
		for statIdx := range testSet {
			testSet[statIdx].FirstBlockCount = blockCounts[testIdx].blockCounts[statIdx]
		}
		ok, fName, _ := e.IsGroupOptimized(fileGroup)
		require.Equal(t, blockCounts[testIdx].optimizedName != "", ok, "unexpected result for optimization check")
		require.Equal(t, blockCounts[testIdx].optimizedName, fName, "unexpected file name in optimization check")
	}
}

func TestEnginePlanCompactions(t *testing.T) {
	tests := []TestEnginePlanCompactionsRunner{
		{
			name: "many generations under 2GB",
			files: []tsm1.ExtFileStat{
				{
					FileStat: tsm1.FileStat{
						Path: "01-05.tsm",
						Size: 256 * 1024 * 1024,
					},
					FirstBlockCount: tsdb.DefaultAggressiveMaxPointsPerBlock,
				},
				{
					FileStat: tsm1.FileStat{
						Path: "02-05.tsm",
						Size: 256 * 1024 * 1024,
					},
					FirstBlockCount: tsdb.DefaultMaxPointsPerBlock,
				},
				{
					FileStat: tsm1.FileStat{
						Path: "03-05.tsm",
						Size: 256 * 1024 * 1024,
					},
					FirstBlockCount: tsdb.DefaultMaxPointsPerBlock,
				},
				{
					FileStat: tsm1.FileStat{
						Path: "04-04.tsm",
						Size: 256 * 1024 * 1024,
					},
					FirstBlockCount: tsdb.DefaultMaxPointsPerBlock,
				},
			},
			testShardTime: -1,
			expectedResult: func() TestLevelResults {
				return TestLevelResults{
					level5Groups: []tsm1.PlannedCompactionGroup{
						{
							tsm1.CompactionGroup{"01-05.tsm", "02-05.tsm", "03-05.tsm", "04-04.tsm"},
							tsdb.DefaultAggressiveMaxPointsPerBlock,
						},
					},
				}
			},
		},
		{
			name: "Many generations with files over 2GB",
			files: []tsm1.ExtFileStat{
				{
					FileStat: tsm1.FileStat{
						Path: "01-05.tsm1",
						Size: 2048 * 1024 * 1024,
					},
					FirstBlockCount: tsdb.DefaultMaxPointsPerBlock,
				},
				{
					FileStat: tsm1.FileStat{
						Path: "01-06.tsm1",
						Size: 2048 * 1024 * 1024,
					},
					FirstBlockCount: tsdb.DefaultMaxPointsPerBlock,
				},
				{
					FileStat: tsm1.FileStat{
						Path: "01-07.tsm1",
						Size: 2048 * 1024 * 1024,
					},
					FirstBlockCount: tsdb.DefaultMaxPointsPerBlock,
				},
				{
					FileStat: tsm1.FileStat{
						Path: "01-08.tsm1",
						Size: 1048 * 1024 * 1024,
					},
					FirstBlockCount: 100,
				},
				{
					FileStat: tsm1.FileStat{
						Path: "02-05.tsm1",
						Size: 2048 * 1024 * 1024,
					},
					FirstBlockCount: tsdb.DefaultMaxPointsPerBlock,
				},
				{
					FileStat: tsm1.FileStat{
						Path: "02-06.tsm1",
						Size: 2048 * 1024 * 1024,
					},
					FirstBlockCount: tsdb.DefaultMaxPointsPerBlock,
				},
				{
					FileStat: tsm1.FileStat{
						Path: "02-07.tsm1",
						Size: 2048 * 1024 * 1024,
					},
					FirstBlockCount: tsdb.DefaultMaxPointsPerBlock,
				},
				{
					FileStat: tsm1.FileStat{
						Path: "02-08.tsm1",
						Size: 1048 * 1024 * 1024,
					},
					FirstBlockCount: 100,
				},
				{
					FileStat: tsm1.FileStat{
						Path: "03-04.tsm1",
						Size: 2048 * 1024 * 1024,
					},
					FirstBlockCount: 10,
				},
				{
					FileStat: tsm1.FileStat{
						Path: "03-05.tsm1",
						Size: 512 * 1024 * 1024,
					},
					FirstBlockCount: 5,
				},
			},
			testShardTime: -1,
			expectedResult: func() TestLevelResults {
				return TestLevelResults{
					level5Groups: []tsm1.PlannedCompactionGroup{
						{
							tsm1.CompactionGroup{"01-05.tsm1", "01-06.tsm1", "01-07.tsm1", "01-08.tsm1", "02-05.tsm1", "02-06.tsm1", "02-07.tsm1", "02-08.tsm1", "03-04.tsm1", "03-05.tsm1"},
							tsdb.DefaultMaxPointsPerBlock,
						},
					},
				}
			},
		},
		{
			name: "Small group size with single generation",
			/* These files are supposed to have 0 block counts */
			files: []tsm1.ExtFileStat{
				{
					FileStat: tsm1.FileStat{
						Path: "01-05.tsm1",
						Size: 300 * 1024 * 1024,
					},
				},
				{
					FileStat: tsm1.FileStat{
						Path: "01-06.tsm1",
						Size: 200 * 1024 * 1024,
					},
				},
				{
					FileStat: tsm1.FileStat{
						Path: "01-07.tsm1",
						Size: 100 * 1024 * 1024,
					},
				},
				{
					FileStat: tsm1.FileStat{
						Path: "01-08.tsm1",
						Size: 50 * 1024 * 1024,
					},
				},
			},
			testShardTime: -1,
			expectedResult: func() TestLevelResults {
				return TestLevelResults{
					level5Groups: []tsm1.PlannedCompactionGroup{
						{
							tsm1.CompactionGroup{"01-05.tsm1",
								"01-06.tsm1",
								"01-07.tsm1",
								"01-08.tsm1",
							},
							tsdb.DefaultAggressiveMaxPointsPerBlock,
						},
					},
				}
			},
		},
		{
			name: "Small group size with single generation and levels under 4",
			/* These files are supposed to have block counts of 0 */
			files: tsm1.FileStats{
				{
					Path: "01-02.tsm1",
					Size: 300 * 1024 * 1024,
				},
				{
					Path: "01-03.tsm1",
					Size: 200 * 1024 * 1024,
				},
				{
					Path: "01-04.tsm1",
					Size: 100 * 1024 * 1024,
				},
			}.ToExtFileStats(),
			testShardTime: -1,
			expectedResult: func() TestLevelResults {
				return TestLevelResults{
					level5Groups: []tsm1.PlannedCompactionGroup{
						{
							tsm1.CompactionGroup{"01-02.tsm1",
								"01-03.tsm1",
								"01-04.tsm1",
							},
							tsdb.DefaultAggressiveMaxPointsPerBlock,
						},
					},
				}
			},
		},
		{
			name: "Small group size with single generation all at DefaultMaxPointsPerBlock",
			files: tsm1.FileStats{
				{
					Path: "01-05.tsm1",
					Size: 300 * 1024 * 1024,
				},
				{
					Path: "01-06.tsm1",
					Size: 200 * 1024 * 1024,
				},
				{
					Path: "01-07.tsm1",
					Size: 100 * 1024 * 1024,
				},
				{
					Path: "01-08.tsm1",
					Size: 50 * 1024 * 1024,
				},
			}.ToExtFileStats(),
			defaultBlockCount: tsdb.DefaultMaxPointsPerBlock,
			testShardTime:     -1,
			expectedResult: func() TestLevelResults {
				return TestLevelResults{
					level5Groups: []tsm1.PlannedCompactionGroup{
						{
							tsm1.CompactionGroup{"01-05.tsm1",
								"01-06.tsm1",
								"01-07.tsm1",
								"01-08.tsm1",
							},
							tsdb.DefaultAggressiveMaxPointsPerBlock,
						},
					},
				}
			},
		},
		{
			name: "Small group size with single generation 50% at DefaultMaxPointsPerBlock and 50% at DefaultAggressiveMaxPointsPerBlock",
			files: []tsm1.ExtFileStat{
				{
					FileStat: tsm1.FileStat{
						Path: "01-05.tsm1",
						Size: 700 * 1024 * 1024,
					},
					FirstBlockCount: tsdb.DefaultAggressiveMaxPointsPerBlock,
				},
				{
					FileStat: tsm1.FileStat{
						Path: "01-06.tsm1",
						Size: 500 * 1024 * 1024,
					},
					FirstBlockCount: tsdb.DefaultAggressiveMaxPointsPerBlock,
				},
				{
					FileStat: tsm1.FileStat{
						Path: "01-07.tsm1",
						Size: 400 * 1024 * 1024,
					},
					FirstBlockCount: tsdb.DefaultAggressiveMaxPointsPerBlock,
				},
				{
					FileStat: tsm1.FileStat{
						Path: "01-08.tsm1",
						Size: 300 * 1024 * 1024,
					},
					FirstBlockCount: tsdb.DefaultAggressiveMaxPointsPerBlock,
				},
				{
					FileStat: tsm1.FileStat{
						Path: "01-09.tsm1",
						Size: 200 * 1024 * 1024,
					},
					FirstBlockCount: tsdb.DefaultMaxPointsPerBlock,
				},
				{
					FileStat: tsm1.FileStat{
						Path: "01-10.tsm1",
						Size: 100 * 1024 * 1024,
					},
					FirstBlockCount: tsdb.DefaultMaxPointsPerBlock,
				},
				{
					FileStat: tsm1.FileStat{
						Path: "01-11.tsm1",
						Size: 50 * 1024 * 1024,
					},
					FirstBlockCount: tsdb.DefaultMaxPointsPerBlock,
				},
				{
					FileStat: tsm1.FileStat{
						Path: "01-12.tsm1",
						Size: 25 * 1024 * 1024,
					},
					FirstBlockCount: tsdb.DefaultMaxPointsPerBlock,
				},
			},
			testShardTime: -1,
			expectedResult: func() TestLevelResults {
				return TestLevelResults{
					level5Groups: []tsm1.PlannedCompactionGroup{
						{
							tsm1.CompactionGroup{"01-05.tsm1",
								"01-06.tsm1",
								"01-07.tsm1",
								"01-08.tsm1",
								"01-09.tsm1",
								"01-10.tsm1",
								"01-11.tsm1",
								"01-12.tsm1",
							},
							tsdb.DefaultAggressiveMaxPointsPerBlock,
						},
					},
				}
			},
		},
		{
			name: "Group size over 2GB with single generation",
			files: []tsm1.ExtFileStat{
				{
					FileStat: tsm1.FileStat{
						Path: "01-13.tsm1",
						Size: 2048 * 1024 * 1024,
					},
					FirstBlockCount: tsdb.DefaultAggressiveMaxPointsPerBlock,
				},
				{
					FileStat: tsm1.FileStat{
						Path: "01-14.tsm1",
						Size: 650 * 1024 * 1024,
					},
					FirstBlockCount: tsdb.DefaultMaxPointsPerBlock,
				},
				{
					FileStat: tsm1.FileStat{
						Path: "01-15.tsm1",
						Size: 450 * 1024 * 1024,
					},
					FirstBlockCount: tsdb.DefaultMaxPointsPerBlock,
				},
			},

			testShardTime: -1,
			expectedResult: func() TestLevelResults {
				return TestLevelResults{
					level5Groups: []tsm1.PlannedCompactionGroup{
						{
							tsm1.CompactionGroup{"01-13.tsm1",
								"01-14.tsm1",
								"01-15.tsm1",
							},
							tsdb.DefaultAggressiveMaxPointsPerBlock,
						},
					},
				}
			},
		},
		{
			// This test is added to account for halting state after
			// TestDefaultPlanner_FullyCompacted_SmallSingleGeneration
			// will need to ensure that once we have single TSM file under 2 GB we stop
			name: "Single TSM file",
			/* These files are supposed to have 0 blocks */
			files: tsm1.FileStats{
				{
					Path: "01-09.tsm1",
					Size: 650 * 1024 * 1024,
				},
			}.ToExtFileStats(),
			testShardTime: -1,
			expectedResult: func() TestLevelResults {
				return TestLevelResults{}
			},
		},
		{
			// This test is added to account for a single generation that has a group size
			// over 2 GB with 1 file under 2 GB all at max points per block with aggressive compaction.
			// It should not compact any further.
			name: "TSM files at DefaultAggressiveMaxPointsPerBlock",
			files: tsm1.FileStats{
				{
					Path: "01-13.tsm1",
					Size: 2048 * 1024 * 1024,
				},
				{
					Path: "01-14.tsm1",
					Size: 691 * 1024 * 1024,
				},
			}.ToExtFileStats(),
			defaultBlockCount: tsdb.DefaultAggressiveMaxPointsPerBlock,
			testShardTime:     -1,
			expectedResult: func() TestLevelResults {
				return TestLevelResults{}
			},
		},
		{
			// This test is added to account for a single generation that has a group size
			// over 2 GB at max points per block with aggressive compaction, and, 1 file
			// under 2 GB at default max points per block.
			// It should not compact any further.
			name: "TSM files cannot compact further, single file under 2G and at DefaultMaxPointsPerBlock",
			files: []tsm1.ExtFileStat{
				{
					FileStat: tsm1.FileStat{
						Path: "01-13.tsm1",
						Size: 2048 * 1024 * 1024,
					},
					FirstBlockCount: tsdb.DefaultAggressiveMaxPointsPerBlock,
				},
				{
					FileStat: tsm1.FileStat{
						Path: "01-14.tsm1",
						Size: 691 * 1024 * 1024,
					},
					FirstBlockCount: tsdb.DefaultMaxPointsPerBlock,
				},
			},
			testShardTime: -1,
			expectedResult: func() TestLevelResults {
				return TestLevelResults{}
			},
		},
		{
			// This test is added to account for a single generation that has a group size
			// over 2 GB and multiple files under 2 GB all at max points per block for aggressive compaction.
			name: "Group size over 2 with multiple files under 2GB and at DefaultAggressiveMaxPointsPerBlock",
			files: tsm1.FileStats{
				{
					Path: "01-13.tsm1",
					Size: 2048 * 1024 * 1024,
				},
				{
					Path: "01-14.tsm1",
					Size: 650 * 1024 * 1024,
				},
				{
					Path: "01-15.tsm1",
					Size: 450 * 1024 * 1024,
				},
			}.ToExtFileStats(),
			defaultBlockCount: tsdb.DefaultAggressiveMaxPointsPerBlock,
			testShardTime:     -1,
			expectedResult: func() TestLevelResults {
				return TestLevelResults{}
			},
		},
		{
			name: "Generations with files under level 4",
			// These files are supposed to have block counts of 0
			files: tsm1.FileStats{
				{
					Path: "01-05.tsm1",
					Size: 2048 * 1024 * 1024,
				},
				{
					Path: "01-06.tsm1",
					Size: 2048 * 1024 * 1024,
				},
				{
					Path: "01-07.tsm1",
					Size: 2048 * 1024 * 1024,
				},
				{
					Path: "01-08.tsm1",
					Size: 1048 * 1024 * 1024,
				},
				{
					Path: "02-05.tsm1",
					Size: 2048 * 1024 * 1024,
				},
				{
					Path: "02-06.tsm1",
					Size: 2048 * 1024 * 1024,
				},
				{
					Path: "02-07.tsm1",
					Size: 2048 * 1024 * 1024,
				},
				{
					Path: "02-08.tsm1",
					Size: 1048 * 1024 * 1024,
				},
				{
					Path: "03-03.tsm1",
					Size: 2048 * 1024 * 1024,
				},
				{
					Path: "03-04.tsm1",
					Size: 2048 * 1024 * 1024,
				},
				{
					Path: "03-05.tsm1",
					Size: 600 * 1024 * 1024,
				},
				{
					Path: "03-06.tsm1",
					Size: 500 * 1024 * 1024,
				},
			}.ToExtFileStats(),
			testShardTime: -1,
			expectedResult: func() TestLevelResults {
				return TestLevelResults{
					level5Groups: []tsm1.PlannedCompactionGroup{
						{
							tsm1.CompactionGroup{"01-05.tsm1",
								"01-06.tsm1",
								"01-07.tsm1",
								"01-08.tsm1",
								"02-05.tsm1",
								"02-06.tsm1",
								"02-07.tsm1",
								"02-08.tsm1",
								"03-03.tsm1",
								"03-04.tsm1",
								"03-05.tsm1",
								"03-06.tsm1"},
							tsdb.DefaultMaxPointsPerBlock,
						},
					},
				}
			},
		},
		{
			// This test will mock a 'backfill' condition where we have a single
			// shard with many generations. The initial generation should be fully
			// compacted, but we have some new generations that are not. We need to ensure
			// the optimize planner will pick these up and compact everything together.
			name: "Backfill mock condition",
			files: []tsm1.ExtFileStat{
				{
					FileStat: tsm1.FileStat{
						Path: "01-05.tsm1",
						Size: 2048 * 1024 * 1024,
					},
					FirstBlockCount: tsdb.DefaultAggressiveMaxPointsPerBlock,
				},
				{
					FileStat: tsm1.FileStat{
						Path: "01-06.tsm1",
						Size: 2048 * 1024 * 1024,
					},
					FirstBlockCount: tsdb.DefaultAggressiveMaxPointsPerBlock,
				},
				{
					FileStat: tsm1.FileStat{
						Path: "01-07.tsm1",
						Size: 2048 * 1024 * 1024,
					},
					FirstBlockCount: tsdb.DefaultAggressiveMaxPointsPerBlock,
				},
				{
					FileStat: tsm1.FileStat{
						Path: "02-04.tsm1",
						Size: 700 * 1024 * 1024,
					},
					FirstBlockCount: tsdb.DefaultAggressiveMaxPointsPerBlock,
				},
				{
					FileStat: tsm1.FileStat{
						Path: "02-05.tsm1",
						Size: 500 * 1024 * 1024,
					},
					FirstBlockCount: tsdb.DefaultAggressiveMaxPointsPerBlock,
				},
				{
					FileStat: tsm1.FileStat{
						Path: "02-06.tsm1",
						Size: 400 * 1024 * 1024,
					},
					FirstBlockCount: tsdb.DefaultMaxPointsPerBlock,
				},
				{
					FileStat: tsm1.FileStat{
						Path: "03-02.tsm1",
						Size: 700 * 1024 * 1024,
					},
					FirstBlockCount: tsdb.DefaultAggressiveMaxPointsPerBlock,
				},
				{
					FileStat: tsm1.FileStat{
						Path: "03-03.tsm1",
						Size: 500 * 1024 * 1024,
					},
					FirstBlockCount: tsdb.DefaultAggressiveMaxPointsPerBlock,
				},
				{
					FileStat: tsm1.FileStat{
						Path: "03-04.tsm1",
						Size: 400 * 1024 * 1024,
					},
					FirstBlockCount: tsdb.DefaultMaxPointsPerBlock,
				},
				{
					FileStat: tsm1.FileStat{
						Path: "04-01.tsm1",
						Size: 700 * 1024 * 1024,
					},
					FirstBlockCount: tsdb.DefaultMaxPointsPerBlock,
				},
				{
					FileStat: tsm1.FileStat{
						Path: "04-02.tsm1",
						Size: 500 * 1024 * 1024,
					},
					FirstBlockCount: 100,
				},
				{
					FileStat: tsm1.FileStat{
						Path: "03-03.tsm1",
						Size: 400 * 1024 * 1024,
					},
					FirstBlockCount: 10,
				},
			},
			testShardTime: -1,
			expectedResult: func() TestLevelResults {
				return TestLevelResults{
					level5Groups: []tsm1.PlannedCompactionGroup{
						{
							tsm1.CompactionGroup{
								"01-05.tsm1",
								"01-06.tsm1",
								"01-07.tsm1",
								"02-04.tsm1",
								"02-05.tsm1",
								"02-06.tsm1",
								"03-02.tsm1",
								"03-03.tsm1",
								"03-04.tsm1",
								"03-03.tsm1",
								"04-01.tsm1",
								"04-02.tsm1",
							}, tsdb.DefaultAggressiveMaxPointsPerBlock},
					},
				}
			},
		},
		{
			name: "1.12.0 RC0 Planner issue mock data from cluster",
			files: []tsm1.ExtFileStat{
				{
					FileStat: tsm1.FileStat{
						Path: "000029202-000000004.tsm",
						Size: 2254857830,
					},
				},
				{
					FileStat: tsm1.FileStat{
						Path: "000029202-000000005.tsm",
						Size: 2254857830,
					},
				},
				{
					FileStat: tsm1.FileStat{
						Path: "000029202-000000006.tsm",
						Size: 2254857830,
					},
				},
				{
					FileStat: tsm1.FileStat{
						Path: "000029202-000000007.tsm",
						Size: 2254857830,
					},
				},
				{
					FileStat: tsm1.FileStat{
						Path: "000029202-000000008.tsm",
						Size: 2254857830,
					},
				},
				{
					FileStat: tsm1.FileStat{
						Path: "000029202-000000009.tsm",
						Size: 2254857830,
					},
				},
				{
					FileStat: tsm1.FileStat{
						Path: "000029202-000000010.tsm",
						Size: 2254857830,
					},
				},
				{
					FileStat: tsm1.FileStat{
						Path: "000029202-000000011.tsm",
						Size: 2254857830,
					},
				},
				{
					FileStat: tsm1.FileStat{
						Path: "000029202-000000012.tsm",
						Size: 2254857830,
					},
				},
				{
					FileStat: tsm1.FileStat{
						Path: "000029202-000000013.tsm",
						Size: 2254857830,
					},
				},
				{
					FileStat: tsm1.FileStat{
						Path: "000029202-000000014.tsm",
						Size: 2254857830,
					},
				},
				{
					FileStat: tsm1.FileStat{
						Path: "000029202-000000015.tsm",
						Size: 2254857830,
					},
				},
				{
					FileStat: tsm1.FileStat{
						Path: "000029202-000000016.tsm",
						Size: 2254857830,
					},
				},
				{
					FileStat: tsm1.FileStat{
						Path: "000029202-000000017.tsm",
						Size: 2254857830,
					},
				},
				{
					FileStat: tsm1.FileStat{
						Path: "000029202-000000018.tsm",
						Size: 2254857830,
					},
				},
				{
					FileStat: tsm1.FileStat{
						Path: "000029202-000000019.tsm",
						Size: 2254857830,
					},
				},
				{
					FileStat: tsm1.FileStat{
						Path: "000029202-000000020.tsm",
						Size: 2254857830,
					},
				},
				{
					FileStat: tsm1.FileStat{
						Path: "000029202-000000021.tsm",
						Size: 2254857830,
					},
				},
				{
					FileStat: tsm1.FileStat{
						Path: "000029202-000000022.tsm",
						Size: 2254857830,
					},
				},
				{
					FileStat: tsm1.FileStat{
						Path: "000029202-000000023.tsm",
						Size: 2254857830,
					},
				},
				{
					FileStat: tsm1.FileStat{
						Path: "000029202-000000024.tsm",
						Size: 2254857830,
					},
				},
				{
					FileStat: tsm1.FileStat{
						Path: "000029202-000000025.tsm",
						Size: 2254857830,
					},
				},
				{
					FileStat: tsm1.FileStat{
						Path: "000029202-000000026.tsm",
						Size: 2254857830,
					},
				},
				{
					FileStat: tsm1.FileStat{
						Path: "000029202-000000027.tsm",
						Size: 2254857830,
					},
				},
				{
					FileStat: tsm1.FileStat{
						Path: "000029202-000000028.tsm",
						Size: 2254857830,
					},
				},
				{
					FileStat: tsm1.FileStat{
						Path: "000029202-000000029.tsm",
						Size: 2254857830,
					},
				},
				{
					FileStat: tsm1.FileStat{
						Path: "000029202-000000030.tsm",
						Size: 2254857830,
					},
				},
				{
					FileStat: tsm1.FileStat{
						Path: "000029202-000000031.tsm",
						Size: 2254857830,
					},
				},
				{
					FileStat: tsm1.FileStat{
						Path: "000029202-000000032.tsm",
						Size: 2254857830,
					},
				},
				{
					FileStat: tsm1.FileStat{
						Path: "000029202-000000033.tsm",
						Size: 2254857830,
					},
				},
				{
					FileStat: tsm1.FileStat{
						Path: "000029202-000000034.tsm",
						Size: 2254857830,
					},
				},
				{
					FileStat: tsm1.FileStat{
						Path: "000029202-000000035.tsm",
						Size: 2254857830,
					},
				},
				{
					FileStat: tsm1.FileStat{
						Path: "000029202-000000036.tsm",
						Size: 2254857830,
					},
				},
				{
					FileStat: tsm1.FileStat{
						Path: "000029202-000000037.tsm",
						Size: 2254857830,
					},
				},
				{
					FileStat: tsm1.FileStat{
						Path: "000029202-000000038.tsm",
						Size: 2254857830,
					},
				},
				{
					FileStat: tsm1.FileStat{
						Path: "000029202-000000039.tsm",
						Size: 2254857830,
					},
				},
				{
					FileStat: tsm1.FileStat{
						Path: "000029202-000000040.tsm",
						Size: 2254857830,
					},
				},
				{
					FileStat: tsm1.FileStat{
						Path: "000029202-000000041.tsm",
						Size: 2254857830,
					},
				},
				{
					FileStat: tsm1.FileStat{
						Path: "000029202-000000042.tsm",
						Size: 2254857830,
					},
				},
				{
					FileStat: tsm1.FileStat{
						Path: "000029202-000000043.tsm",
						Size: 2254857830,
					},
				},
				{
					FileStat: tsm1.FileStat{
						Path: "000029202-000000044.tsm",
						Size: 2254857830,
					},
				},
				{
					FileStat: tsm1.FileStat{
						Path: "000029202-000000045.tsm",
						Size: 2254857830,
					},
				},
				{
					FileStat: tsm1.FileStat{
						Path: "000029202-000000046.tsm",
						Size: 161480704,
					},
				},
				{
					FileStat: tsm1.FileStat{
						Path: "000029235-000000003.tsm",
						Size: 96468992,
					},
				},
				{
					FileStat: tsm1.FileStat{
						Path: "000029267-000000003.tsm",
						Size: 109051904,
					},
					FirstBlockCount: 224,
				},
				{
					FileStat: tsm1.FileStat{
						Path: "000029268-000000001.tsm",
						Size: 3040870,
					},
					FirstBlockCount: 413,
				},
				{
					FileStat: tsm1.FileStat{
						Path: "000029268-000000002.tsm",
						Size: 2254857830,
					},
					FirstBlockCount: 561,
				},
				{
					FileStat: tsm1.FileStat{
						Path: "000029268-000000003.tsm",
						Size: 2254857830,
					},
					FirstBlockCount: 402,
				},
				{
					FileStat: tsm1.FileStat{
						Path: "000029268-000000004.tsm",
						Size: 2254857830,
					},
				},
				{
					FileStat: tsm1.FileStat{
						Path: "000029268-000000005.tsm",
						Size: 2254857830,
					},
				},
				{
					FileStat: tsm1.FileStat{
						Path: "000029268-000000006.tsm",
						Size: 2254857830,
					},
				},
				{
					FileStat: tsm1.FileStat{
						Path: "000029268-000000007.tsm",
						Size: 2254857830,
					},
				},
				{
					FileStat: tsm1.FileStat{
						Path: "000029268-000000008.tsm",
						Size: 2254857830,
					},
				},
				{
					FileStat: tsm1.FileStat{
						Path: "000029268-000000009.tsm",
						Size: 2254857830,
					},
				},
				{
					FileStat: tsm1.FileStat{
						Path: "000029268-000000010.tsm",
						Size: 2254857830,
					},
				},
				{
					FileStat: tsm1.FileStat{
						Path: "000029268-000000011.tsm",
						Size: 2254857830,
					},
				},
				{
					FileStat: tsm1.FileStat{
						Path: "000029268-000000012.tsm",
						Size: 2254857830,
					},
				},
				{
					FileStat: tsm1.FileStat{
						Path: "000029268-000000013.tsm",
						Size: 2254857830,
					},
				},
				{
					FileStat: tsm1.FileStat{
						Path: "000029268-000000014.tsm",
						Size: 2254857830,
					},
				},
				{
					FileStat: tsm1.FileStat{
						Path: "000029268-000000015.tsm",
						Size: 2254857830,
					},
				},
				{
					FileStat: tsm1.FileStat{
						Path: "000029268-000000016.tsm",
						Size: 2254857830,
					},
				},
				{
					FileStat: tsm1.FileStat{
						Path: "000029268-000000017.tsm",
						Size: 2254857830,
					},
				},
				{
					FileStat: tsm1.FileStat{
						Path: "000029268-000000018.tsm",
						Size: 2254857830,
					},
				},
				{
					FileStat: tsm1.FileStat{
						Path: "000029268-000000019.tsm",
						Size: 2254857830,
					},
				},
				{
					FileStat: tsm1.FileStat{
						Path: "000029268-000000020.tsm",
						Size: 2254857830,
					},
				},
				{
					FileStat: tsm1.FileStat{
						Path: "000029268-000000021.tsm",
						Size: 2254857830,
					},
				},
				{
					FileStat: tsm1.FileStat{
						Path: "000029268-000000022.tsm",
						Size: 2254857830,
					},
				},
				{
					FileStat: tsm1.FileStat{
						Path: "000029268-000000023.tsm",
						Size: 2254857830,
					},
				},
				{
					FileStat: tsm1.FileStat{
						Path: "000029268-000000024.tsm",
						Size: 2254857830,
					},
				},
				{
					FileStat: tsm1.FileStat{
						Path: "000029268-000000025.tsm",
						Size: 2254857830,
					},
				},
				{
					FileStat: tsm1.FileStat{
						Path: "000029268-000000026.tsm",
						Size: 2254857830,
					},
				},
				{
					FileStat: tsm1.FileStat{
						Path: "000029268-000000027.tsm",
						Size: 2254857830,
					},
				},
				{
					FileStat: tsm1.FileStat{
						Path: "000029268-000000028.tsm",
						Size: 2254857830,
					},
				},
				{
					FileStat: tsm1.FileStat{
						Path: "000029268-000000029.tsm",
						Size: 2254857830,
					},
				},
				{
					FileStat: tsm1.FileStat{
						Path: "000029268-000000030.tsm",
						Size: 2254857830,
					},
				},
				{
					FileStat: tsm1.FileStat{
						Path: "000029268-000000031.tsm",
						Size: 2254857830,
					},
				},
				{
					FileStat: tsm1.FileStat{
						Path: "000029268-000000032.tsm",
						Size: 2254857830,
					},
				},
				{
					FileStat: tsm1.FileStat{
						Path: "000029268-000000033.tsm",
						Size: 2254857830,
					},
				},
				{
					FileStat: tsm1.FileStat{
						Path: "000029268-000000034.tsm",
						Size: 2254857830,
					},
				},
				{
					FileStat: tsm1.FileStat{
						Path: "000029268-000000035.tsm",
						Size: 1717986918,
					},
					FirstBlockCount: 368,
				},
			},
			defaultBlockCount: tsdb.DefaultMaxPointsPerBlock,
			testShardTime:     -1,
			expectedResult: func() TestLevelResults {
				return TestLevelResults{
					level5Groups: []tsm1.PlannedCompactionGroup{
						{
							tsm1.CompactionGroup{
								"000029202-000000004.tsm",
								"000029202-000000005.tsm",
								"000029202-000000006.tsm",
								"000029202-000000007.tsm",
								"000029202-000000008.tsm",
								"000029202-000000009.tsm",
								"000029202-000000010.tsm",
								"000029202-000000011.tsm",
								"000029202-000000012.tsm",
								"000029202-000000013.tsm",
								"000029202-000000014.tsm",
								"000029202-000000015.tsm",
								"000029202-000000016.tsm",
								"000029202-000000017.tsm",
								"000029202-000000018.tsm",
								"000029202-000000019.tsm",
								"000029202-000000020.tsm",
								"000029202-000000021.tsm",
								"000029202-000000022.tsm",
								"000029202-000000023.tsm",
								"000029202-000000024.tsm",
								"000029202-000000025.tsm",
								"000029202-000000026.tsm",
								"000029202-000000027.tsm",
								"000029202-000000028.tsm",
								"000029202-000000029.tsm",
								"000029202-000000030.tsm",
								"000029202-000000031.tsm",
								"000029202-000000032.tsm",
								"000029202-000000033.tsm",
								"000029202-000000034.tsm",
								"000029202-000000035.tsm",
								"000029202-000000036.tsm",
								"000029202-000000037.tsm",
								"000029202-000000038.tsm",
								"000029202-000000039.tsm",
								"000029202-000000040.tsm",
								"000029202-000000041.tsm",
								"000029202-000000042.tsm",
								"000029202-000000043.tsm",
								"000029202-000000044.tsm",
								"000029202-000000045.tsm",
								"000029202-000000046.tsm",
								"000029235-000000003.tsm",
								"000029267-000000003.tsm",
								"000029268-000000001.tsm",
								"000029268-000000002.tsm",
								"000029268-000000003.tsm",
								"000029268-000000004.tsm",
								"000029268-000000005.tsm",
								"000029268-000000006.tsm",
								"000029268-000000007.tsm",
								"000029268-000000008.tsm",
								"000029268-000000009.tsm",
								"000029268-000000010.tsm",
								"000029268-000000011.tsm",
								"000029268-000000012.tsm",
								"000029268-000000013.tsm",
								"000029268-000000014.tsm",
								"000029268-000000015.tsm",
								"000029268-000000016.tsm",
								"000029268-000000017.tsm",
								"000029268-000000018.tsm",
								"000029268-000000019.tsm",
								"000029268-000000020.tsm",
								"000029268-000000021.tsm",
								"000029268-000000022.tsm",
								"000029268-000000023.tsm",
								"000029268-000000024.tsm",
								"000029268-000000025.tsm",
								"000029268-000000026.tsm",
								"000029268-000000027.tsm",
								"000029268-000000028.tsm",
								"000029268-000000029.tsm",
								"000029268-000000030.tsm",
								"000029268-000000031.tsm",
								"000029268-000000032.tsm",
								"000029268-000000033.tsm",
								"000029268-000000034.tsm",
								"000029268-000000035.tsm",
							},
							tsdb.DefaultMaxPointsPerBlock,
						},
					},
				}
			},
		},
		{
			name: "Mock another planned level inside scheduler",
			files: []tsm1.ExtFileStat{
				{
					FileStat: tsm1.FileStat{
						Path: "01-05.tsm",
						Size: 256 * 1024 * 1024,
					},
					FirstBlockCount: tsdb.DefaultAggressiveMaxPointsPerBlock,
				},
				{
					FileStat: tsm1.FileStat{
						Path: "02-05.tsm",
						Size: 256 * 1024 * 1024,
					},
					FirstBlockCount: tsdb.DefaultMaxPointsPerBlock,
				},
				{
					FileStat: tsm1.FileStat{
						Path: "03-05.tsm",
						Size: 256 * 1024 * 1024,
					},
					FirstBlockCount: tsdb.DefaultMaxPointsPerBlock,
				},
				{
					FileStat: tsm1.FileStat{
						Path: "04-04.tsm",
						Size: 256 * 1024 * 1024,
					},
					FirstBlockCount: tsdb.DefaultMaxPointsPerBlock,
				},
				{
					FileStat: tsm1.FileStat{
						Path: "05-01.tsm",
						Size: 256 * 1024 * 1024,
					},
					FirstBlockCount: 100,
				},
				{
					FileStat: tsm1.FileStat{
						Path: "06-01.tsm",
						Size: 256 * 1024 * 1024,
					},
					FirstBlockCount: 50,
				},
				{
					FileStat: tsm1.FileStat{
						Path: "07-01.tsm",
						Size: 256 * 1024 * 1024,
					},
					FirstBlockCount: 50,
				},
				{
					FileStat: tsm1.FileStat{
						Path: "08-01.tsm",
						Size: 256 * 1024 * 1024,
					},
					FirstBlockCount: 50,
				},
				{
					FileStat: tsm1.FileStat{
						Path: "09-01.tsm",
						Size: 256 * 1024 * 1024,
					},
					FirstBlockCount: 50,
				},
				{
					FileStat: tsm1.FileStat{
						Path: "10-01.tsm",
						Size: 256 * 1024 * 1024,
					},
					FirstBlockCount: 50,
				},
				{
					FileStat: tsm1.FileStat{
						Path: "11-01.tsm",
						Size: 256 * 1024 * 1024,
					},
					FirstBlockCount: 50,
				},
				{
					FileStat: tsm1.FileStat{
						Path: "12-01.tsm",
						Size: 256 * 1024 * 1024,
					},
					FirstBlockCount: 50,
				},
				{
					FileStat: tsm1.FileStat{
						Path: "13-01.tsm",
						Size: 256 * 1024 * 1024,
					},
					FirstBlockCount: 50,
				},
				{
					FileStat: tsm1.FileStat{
						Path: "14-01.tsm",
						Size: 256 * 1024 * 1024,
					},
					FirstBlockCount: 50,
				},
			},
			testShardTime: -1,
			expectedResult: func() TestLevelResults {
				return TestLevelResults{
					level1Groups: []tsm1.PlannedCompactionGroup{
						{
							tsm1.CompactionGroup{"05-01.tsm", "06-01.tsm", "07-01.tsm", "08-01.tsm", "09-01.tsm", "10-01.tsm", "11-01.tsm", "12-01.tsm"},
							tsdb.DefaultMaxPointsPerBlock,
						},
					},
					level5Groups: []tsm1.PlannedCompactionGroup{
						{
							tsm1.CompactionGroup{"01-05.tsm", "02-05.tsm", "03-05.tsm", "04-04.tsm"},
							tsdb.DefaultAggressiveMaxPointsPerBlock,
						},
					},
				}
			},
		},
		{
			name: "Mock another planned level inside scheduler aggress blocks middle",
			files: []tsm1.ExtFileStat{
				{
					FileStat: tsm1.FileStat{
						Path: "05-01.tsm",
						Size: 256 * 1024 * 1024,
					},
					FirstBlockCount: 100,
				},
				{
					FileStat: tsm1.FileStat{
						Path: "06-01.tsm",
						Size: 256 * 1024 * 1024,
					},
					FirstBlockCount: 50,
				},
				{
					FileStat: tsm1.FileStat{
						Path: "07-01.tsm",
						Size: 256 * 1024 * 1024,
					},
					FirstBlockCount: 50,
				},
				{
					FileStat: tsm1.FileStat{
						Path: "08-01.tsm",
						Size: 256 * 1024 * 1024,
					},
					FirstBlockCount: 50,
				},
				{
					FileStat: tsm1.FileStat{
						Path: "09-01.tsm",
						Size: 256 * 1024 * 1024,
					},
					FirstBlockCount: 50,
				},
				{
					FileStat: tsm1.FileStat{
						Path: "10-01.tsm",
						Size: 256 * 1024 * 1024,
					},
					FirstBlockCount: 50,
				},
				{
					FileStat: tsm1.FileStat{
						Path: "11-01.tsm",
						Size: 256 * 1024 * 1024,
					},
					FirstBlockCount: 50,
				},
				{
					FileStat: tsm1.FileStat{
						Path: "01-05.tsm",
						Size: 256 * 1024 * 1024,
					},
					FirstBlockCount: tsdb.DefaultAggressiveMaxPointsPerBlock,
				},
				{
					FileStat: tsm1.FileStat{
						Path: "02-05.tsm",
						Size: 256 * 1024 * 1024,
					},
					FirstBlockCount: tsdb.DefaultMaxPointsPerBlock,
				},
				{
					FileStat: tsm1.FileStat{
						Path: "03-05.tsm",
						Size: 256 * 1024 * 1024,
					},
					FirstBlockCount: tsdb.DefaultMaxPointsPerBlock,
				},
				{
					FileStat: tsm1.FileStat{
						Path: "04-04.tsm",
						Size: 256 * 1024 * 1024,
					},
					FirstBlockCount: tsdb.DefaultMaxPointsPerBlock,
				},
				{
					FileStat: tsm1.FileStat{
						Path: "12-01.tsm",
						Size: 256 * 1024 * 1024,
					},
					FirstBlockCount: 50,
				},
				{
					FileStat: tsm1.FileStat{
						Path: "13-01.tsm",
						Size: 256 * 1024 * 1024,
					},
					FirstBlockCount: 50,
				},
				{
					FileStat: tsm1.FileStat{
						Path: "14-01.tsm",
						Size: 256 * 1024 * 1024,
					},
					FirstBlockCount: 50,
				},
			},
			testShardTime: -1,
			expectedResult: func() TestLevelResults {
				return TestLevelResults{
					level1Groups: []tsm1.PlannedCompactionGroup{
						{
							tsm1.CompactionGroup{"05-01.tsm", "06-01.tsm", "07-01.tsm", "08-01.tsm", "09-01.tsm", "10-01.tsm", "11-01.tsm", "12-01.tsm"},
							tsdb.DefaultMaxPointsPerBlock,
						},
					},
					level5Groups: []tsm1.PlannedCompactionGroup{
						{
							tsm1.CompactionGroup{"01-05.tsm", "02-05.tsm", "03-05.tsm", "04-04.tsm"},
							tsdb.DefaultAggressiveMaxPointsPerBlock,
						},
					},
				}
			},
		},
		{
			name: "Mock another planned level inside scheduler aggress blocks end",
			files: []tsm1.ExtFileStat{
				{
					FileStat: tsm1.FileStat{
						Path: "05-01.tsm",
						Size: 256 * 1024 * 1024,
					},
					FirstBlockCount: 100,
				},
				{
					FileStat: tsm1.FileStat{
						Path: "06-01.tsm",
						Size: 256 * 1024 * 1024,
					},
					FirstBlockCount: 50,
				},
				{
					FileStat: tsm1.FileStat{
						Path: "07-01.tsm",
						Size: 256 * 1024 * 1024,
					},
					FirstBlockCount: 50,
				},
				{
					FileStat: tsm1.FileStat{
						Path: "08-01.tsm",
						Size: 256 * 1024 * 1024,
					},
					FirstBlockCount: 50,
				},
				{
					FileStat: tsm1.FileStat{
						Path: "09-01.tsm",
						Size: 256 * 1024 * 1024,
					},
					FirstBlockCount: 50,
				},
				{
					FileStat: tsm1.FileStat{
						Path: "10-01.tsm",
						Size: 256 * 1024 * 1024,
					},
					FirstBlockCount: 50,
				},
				{
					FileStat: tsm1.FileStat{
						Path: "11-01.tsm",
						Size: 256 * 1024 * 1024,
					},
					FirstBlockCount: 50,
				},

				{
					FileStat: tsm1.FileStat{
						Path: "12-01.tsm",
						Size: 256 * 1024 * 1024,
					},
					FirstBlockCount: 50,
				},
				{
					FileStat: tsm1.FileStat{
						Path: "13-01.tsm",
						Size: 256 * 1024 * 1024,
					},
					FirstBlockCount: 50,
				},
				{
					FileStat: tsm1.FileStat{
						Path: "14-01.tsm",
						Size: 256 * 1024 * 1024,
					},
					FirstBlockCount: 50,
				},
				{
					FileStat: tsm1.FileStat{
						Path: "01-05.tsm",
						Size: 256 * 1024 * 1024,
					},
					FirstBlockCount: 200,
				},
				{
					FileStat: tsm1.FileStat{
						Path: "02-05.tsm",
						Size: 256 * 1024 * 1024,
					},
					FirstBlockCount: tsdb.DefaultAggressiveMaxPointsPerBlock,
				},
				{
					FileStat: tsm1.FileStat{
						Path: "03-05.tsm",
						Size: 256 * 1024 * 1024,
					},
					FirstBlockCount: tsdb.DefaultMaxPointsPerBlock,
				},
				{
					FileStat: tsm1.FileStat{
						Path: "04-04.tsm",
						Size: 256 * 1024 * 1024,
					},
					FirstBlockCount: tsdb.DefaultMaxPointsPerBlock,
				},
			},
			testShardTime: -1,
			expectedResult: func() TestLevelResults {
				return TestLevelResults{
					level1Groups: []tsm1.PlannedCompactionGroup{
						{
							tsm1.CompactionGroup{"05-01.tsm", "06-01.tsm", "07-01.tsm", "08-01.tsm", "09-01.tsm", "10-01.tsm", "11-01.tsm", "12-01.tsm"},
							tsdb.DefaultMaxPointsPerBlock,
						},
					},
					level5Groups: []tsm1.PlannedCompactionGroup{
						{
							tsm1.CompactionGroup{"01-05.tsm", "02-05.tsm", "03-05.tsm", "04-04.tsm"},
							tsdb.DefaultAggressiveMaxPointsPerBlock,
						},
					},
				}
			},
		},
		{
			name: "Mixed generations with varying file sizes",
			files: []tsm1.ExtFileStat{
				{
					FileStat: tsm1.FileStat{
						Path: "000016684-000000007.tsm",
						Size: 2147483648, // 2.1GB
					},
					FirstBlockCount: 456,
				},
				{
					FileStat: tsm1.FileStat{
						Path: "000016684-000000008.tsm",
						Size: 2147483648, // 2.1GB
					},
					FirstBlockCount: 623,
				},
				{
					FileStat: tsm1.FileStat{
						Path: "000016684-000000009.tsm",
						Size: 2147483648, // 2.1GB
					},
					FirstBlockCount: 389,
				},
				{
					FileStat: tsm1.FileStat{
						Path: "000016684-000000010.tsm",
						Size: 394264576, // 376MB
					},
					FirstBlockCount: 287,
				},
				{
					FileStat: tsm1.FileStat{
						Path: "000016812-000000004.tsm",
						Size: 2147483648, // 2.1GB
					},
					FirstBlockCount: 734,
				},
				{
					FileStat: tsm1.FileStat{
						Path: "000016812-000000005.tsm",
						Size: 1503238553, // 1.4GB
					},
					FirstBlockCount: 412,
				},
				{
					FileStat: tsm1.FileStat{
						Path: "000016844-000000002.tsm",
						Size: 1395864371, // 1.3GB
					},
					FirstBlockCount: 178,
				},
				{
					FileStat: tsm1.FileStat{
						Path: "000016948-000000004.tsm",
						Size: 2147483648, // 2.1GB
					},
					FirstBlockCount: 245,
				},
				{
					FileStat: tsm1.FileStat{
						Path: "000016948-000000005.tsm",
						Size: 1503238553, // 1.4GB
					},
					FirstBlockCount: 334,
				},
				{
					FileStat: tsm1.FileStat{
						Path: "000017076-000000004.tsm",
						Size: 2147483648, // 2.1GB
					},
					FirstBlockCount: 567,
				},
				{
					FileStat: tsm1.FileStat{
						Path: "000017094-000000004.tsm",
						Size: 2147483648, // 2.1GB
					},
					FirstBlockCount: 245,
				},
				{
					FileStat: tsm1.FileStat{
						Path: "000017095-000000005.tsm",
						Size: 1503238553, // 1.4GB
					},
					FirstBlockCount: 334,
				},
			},
			testShardTime: -1,
<<<<<<< HEAD
			expectedResult: func() testLevelResults {
				return testLevelResults{
=======
			expectedResult: func() TestLevelResults {
				return TestLevelResults{
>>>>>>> 86ad19a4
					// Our rogue level 2 file should be picked up in the full compaction
					level4Groups: []tsm1.PlannedCompactionGroup{
						{
							tsm1.CompactionGroup{
								"000016844-000000002.tsm",
								"000016948-000000004.tsm",
								"000016948-000000005.tsm",
								"000017076-000000004.tsm",
								"000017094-000000004.tsm",
							},
							tsdb.DefaultMaxPointsPerBlock,
						},
					},
					// Other files should get picked up by optimize compaction
					level5Groups: []tsm1.PlannedCompactionGroup{
						{
							tsm1.CompactionGroup{
								"000016684-000000007.tsm",
								"000016684-000000008.tsm",
								"000016684-000000009.tsm",
								"000016684-000000010.tsm",
								"000016812-000000004.tsm",
								"000016812-000000005.tsm",
								"000017095-000000005.tsm",
							},
							tsdb.DefaultMaxPointsPerBlock,
						},
					},
				}
			},
		},
		{
			name: "Mixed generations with 2 level 2 files",
			files: []tsm1.ExtFileStat{
				{
					FileStat: tsm1.FileStat{
						Path: "000016684-000000007.tsm",
						Size: 2147483648, // 2.1GB
					},
					FirstBlockCount: 347,
				},
				{
					FileStat: tsm1.FileStat{
						Path: "000016684-000000008.tsm",
						Size: 2147483648, // 2.1GB
					},
					FirstBlockCount: 523,
				},
				{
					FileStat: tsm1.FileStat{
						Path: "000016684-000000009.tsm",
						Size: 2147483648, // 2.1GB
					},
					FirstBlockCount: 681,
				},
				{
					FileStat: tsm1.FileStat{
						Path: "000016684-000000010.tsm",
						Size: 394264576, // 376MB
					},
					FirstBlockCount: 156,
				},
				{
					FileStat: tsm1.FileStat{
						Path: "000016812-000000004.tsm",
						Size: 2147483648, // 2.1GB
					},
					FirstBlockCount: 254,
				},
				{
					FileStat: tsm1.FileStat{
						Path: "000016812-000000005.tsm",
						Size: 1503238553, // 1.4GB
					},
					FirstBlockCount: 243,
				},
				{
					FileStat: tsm1.FileStat{
						Path: "000016844-000000002.tsm",
						Size: 1395864371, // 1.3GB
					},
					FirstBlockCount: 389,
				},
				{
					FileStat: tsm1.FileStat{
						Path: "000016845-000000002.tsm",
						Size: 1395864371, // 1.3GB
					},
					FirstBlockCount: 127,
				},
				{
					FileStat: tsm1.FileStat{
						Path: "000016948-000000004.tsm",
						Size: 2147483648, // 2.1GB
					},
					FirstBlockCount: 412,
				},
				{
					FileStat: tsm1.FileStat{
						Path: "000016948-000000005.tsm",
						Size: 1503238553, // 1.4GB
					},
					FirstBlockCount: 468,
				},
				{
					FileStat: tsm1.FileStat{
						Path: "000017076-000000004.tsm",
						Size: 2147483648, // 2.1GB
					},
					FirstBlockCount: 756,
				},
			},
			testShardTime: -1,
<<<<<<< HEAD
			expectedResult: func() testLevelResults {
				return testLevelResults{
=======
			expectedResult: func() TestLevelResults {
				return TestLevelResults{
>>>>>>> 86ad19a4
					level4Groups: []tsm1.PlannedCompactionGroup{
						{
							tsm1.CompactionGroup{
								"000016844-000000002.tsm",
								"000016845-000000002.tsm",
								"000016948-000000004.tsm",
								"000016948-000000005.tsm",
								"000017076-000000004.tsm",
							},
							tsdb.DefaultMaxPointsPerBlock,
						},
					},
					// Other files should get picked up by optimize compaction
					level5Groups: []tsm1.PlannedCompactionGroup{
						{
							tsm1.CompactionGroup{
								"000016684-000000007.tsm",
								"000016684-000000008.tsm",
								"000016684-000000009.tsm",
								"000016684-000000010.tsm",
								"000016812-000000004.tsm",
								"000016812-000000005.tsm",
							},
							tsdb.DefaultMaxPointsPerBlock,
						},
					},
				}
			},
		},
		{
			name: "Mixed generations with 3 level 2 files",
			files: []tsm1.ExtFileStat{
				{
					FileStat: tsm1.FileStat{
						Path: "000016684-000000007.tsm",
						Size: 2147483648, // 2.1GB
					},
					FirstBlockCount: 189,
				},
				{
					FileStat: tsm1.FileStat{
						Path: "000016684-000000008.tsm",
						Size: 2147483648, // 2.1GB
					},
					FirstBlockCount: 635,
				},
				{
					FileStat: tsm1.FileStat{
						Path: "000016684-000000009.tsm",
						Size: 2147483648, // 2.1GB
					},
					FirstBlockCount: 298,
				},
				{
					FileStat: tsm1.FileStat{
						Path: "000016684-000000010.tsm",
						Size: 394264576, // 376MB
					},
					FirstBlockCount: 298,
				},
				{
					FileStat: tsm1.FileStat{
						Path: "000016812-000000004.tsm",
						Size: 2147483648, // 2.1GB
					},
					FirstBlockCount: 573,
				},
				{
					FileStat: tsm1.FileStat{
						Path: "000016812-000000005.tsm",
						Size: 1503238553, // 1.4GB
					},
					FirstBlockCount: 149,
				},
				{
					FileStat: tsm1.FileStat{
						Path: "000016844-000000002.tsm",
						Size: 1395864371, // 1.3GB
					},
					FirstBlockCount: 342,
				},
				{
					FileStat: tsm1.FileStat{
						Path: "000016845-000000002.tsm",
						Size: 1395864371, // 1.3GB
					},
					FirstBlockCount: 418,
				},
				{
					FileStat: tsm1.FileStat{
						Path: "000016846-000000002.tsm",
						Size: 1395864371, // 1.3GB
					},
					FirstBlockCount: 267,
				},
				{
					FileStat: tsm1.FileStat{
						Path: "000016948-000000004.tsm",
						Size: 2147483648, // 2.1GB
					},
					FirstBlockCount: 721,
				},
				{
					FileStat: tsm1.FileStat{
						Path: "000016948-000000005.tsm",
						Size: 1503238553, // 1.4GB
					},
					FirstBlockCount: 195,
				},
				{
					FileStat: tsm1.FileStat{
						Path: "000017076-000000004.tsm",
						Size: 2147483648, // 2.1GB
					},
					FirstBlockCount: 463,
				},
			},
			testShardTime: -1,
<<<<<<< HEAD
			expectedResult: func() testLevelResults {
				return testLevelResults{
=======
			expectedResult: func() TestLevelResults {
				return TestLevelResults{
>>>>>>> 86ad19a4
					level4Groups: []tsm1.PlannedCompactionGroup{
						{
							tsm1.CompactionGroup{
								"000016844-000000002.tsm",
								"000016845-000000002.tsm",
								"000016846-000000002.tsm",
								"000016948-000000004.tsm",
								"000016948-000000005.tsm",
							},
							tsdb.DefaultMaxPointsPerBlock,
						},
					},
					// Other files should get picked up by optimize compaction
					level5Groups: []tsm1.PlannedCompactionGroup{
						{
							tsm1.CompactionGroup{
								"000016684-000000007.tsm",
								"000016684-000000008.tsm",
								"000016684-000000009.tsm",
								"000016684-000000010.tsm",
								"000016812-000000004.tsm",
								"000016812-000000005.tsm",
								"000017076-000000004.tsm",
							},
							tsdb.DefaultMaxPointsPerBlock,
						},
					},
				}
			},
		},
		{
			name: "Mixed generations with 4 level 2 files",
			files: []tsm1.ExtFileStat{
				{
					FileStat: tsm1.FileStat{
						Path: "000016684-000000007.tsm",
						Size: 2147483648, // 2.1GB
					},
					FirstBlockCount: 700,
				},
				{
					FileStat: tsm1.FileStat{
						Path: "000016684-000000008.tsm",
						Size: 2147483648, // 2.1GB
					},
					FirstBlockCount: 800,
				},
				{
					FileStat: tsm1.FileStat{
						Path: "000016684-000000009.tsm",
						Size: 2147483648, // 2.1GB
					},
					FirstBlockCount: 378,
				},
				{
					FileStat: tsm1.FileStat{
						Path: "000016684-000000010.tsm",
						Size: 394264576, // 376MB
					},
					FirstBlockCount: 254,
				},
				{
					FileStat: tsm1.FileStat{
						Path: "000016812-000000004.tsm",
						Size: 2147483648, // 2.1GB
					},
					FirstBlockCount: 723,
				},
				{
					FileStat: tsm1.FileStat{
						Path: "000016812-000000005.tsm",
						Size: 1503238553, // 1.4GB
					},
					FirstBlockCount: 386,
				},
				{
					FileStat: tsm1.FileStat{
						Path: "000016844-000000002.tsm",
						Size: 1395864371, // 1.3GB
					},
					FirstBlockCount: 142,
				},
				{
					FileStat: tsm1.FileStat{
						Path: "000016845-000000002.tsm",
						Size: 1395864371, // 1.3GB
					},
					FirstBlockCount: 301,
				},
				{
					FileStat: tsm1.FileStat{
						Path: "000016846-000000002.tsm",
						Size: 1395864371, // 1.3GB
					},
					FirstBlockCount: 489,
				},
				{
					FileStat: tsm1.FileStat{
						Path: "000016847-000000002.tsm",
						Size: 1395864371, // 1.3GB
					},
					FirstBlockCount: 217,
				},
				{
					FileStat: tsm1.FileStat{
						Path: "000016948-000000004.tsm",
						Size: 2147483648, // 2.1GB
					},
					FirstBlockCount: 800,
				},
				{
					FileStat: tsm1.FileStat{
						Path: "000016948-000000005.tsm",
						Size: 1503238553, // 1.4GB
					},
					FirstBlockCount: 364,
				},
				{
					FileStat: tsm1.FileStat{
						Path: "000017076-000000004.tsm",
						Size: 2147483648, // 2.1GB
					},
					FirstBlockCount: 800,
				},
			},
			testShardTime: -1,
<<<<<<< HEAD
			expectedResult: func() testLevelResults {
				return testLevelResults{
=======
			expectedResult: func() TestLevelResults {
				return TestLevelResults{
>>>>>>> 86ad19a4
					level2Groups: []tsm1.PlannedCompactionGroup{
						{
							tsm1.CompactionGroup{
								"000016844-000000002.tsm",
								"000016845-000000002.tsm",
								"000016846-000000002.tsm",
								"000016847-000000002.tsm",
							},
							tsdb.DefaultMaxPointsPerBlock,
						},
					},
					level4Groups: []tsm1.PlannedCompactionGroup{
						{
							tsm1.CompactionGroup{
								"000016684-000000007.tsm",
								"000016684-000000008.tsm",
								"000016684-000000009.tsm",
								"000016684-000000010.tsm",
								"000016812-000000004.tsm",
								"000016812-000000005.tsm",
								"000016948-000000004.tsm",
								"000016948-000000005.tsm",
								"000017076-000000004.tsm",
							},
							tsdb.DefaultMaxPointsPerBlock,
						},
					},
				}
			},
		},
		{
			name: "Mixed generations with 5 level 2 files",
			files: []tsm1.ExtFileStat{
				{
					FileStat: tsm1.FileStat{
						Path: "000016684-000000007.tsm",
						Size: 2147483648, // 2.1GB
					},
					FirstBlockCount: 156,
				},
				{
					FileStat: tsm1.FileStat{
						Path: "000016684-000000008.tsm",
						Size: 2147483648, // 2.1GB
					},
					FirstBlockCount: 693,
				},
				{
					FileStat: tsm1.FileStat{
						Path: "000016684-000000009.tsm",
						Size: 2147483648, // 2.1GB
					},
					FirstBlockCount: 425,
				},
				{
					FileStat: tsm1.FileStat{
						Path: "000016684-000000010.tsm",
						Size: 394264576, // 376MB
					},
					FirstBlockCount: 312,
				},
				{
					FileStat: tsm1.FileStat{
						Path: "000016812-000000004.tsm",
						Size: 2147483648, // 2.1GB
					},
					FirstBlockCount: 784,
				},
				{
					FileStat: tsm1.FileStat{
						Path: "000016812-000000005.tsm",
						Size: 1503238553, // 1.4GB
					},
					FirstBlockCount: 457,
				},
				{
					FileStat: tsm1.FileStat{
						Path: "000016844-000000002.tsm",
						Size: 1395864371, // 1.3GB
					},
					FirstBlockCount: 183,
				},
				{
					FileStat: tsm1.FileStat{
						Path: "000016845-000000002.tsm",
						Size: 1395864371, // 1.3GB
					},
					FirstBlockCount: 276,
				},
				{
					FileStat: tsm1.FileStat{
						Path: "000016846-000000002.tsm",
						Size: 1395864371, // 1.3GB
					},
					FirstBlockCount: 439,
				},
				{
					FileStat: tsm1.FileStat{
						Path: "000016847-000000002.tsm",
						Size: 1395864371, // 1.3GB
					},
					FirstBlockCount: 128,
				},
				{
					FileStat: tsm1.FileStat{
						Path: "000016848-000000002.tsm",
						Size: 1395864371, // 1.3GB
					},
					FirstBlockCount: 375,
				},
				{
					FileStat: tsm1.FileStat{
						Path: "000016948-000000004.tsm",
						Size: 2147483648, // 2.1GB
					},
					FirstBlockCount: 218,
				},
				{
					FileStat: tsm1.FileStat{
						Path: "000016948-000000005.tsm",
						Size: 1503238553, // 1.4GB
					},
					FirstBlockCount: 253,
				},
				{
					FileStat: tsm1.FileStat{
						Path: "000017076-000000004.tsm",
						Size: 2147483648, // 2.1GB
					},
					FirstBlockCount: 542,
				},
				{
					FileStat: tsm1.FileStat{
						Path: "000017094-000000005.tsm",
						Size: 1503238553, // 1.4GB
					},
					FirstBlockCount: 253,
				},
				{
					FileStat: tsm1.FileStat{
						Path: "000017095-000000004.tsm",
						Size: 2147483648, // 2.1GB
					},
					FirstBlockCount: 542,
				},
			},
			testShardTime: -1,
<<<<<<< HEAD
			expectedResult: func() testLevelResults {
				return testLevelResults{
=======
			expectedResult: func() TestLevelResults {
				return TestLevelResults{
>>>>>>> 86ad19a4
					// First group of 4 level 2 files gets picked up for compaction
					level2Groups: []tsm1.PlannedCompactionGroup{
						{
							tsm1.CompactionGroup{
								"000016844-000000002.tsm",
								"000016845-000000002.tsm",
								"000016846-000000002.tsm",
								"000016847-000000002.tsm",
							},
							tsdb.DefaultMaxPointsPerBlock,
						},
					},
					level4Groups: []tsm1.PlannedCompactionGroup{
						{
							tsm1.CompactionGroup{
								// Lone 5th level 2 file gets picked up by full planner
								"000016848-000000002.tsm",
								"000016948-000000004.tsm",
								"000016948-000000005.tsm",
								"000017076-000000004.tsm",
								"000017094-000000005.tsm",
							},
							tsdb.DefaultMaxPointsPerBlock,
						},
					},
					level5Groups: []tsm1.PlannedCompactionGroup{
						{
							tsm1.CompactionGroup{
								"000016684-000000007.tsm",
								"000016684-000000008.tsm",
								"000016684-000000009.tsm",
								"000016684-000000010.tsm",
								"000016812-000000004.tsm",
								"000016812-000000005.tsm",
								"000017095-000000004.tsm",
							},
							tsdb.DefaultMaxPointsPerBlock,
						},
					},
				}
			},
		},
		{
			name: "First file is lower level than next files",
			files: []tsm1.ExtFileStat{
				{
					FileStat: tsm1.FileStat{
						Path: "000016090-000000002.tsm",
						Size: 1395864371, // 1.3GB
					},
					FirstBlockCount: 178,
				},
				{
					FileStat: tsm1.FileStat{
						Path: "000016684-000000007.tsm",
						Size: 2147483648, // 2.1GB
					},
					FirstBlockCount: 456,
				},
				{
					FileStat: tsm1.FileStat{
						Path: "000016684-000000008.tsm",
						Size: 2147483648, // 2.1GB
					},
					FirstBlockCount: 623,
				},
				{
					FileStat: tsm1.FileStat{
						Path: "000016684-000000009.tsm",
						Size: 2147483648, // 2.1GB
					},
					FirstBlockCount: 389,
				},
				{
					FileStat: tsm1.FileStat{
						Path: "000016684-000000010.tsm",
						Size: 394264576, // 376MB
					},
					FirstBlockCount: 287,
				},
				{
					FileStat: tsm1.FileStat{
						Path: "000016812-000000004.tsm",
						Size: 2147483648, // 2.1GB
					},
					FirstBlockCount: 734,
				},
				{
					FileStat: tsm1.FileStat{
						Path: "000016812-000000005.tsm",
						Size: 1503238553, // 1.4GB
					},
					FirstBlockCount: 412,
				},
				{
					FileStat: tsm1.FileStat{
						Path: "000016948-000000004.tsm",
						Size: 2147483648, // 2.1GB
					},
					FirstBlockCount: 245,
				},
				{
					FileStat: tsm1.FileStat{
						Path: "000016948-000000005.tsm",
						Size: 1503238553, // 1.4GB
					},
					FirstBlockCount: 334,
				},
				{
					FileStat: tsm1.FileStat{
						Path: "000017076-000000004.tsm",
						Size: 2147483648, // 2.1GB
					},
					FirstBlockCount: 567,
				},
				{
					FileStat: tsm1.FileStat{
						Path: "000017094-000000004.tsm",
						Size: 2147483648, // 2.1GB
					},
					FirstBlockCount: 245,
				},
				{
					FileStat: tsm1.FileStat{
						Path: "000017095-000000005.tsm",
						Size: 1503238553, // 1.4GB
					},
					FirstBlockCount: 334,
				},
			},
			testShardTime: -1,
<<<<<<< HEAD
			expectedResult: func() testLevelResults {
				return testLevelResults{
=======
			expectedResult: func() TestLevelResults {
				return TestLevelResults{
>>>>>>> 86ad19a4
					// Our rogue level 2 file should be picked up in the full compaction
					level4Groups: []tsm1.PlannedCompactionGroup{
						{
							tsm1.CompactionGroup{
								"000016090-000000002.tsm",
								"000016684-000000007.tsm",
								"000016684-000000008.tsm",
								"000016684-000000009.tsm",
								"000016684-000000010.tsm",
								"000016812-000000004.tsm",
								"000016812-000000005.tsm",
								"000016948-000000004.tsm",
								"000016948-000000005.tsm",
							},
							tsdb.DefaultMaxPointsPerBlock,
						},
					},
					// Other files should get picked up by optimize compaction
					level5Groups: []tsm1.PlannedCompactionGroup{
						{
							tsm1.CompactionGroup{
								"000017076-000000004.tsm",
								"000017094-000000004.tsm",
								"000017095-000000005.tsm",
							},
							tsdb.DefaultMaxPointsPerBlock,
						},
					},
				}
			},
		},
	}

	e, err := NewEngine(tsdb.InmemIndexName)
	require.NoError(t, err, "create engine")
	e.SetEnabled(false)
	require.NoError(t, e.Open(), "open engine")
	defer func() { require.NoError(t, e.Close(), "close engine") }()
	e.Compactor = tsm1.NewCompactor()
	defer e.Compactor.Close()

	// Add generated test cases for comprehensive level sequence testing
	tests = AddGeneratedCompactionTestCases(tests)

	for _, test := range tests {
		t.Run(test.name, func(t *testing.T) {
			ffs := newFakeFileStore(withExtFileStats(test.files), withDefaultBlockCount(test.defaultBlockCount))
			cp := tsm1.NewDefaultPlanner(ffs, test.testShardTime)

			e.MaxPointsPerBlock = tsdb.DefaultMaxPointsPerBlock
			e.CompactionPlan = cp
			e.Compactor.FileStore = ffs

			// Arbitrary group length to use in Scheduler.SetDepth
			mockGroupLen := 5
			// Set the scheduler depth for our lower level groups.
			e.Scheduler.SetDepth(1, mockGroupLen)
			e.Scheduler.SetDepth(2, mockGroupLen)

			// Normally this is called within PlanCompactions but because we want to simulate already running
			// some compactions we will set them manually here.
			atomic.StoreInt64(&e.Stats.TSMCompactionsActive[0], int64(mockGroupLen))
			atomic.StoreInt64(&e.Stats.TSMCompactionsActive[1], int64(mockGroupLen))

			// Plan and check results.
			level1Groups, level2Groups, Level3Groups, Level4Groups, Level5Groups := e.PlanCompactions()
			results := test.expectedResult()
			compareLevelGroups(t, results.level1Groups, level1Groups, "unexpected level 1 Group")
			compareLevelGroups(t, results.level2Groups, level2Groups, "unexpected level 2 Group")
			compareLevelGroups(t, results.level3Groups, Level3Groups, "unexpected level 3 Group")
			compareLevelGroups(t, results.level4Groups, Level4Groups, "unexpected level 4 Group")
			compareLevelGroups(t, results.level5Groups, Level5Groups, "unexpected level 5 Group")

			// Remove all the returned compaction levels and verify that no TSM files are marked as in-use.
			// Calling e.PlanCompactions followed by e.ReleaseCompactionPlans replicates the code structure
			// of the e.compact loop.
			e.ReleaseCompactionPlans(level1Groups, level2Groups, Level3Groups, Level4Groups, Level5Groups)
			require.Zero(t, cp.InUseCount(), "some TSM files were not released properly")
		})
	}
}

func compareLevelGroups(t *testing.T, exp, got []tsm1.PlannedCompactionGroup, message string) {
	require.Lenf(t, got, len(exp), "%s %s", message, " collection length mismatch")
	for i, group := range exp {
		require.Equal(t, group.Group, got[i].Group, message)
		require.Equal(t, group.PointsPerBlock, got[i].PointsPerBlock, message)
	}
}

func assertValueEqual(t *testing.T, a, b tsm1.Value) {
	if got, exp := a.UnixNano(), b.UnixNano(); got != exp {
		t.Fatalf("time mismatch: got %v, exp %v", got, exp)
	}
	if got, exp := a.Value(), b.Value(); got != exp {
		t.Fatalf("value mismatch: got %v, exp %v", got, exp)
	}
}

func MustTSMWriter(dir string, gen int) (tsm1.TSMWriter, string) {
	f := MustTempFile(dir)
	oldName := f.Name()

	// Windows can't rename a file while it's open.  Close first, rename and
	// then re-open
	if err := f.Close(); err != nil {
		panic(fmt.Sprintf("close temp file: %v", err))
	}

	newName := filepath.Join(filepath.Dir(oldName), tsm1.DefaultFormatFileName(gen, 1)+".tsm")
	if err := os.Rename(oldName, newName); err != nil {
		panic(fmt.Sprintf("create tsm file: %v", err))
	}

	var err error
	f, err = os.OpenFile(newName, os.O_RDWR, 0666)
	if err != nil {
		panic(fmt.Sprintf("open tsm files: %v", err))
	}

	w, err := tsm1.NewTSMWriter(f)
	if err != nil {
		panic(fmt.Sprintf("create TSM writer: %v", err))
	}

	return w, newName
}

func MustWriteTSM(dir string, gen int, values map[string][]tsm1.Value) string {
	w, name := MustTSMWriter(dir, gen)

	keys := make([]string, 0, len(values))
	for k := range values {
		keys = append(keys, k)
	}
	sort.Strings(keys)

	for _, k := range keys {
		if err := w.Write([]byte(k), values[k]); err != nil {
			panic(fmt.Sprintf("write TSM value: %v", err))
		}
	}

	if err := w.WriteIndex(); err != nil {
		panic(fmt.Sprintf("write TSM index: %v", err))
	}

	if err := w.Close(); err != nil {
		panic(fmt.Sprintf("write TSM close: %v", err))
	}

	return name
}

func MustTSMReader(dir string, gen int, values map[string][]tsm1.Value) *tsm1.TSMReader {
	return MustOpenTSMReader(MustWriteTSM(dir, gen, values))
}

func MustOpenTSMReader(name string) *tsm1.TSMReader {
	f, err := os.Open(name)
	if err != nil {
		panic(fmt.Sprintf("open file: %v", err))
	}

	r, err := tsm1.NewTSMReader(f)
	if err != nil {
		panic(fmt.Sprintf("new reader: %v", err))
	}
	return r
}

type fakeFileStore struct {
	PathsFn           func() []tsm1.ExtFileStat
	defaultBlockCount int

	lastModified time.Time
	// fakeFileStore blockCount holds a map of file paths from
	// PathsFn.FileStat to a mock block count as an integer.
	blockCount map[string]int
	readers    []*tsm1.TSMReader
}

func (w *fakeFileStore) Stats() []tsm1.ExtFileStat {
	return w.PathsFn()
}

func (w *fakeFileStore) NextGeneration() int {
	return 1
}

func (w *fakeFileStore) LastModified() time.Time {
	return w.lastModified
}

func (w *fakeFileStore) TSMReader(path string) (*tsm1.TSMReader, error) {
	r := MustOpenTSMReader(path)
	w.readers = append(w.readers, r)
	r.Ref()
	return r, nil
}

func (w *fakeFileStore) Close() {
	for _, r := range w.readers {
		r.Close()
	}
	w.readers = nil
}

func (w *fakeFileStore) ParseFileName(path string) (int, int, error) {
	return tsm1.DefaultParseFileName(path)
}<|MERGE_RESOLUTION|>--- conflicted
+++ resolved
@@ -4562,13 +4562,8 @@
 				},
 			},
 			testShardTime: -1,
-<<<<<<< HEAD
-			expectedResult: func() testLevelResults {
-				return testLevelResults{
-=======
 			expectedResult: func() TestLevelResults {
 				return TestLevelResults{
->>>>>>> 86ad19a4
 					// Our rogue level 2 file should be picked up in the full compaction
 					level4Groups: []tsm1.PlannedCompactionGroup{
 						{
@@ -4682,13 +4677,8 @@
 				},
 			},
 			testShardTime: -1,
-<<<<<<< HEAD
-			expectedResult: func() testLevelResults {
-				return testLevelResults{
-=======
 			expectedResult: func() TestLevelResults {
 				return TestLevelResults{
->>>>>>> 86ad19a4
 					level4Groups: []tsm1.PlannedCompactionGroup{
 						{
 							tsm1.CompactionGroup{
@@ -4807,13 +4797,8 @@
 				},
 			},
 			testShardTime: -1,
-<<<<<<< HEAD
-			expectedResult: func() testLevelResults {
-				return testLevelResults{
-=======
 			expectedResult: func() TestLevelResults {
 				return TestLevelResults{
->>>>>>> 86ad19a4
 					level4Groups: []tsm1.PlannedCompactionGroup{
 						{
 							tsm1.CompactionGroup{
@@ -4940,13 +4925,8 @@
 				},
 			},
 			testShardTime: -1,
-<<<<<<< HEAD
-			expectedResult: func() testLevelResults {
-				return testLevelResults{
-=======
 			expectedResult: func() TestLevelResults {
 				return TestLevelResults{
->>>>>>> 86ad19a4
 					level2Groups: []tsm1.PlannedCompactionGroup{
 						{
 							tsm1.CompactionGroup{
@@ -5094,13 +5074,8 @@
 				},
 			},
 			testShardTime: -1,
-<<<<<<< HEAD
-			expectedResult: func() testLevelResults {
-				return testLevelResults{
-=======
 			expectedResult: func() TestLevelResults {
 				return TestLevelResults{
->>>>>>> 86ad19a4
 					// First group of 4 level 2 files gets picked up for compaction
 					level2Groups: []tsm1.PlannedCompactionGroup{
 						{
@@ -5232,13 +5207,8 @@
 				},
 			},
 			testShardTime: -1,
-<<<<<<< HEAD
-			expectedResult: func() testLevelResults {
-				return testLevelResults{
-=======
 			expectedResult: func() TestLevelResults {
 				return TestLevelResults{
->>>>>>> 86ad19a4
 					// Our rogue level 2 file should be picked up in the full compaction
 					level4Groups: []tsm1.PlannedCompactionGroup{
 						{
@@ -5281,7 +5251,7 @@
 	defer e.Compactor.Close()
 
 	// Add generated test cases for comprehensive level sequence testing
-	tests = AddGeneratedCompactionTestCases(tests)
+	tests = AddStaticCompactionTestCases(tests)
 
 	for _, test := range tests {
 		t.Run(test.name, func(t *testing.T) {
