#!/bin/sh -e

# ==========================Script Config==========================

readonly GREEN='\033[0;32m'
readonly BLUE='\033[0;34m'
readonly BOLD='\033[1m'
readonly BOLDGREEN='\033[1;32m'
readonly DIM='\033[2m'
readonly NC='\033[0m' # No Color

# No diagnostics for: 'printf "...${FOO}"'
# shellcheck disable=SC2059

ARCHITECTURE=$(uname -m)
ARTIFACT=""
OS=""
INSTALL_LOC=~/.influxdb
BINARY_NAME="influxdb3"
PORT=8181

# Set the default (latest) version here. Users may specify a version using the
# --version arg (handled below)
<<<<<<< HEAD
INFLUXDB_VERSION="3.5.0"
EDITION="Core"
EDITION_TAG="core"
=======
INFLUXDB_VERSION="3.4.2"
EDITION="Core"
EDITION_TAG="core"

# Parse command line arguments
while [ $# -gt 0 ]; do
    case "$1" in
        --version)
            INFLUXDB_VERSION="$2"
            shift 2
            ;;
        enterprise)
            EDITION="Enterprise"
            EDITION_TAG="enterprise"
            shift 1
            ;;
        *)
            echo "Usage: $0 [enterprise] [--version VERSION]"
            echo "  enterprise: Install the Enterprise edition (optional)"
            echo "  --version VERSION: Specify InfluxDB version (default: $INFLUXDB_VERSION)"
            exit 1
            ;;
    esac
done
>>>>>>> 901294c2

# Parse command line arguments
while [ $# -gt 0 ]; do
    case "$1" in
        --version)
            INFLUXDB_VERSION="$2"
            shift 2
            ;;
        enterprise)
            EDITION="Enterprise"
            EDITION_TAG="enterprise"
            shift 1
            ;;
        *)
            echo "Usage: $0 [enterprise] [--version VERSION]"
            echo "  enterprise: Install the Enterprise edition (optional)"
            echo "  --version VERSION: Specify InfluxDB version (default: $INFLUXDB_VERSION)"
            exit 1
            ;;
    esac
done



# ==========================Detect OS/Architecture==========================

case "$(uname -s)" in
    Linux*)     OS="Linux";;
    Darwin*)    OS="Darwin";;
    *)         OS="UNKNOWN";;
esac

if [ "${OS}" = "Linux" ]; then
    # ldd is a shell script but on some systems (eg Ubuntu) security hardening
    # prevents it from running when invoked directly. Since we only want to
    # use '--verbose', find the path to ldd, then invoke under sh to bypass ldd
    # hardening.
    if [ "${ARCHITECTURE}" = "x86_64" ] || [ "${ARCHITECTURE}" = "amd64" ]; then
        ARTIFACT="linux_amd64"
    elif [ "${ARCHITECTURE}" = "aarch64" ] || [ "${ARCHITECTURE}" = "arm64" ]; then
        ARTIFACT="linux_arm64"
    fi
elif [ "${OS}" = "Darwin" ]; then
    if [ "${ARCHITECTURE}" = "x86_64" ]; then
        printf "Intel Mac support is coming soon!\n"
        printf "Visit our public Discord at \033[4;94mhttps://discord.gg/az4jPm8x${NC} for additional guidance.\n"
        printf "View alternative binaries on our Getting Started guide at \033[4;94mhttps://docs.influxdata.com/influxdb3/${EDITION_TAG}/${NC}.\n"
        exit 1
    else
        ARTIFACT="darwin_arm64"
    fi
fi

# Exit if unsupported system
[ -n "${ARTIFACT}" ] || {
    printf "Unfortunately this script doesn't support your '${OS}' | '${ARCHITECTURE}' setup, or was unable to identify it correctly.\n"
    printf "Visit our public Discord at \033[4;94mhttps://discord.gg/az4jPm8x${NC} for additional guidance.\n"
    printf "View alternative binaries on our Getting Started guide at \033[4;94mhttps://docs.influxdata.com/influxdb3/${EDITION_TAG}/${NC}.\n"
    exit 1
}

URL="https://dl.influxdata.com/influxdb/releases/influxdb3-${EDITION_TAG}-${INFLUXDB_VERSION}_${ARTIFACT}.tar.gz"



# ==========================Reusable Script Functions ==========================

# Function to find available port
find_available_port() {
    show_progress="${1:-true}"
    lsof_exec=$(command -v lsof) && {
        while [ -n "$lsof_exec" ] && lsof -i:"$PORT" -t >/dev/null 2>&1; do
            if [ "$show_progress" = "true" ]; then
                printf "├─${DIM} Port %s is in use. Finding new port.${NC}\n" "$PORT"
            fi
            PORT=$((PORT + 1))
            if [ "$PORT" -gt 32767 ]; then
                printf "└─${DIM} Could not find an available port. Aborting.${NC}\n"
                exit 1
            fi
            if ! "$lsof_exec" -i:"$PORT" -t >/dev/null 2>&1; then
                if [ "$show_progress" = "true" ]; then
                    printf "└─${DIM} Found an available port: %s${NC}\n" "$PORT"
                fi
                break
            fi
        done
    }
}

# Function to set up Quick Start defaults for both Core and Enterprise
setup_quick_start_defaults() {
    edition="${1:-core}"
    
    NODE_ID="node0" 
    STORAGE_TYPE="File Storage"
    STORAGE_PATH="$HOME/.influxdb/data"
    PLUGIN_PATH="$HOME/.influxdb/plugins"
    STORAGE_FLAGS="--object-store=file --data-dir ${STORAGE_PATH} --plugin-dir ${PLUGIN_PATH}"
    STORAGE_FLAGS_ECHO="--object-store=file --data-dir ${STORAGE_PATH} --plugin-dir ${PLUGIN_PATH}"
    START_SERVICE="y"  # Always set for Quick Start
    
    # Enterprise-specific settings
    if [ "$edition" = "enterprise" ]; then
        CLUSTER_ID="cluster0"
        LICENSE_FILE_PATH="${STORAGE_PATH}/${CLUSTER_ID}/trial_or_home_license"
    fi
    
    # Create directories
    mkdir -p "${STORAGE_PATH}"
    mkdir -p "${PLUGIN_PATH}"
}

# Function to configure AWS S3 storage
configure_aws_s3_storage() {
    echo
    printf "${BOLD}AWS S3 Configuration${NC}\n"
    printf "├─ Enter AWS Access Key ID: "
    read -r AWS_KEY

    printf "├─ Enter AWS Secret Access Key: "
    stty -echo
    read -r AWS_SECRET
    stty echo

    echo
    printf "├─ Enter S3 Bucket: "
    read -r AWS_BUCKET

    printf "└─ Enter AWS Region (default: us-east-1): "
    read -r AWS_REGION
    AWS_REGION=${AWS_REGION:-"us-east-1"}

    STORAGE_FLAGS="--object-store=s3 --bucket=${AWS_BUCKET}"
    if [ -n "$AWS_REGION" ]; then
        STORAGE_FLAGS="$STORAGE_FLAGS --aws-default-region=${AWS_REGION}"
    fi
    STORAGE_FLAGS="$STORAGE_FLAGS --aws-access-key-id=${AWS_KEY}"
    STORAGE_FLAGS_ECHO="$STORAGE_FLAGS --aws-secret-access-key=..."
    STORAGE_FLAGS="$STORAGE_FLAGS --aws-secret-access-key=${AWS_SECRET}"
}

# Function to configure Azure storage
configure_azure_storage() {
    echo
    printf "${BOLD}Azure Storage Configuration${NC}\n"
    printf "├─ Enter Storage Account Name: "
    read -r AZURE_ACCOUNT

    printf "└─ Enter Storage Access Key: "
    stty -echo
    read -r AZURE_KEY
    stty echo

    echo
    STORAGE_FLAGS="--object-store=azure --azure-storage-account=${AZURE_ACCOUNT}"
    STORAGE_FLAGS_ECHO="$STORAGE_FLAGS --azure-storage-access-key=..."
    STORAGE_FLAGS="$STORAGE_FLAGS --azure-storage-access-key=${AZURE_KEY}"
}

# Function to configure Google Cloud storage  
configure_google_cloud_storage() {
    echo
    printf "${BOLD}Google Cloud Storage Configuration${NC}\n"
    printf "└─ Enter path to service account JSON file: "
    read -r GOOGLE_SA
    STORAGE_FLAGS="--object-store=google --google-service-account=${GOOGLE_SA}"
    STORAGE_FLAGS_ECHO="$STORAGE_FLAGS"
}

# Function to set up license for Enterprise Quick Start
setup_license_for_quick_start() {
    # Check if license file exists
    if [ -f "$LICENSE_FILE_PATH" ]; then
        printf "${DIM}Found existing license file, using it for quick start.${NC}\n"
        LICENSE_TYPE=""
        LICENSE_EMAIL=""
        LICENSE_DESC="Existing"
    else
        # Prompt for license type and email only
        echo
        printf "${BOLD}License Setup Required${NC}\n"
        printf "1) ${GREEN}Trial${NC} ${DIM}- Full features for 30 days (up to 256 cores)${NC}\n"
        printf "2) ${GREEN}Home${NC} ${DIM}- Free for non-commercial use (max 2 cores, single node)${NC}\n"
        echo
        printf "Enter choice (1-2): "
        read -r LICENSE_CHOICE
        
        case "${LICENSE_CHOICE:-1}" in
            1)
                LICENSE_TYPE="trial"
                LICENSE_DESC="Trial"
                ;;
            2)
                LICENSE_TYPE="home"
                LICENSE_DESC="Home"
                ;;
            *)
                LICENSE_TYPE="trial"
                LICENSE_DESC="Trial"
                ;;
        esac
        
        printf "Enter your email: "
        read -r LICENSE_EMAIL
        while [ -z "$LICENSE_EMAIL" ]; do
            printf "Email is required. Enter your email: "
            read -r LICENSE_EMAIL
        done
    fi
}

# Function to prompt for storage configuration
prompt_storage_configuration() {
    # Prompt for storage solution
    echo
    printf "${BOLD}Select Your Storage Solution${NC}\n"
    printf "├─ 1) File storage (Persistent)\n"
    printf "├─ 2) Object storage (Persistent)\n"
    printf "├─ 3) In-memory storage (Non-persistent)\n"
    printf "└─ Enter your choice (1-3): "
    read -r STORAGE_CHOICE

    case "$STORAGE_CHOICE" in
        1)
            STORAGE_TYPE="File Storage"
            echo
            printf "Enter storage path (default: %s/data): " "${INSTALL_LOC}"
            read -r STORAGE_PATH
            STORAGE_PATH=${STORAGE_PATH:-"$INSTALL_LOC/data"}
            STORAGE_FLAGS="--object-store=file --data-dir ${STORAGE_PATH}"
            STORAGE_FLAGS_ECHO="$STORAGE_FLAGS"
            ;;
        2)
            STORAGE_TYPE="Object Storage"
            echo
            printf "${BOLD}Select Cloud Provider${NC}\n"
            printf "├─ 1) Amazon S3\n"
            printf "├─ 2) Azure Storage\n"
            printf "├─ 3) Google Cloud Storage\n"
            printf "└─ Enter your choice (1-3): "
            read -r CLOUD_CHOICE

            case $CLOUD_CHOICE in
                1)  # AWS S3
                    configure_aws_s3_storage
                    ;;

                2)  # Azure Storage
                    configure_azure_storage
                    ;;

                3)  # Google Cloud Storage
                    configure_google_cloud_storage
                    ;;

                *)
                    printf "Invalid cloud provider choice. Defaulting to file storage.\n"
                    STORAGE_TYPE="File Storage"
                    STORAGE_FLAGS="--object-store=file --data-dir $INSTALL_LOC/data"
                    STORAGE_FLAGS_ECHO="$STORAGE_FLAGS"
                    ;;
            esac
            ;;
        3)
            STORAGE_TYPE="memory"
            STORAGE_FLAGS="--object-store=memory"
            STORAGE_FLAGS_ECHO="$STORAGE_FLAGS"
            ;;

        *)
            printf "Invalid choice. Defaulting to file storage.\n"
            STORAGE_TYPE="File Storage"
            STORAGE_FLAGS="--object-store=file --data-dir $INSTALL_LOC/data"
            STORAGE_FLAGS_ECHO="$STORAGE_FLAGS"
            ;;
    esac
}

# Function to perform health check on server
perform_server_health_check() {
    timeout_seconds="${1:-30}"
    is_enterprise="${2:-false}"
    
    SUCCESS=0
    EMAIL_MESSAGE_SHOWN=false
    
    for i in $(seq 1 "$timeout_seconds"); do
        # on systems without a usable lsof, sleep a second to see if the pid is
        # still there to give influxdb a chance to error out in case an already
        # running influxdb is running on this port
        if [ -z "$lsof_exec" ]; then
            sleep 1
        fi

        if ! kill -0 "$PID" 2>/dev/null ; then
            if [ "$is_enterprise" = "true" ]; then
                printf "├─${DIM} Server process stopped unexpectedly${NC}\n"
            fi
            break
        fi

        if curl --max-time 1 -s "http://localhost:$PORT/health" >/dev/null 2>&1; then
            printf "${BOLDGREEN}✓ InfluxDB 3 ${EDITION} is now installed and running on port %s. Nice!${NC}\n" "$PORT"
            SUCCESS=1
            break
        fi

        # Show email verification message after 10 seconds for Enterprise
        if [ "$is_enterprise" = "true" ] && [ "$i" -eq 10 ] && [ "$EMAIL_MESSAGE_SHOWN" = "false" ]; then
            printf "├─${DIM} Checking license activation - please verify your email${NC}\n"
            EMAIL_MESSAGE_SHOWN=true
        fi
        
        # Show progress updates every 15 seconds after initial grace period
        if [ "$is_enterprise" = "true" ] && [ "$i" -gt 5 ] && [ $((i % 15)) -eq 0 ]; then
            printf "├─${DIM} Waiting for license verification (%s/%ss)${NC}\n" "$i" "$timeout_seconds"
        fi
        
        sleep 1
    done

    if [ $SUCCESS -eq 0 ]; then
        if [ "$is_enterprise" = "true" ]; then
            printf "└─${BOLD} ERROR: InfluxDB Enterprise failed to start within %s seconds${NC}\n" "$timeout_seconds"
            if [ "$show_progress" = "true" ]; then
                printf "   This may be due to:\n"
                printf "   ├─ Email verification required (check your email)\n"
                printf "   ├─ Network connectivity issues during license retrieval\n"
                printf "   ├─ Invalid license type or email format\n"
                printf "   ├─ Port %s already in use\n" "$PORT"
                printf "   └─ Server startup issues\n"
            else
                if [ -n "$LICENSE_TYPE" ]; then
                    printf "   ├─ Check your email for license verification if required\n"
                fi
                printf "   ├─ Network connectivity issues\n"
                printf "   └─ Port %s conflicts\n" "$PORT"
            fi
            
            # Kill the background process if it's still running
            if kill -0 "$PID" 2>/dev/null; then
                printf "   Stopping background server process...\n"
                kill "$PID" 2>/dev/null
            fi
        else
            printf "└─${BOLD} ERROR: InfluxDB failed to start; check permissions or other potential issues.${NC}\n"
            exit 1
        fi
    fi
}

# Function to display Enterprise server command
display_enterprise_server_command() {
    is_quick_start="${1:-false}"
    
    if [ "$is_quick_start" = "true" ]; then
        # Quick Start format
        printf "└─${DIM} Command: ${NC}\n"
        printf "${DIM}   influxdb3 serve \\\\${NC}\n"
        printf "${DIM}    --cluster-id=%s \\\\${NC}\n" "$CLUSTER_ID"
        printf "${DIM}    --node-id=%s \\\\${NC}\n" "$NODE_ID"
        if [ -n "$LICENSE_TYPE" ] && [ -n "$LICENSE_EMAIL" ]; then
            printf "${DIM}    --license-type=%s \\\\${NC}\n" "$LICENSE_TYPE"
            printf "${DIM}    --license-email=%s \\\\${NC}\n" "$LICENSE_EMAIL"
        fi
        printf "${DIM}    --http-bind=0.0.0.0:%s \\\\${NC}\n" "$PORT"
        printf "${DIM}    %s${NC}\n" "$STORAGE_FLAGS_ECHO"
        echo
    else
        # Custom configuration format
        printf "│\n"
        printf "├─ Running serve command:\n"
        printf "├─${DIM} influxdb3 serve \\\\${NC}\n"
        printf "├─${DIM}   --cluster-id='%s' \\\\${NC}\n" "$CLUSTER_ID"
        printf "├─${DIM}   --node-id='%s' \\\\${NC}\n" "$NODE_ID"
        printf "├─${DIM}   --license-type='%s' \\\\${NC}\n" "$LICENSE_TYPE"
        printf "├─${DIM}   --license-email='%s' \\\\${NC}\n" "$LICENSE_EMAIL"
        printf "├─${DIM}   --http-bind='0.0.0.0:%s' \\\\${NC}\n" "$PORT"
        printf "├─${DIM}   %s${NC}\n" "$STORAGE_FLAGS_ECHO"
        printf "│\n"
    fi
}



# =========================Installation==========================

# Attempt to clear screen and show welcome message
clear 2>/dev/null || true  # clear isn't available everywhere
printf "┌───────────────────────────────────────────────────┐\n"
printf "│ ${BOLD}Welcome to InfluxDB!${NC} We'll make this quick.       │\n"
printf "└───────────────────────────────────────────────────┘\n"

echo
printf "${BOLD}Select Installation Type${NC}\n"
echo
printf "1) ${GREEN}Docker Image${NC}    ${DIM}(The official Docker image)${NC}\n"
printf "2) ${GREEN}Simple Download${NC} ${DIM}(No dependencies required)${NC}\n"
echo
printf "Enter your choice (1-2): "
read -r INSTALL_TYPE

case "$INSTALL_TYPE" in
    1)
        printf "\n\n${BOLD}Download and Tag Docker Image${NC}\n"
        printf "├─ ${DIM}docker pull influxdb:${EDITION_TAG}${NC}\n"
        printf "└─ ${DIM}docker tag influxdb:${EDITION_TAG} influxdb3-${EDITION_TAG}${NC}\n\n"
        if ! docker pull "influxdb:3-${EDITION_TAG}"; then
            printf "└─ Error: Failed to download Docker image.\n"
            exit 1
        fi
        docker tag influxdb:3-${EDITION_TAG} influxdb3-${EDITION_TAG}
        # Exit script after Docker installation
        echo
        printf "${BOLDGREEN}✓ InfluxDB 3 ${EDITION} successfully pulled. Nice!${NC}\n\n"
        printf "${BOLD}NEXT STEPS${NC}\n"
        printf "1) Run the Docker image:\n"
        printf "   └─ ${BOLD}docker run -it -p 8181:8181 --name influxdb3-container \\"
        printf "\n      --volume ~/.influxdb3_data:/.data --volume ~/.influxdb3_plugins:/plugins influxdb:3-${EDITION_TAG} \\"
        printf "\n      influxdb3 serve"
        if [ "${EDITION}" = "Enterprise" ]; then
            printf " --cluster-id c0"
        fi
        printf " --node-id node0 --object-store file --data-dir /.data --plugin-dir /plugins${NC}\n\n"
        printf "2) ${NC}Create a token: ${BOLD}docker exec -it influxdb3-container influxdb3 create token --admin${NC} \n\n"
        printf "3) Begin writing data! Learn more at https://docs.influxdata.com/influxdb3/${EDITION_TAG}/get-started/write/\n\n"
        printf "┌────────────────────────────────────────────────────────────────────────────────────────┐\n"
        printf "│ Looking to use a UI for querying, plugins, management, and more?                       │\n"
        printf "│ Get InfluxDB 3 Explorer at ${BLUE}https://docs.influxdata.com/influxdb3/explorer/#quick-start${NC} │\n"
        printf "└────────────────────────────────────────────────────────────────────────────────────────┘\n\n"
        exit 0
        ;;
    2)
        printf "\n\n"
        ;;
    *)
        printf "Invalid choice. Defaulting to binary installation.\n\n"
        ;;
esac

# attempt to find the user's shell config
shellrc=
if [ -n "$SHELL" ]; then
    tmp=~/.$(basename "$SHELL")rc
    if [ -e "$tmp" ]; then
        shellrc="$tmp"
    fi
fi

printf "${BOLD}Downloading InfluxDB 3 %s to %s${NC}\n" "$EDITION" "$INSTALL_LOC"
printf "├─${DIM} mkdir -p '%s'${NC}\n" "$INSTALL_LOC"
mkdir -p "$INSTALL_LOC"
printf "└─${DIM} curl -sSL '%s' -o '%s/influxdb3-${EDITION_TAG}.tar.gz'${NC}\n" "${URL}" "$INSTALL_LOC"
curl -sSL "${URL}" -o "$INSTALL_LOC/influxdb3-${EDITION_TAG}.tar.gz"

echo
printf "${BOLD}Verifying '%s/influxdb3-${EDITION_TAG}.tar.gz'${NC}\n" "$INSTALL_LOC"
printf "└─${DIM} curl -sSL '%s.sha256' -o '%s/influxdb3-${EDITION_TAG}.tar.gz.sha256'${NC}\n" "${URL}" "$INSTALL_LOC"
curl -sSL "${URL}.sha256" -o "$INSTALL_LOC/influxdb3-${EDITION_TAG}.tar.gz.sha256"
dl_sha=$(cut -d ' ' -f 1 "$INSTALL_LOC/influxdb3-${EDITION_TAG}.tar.gz.sha256" | grep -E '^[0-9a-f]{64}$')
if [ -z "$dl_sha" ]; then
    printf "Could not find properly formatted SHA256 in '%s/influxdb3-${EDITION_TAG}.tar.gz.sha256'. Aborting.\n" "$INSTALL_LOC"
    exit 1
fi

ch_sha=
if [ "${OS}" = "Darwin" ]; then
    printf "└─${DIM} shasum -a 256 '%s/influxdb3-${EDITION_TAG}.tar.gz'" "$INSTALL_LOC"
    ch_sha=$(shasum -a 256 "$INSTALL_LOC/influxdb3-${EDITION_TAG}.tar.gz" | cut -d ' ' -f 1)
else
    printf "└─${DIM} sha256sum '%s/influxdb3-${EDITION_TAG}.tar.gz'" "$INSTALL_LOC"
    ch_sha=$(sha256sum "$INSTALL_LOC/influxdb3-${EDITION_TAG}.tar.gz" | cut -d ' ' -f 1)
fi
if [ "$ch_sha" = "$dl_sha" ]; then
    printf " (OK: %s = %s)${NC}\n" "$ch_sha" "$dl_sha"
else
    printf " (ERROR: %s != %s). Aborting.${NC}\n" "$ch_sha" "$dl_sha"
    exit 1
fi
printf "└─${DIM} rm '%s/influxdb3-${EDITION_TAG}.tar.gz.sha256'${NC}\n" "$INSTALL_LOC"
rm "$INSTALL_LOC/influxdb3-${EDITION_TAG}.tar.gz.sha256"

echo
printf "${BOLD}Extracting and Processing${NC}\n"

# some tarballs have a leading component, check for that
TAR_LEVEL=0
if tar -tf "$INSTALL_LOC/influxdb3-${EDITION_TAG}.tar.gz" | grep -q '[a-zA-Z0-9]/influxdb3$' ; then
    TAR_LEVEL=1
fi
printf "├─${DIM} tar -xf '%s/influxdb3-${EDITION_TAG}.tar.gz' --strip-components=${TAR_LEVEL} -C '%s'${NC}\n" "$INSTALL_LOC" "$INSTALL_LOC"
tar -xf "$INSTALL_LOC/influxdb3-${EDITION_TAG}.tar.gz" --strip-components="${TAR_LEVEL}" -C "$INSTALL_LOC"

printf "└─${DIM} rm '%s/influxdb3-${EDITION_TAG}.tar.gz'${NC}\n" "$INSTALL_LOC"
rm "$INSTALL_LOC/influxdb3-${EDITION_TAG}.tar.gz"

if [ -n "$shellrc" ] && ! grep -q "export PATH=.*$INSTALL_LOC" "$shellrc"; then
    echo
    printf "${BOLD}Adding InfluxDB to '%s'${NC}\n" "$shellrc"
    printf "└─${DIM} export PATH=\"\$PATH:%s/\" >> '%s'${NC}\n" "$INSTALL_LOC" "$shellrc"
    echo "export PATH=\"\$PATH:$INSTALL_LOC/\"" >> "$shellrc"
fi

if [ "${EDITION}" = "Core" ]; then
    # Prompt user for startup options
    echo
    printf "${BOLD}What would you like to do next?${NC}\n"
    printf "1) ${GREEN}Quick Start${NC} ${DIM}(recommended; data stored at %s/data)${NC}\n" "${INSTALL_LOC}"
    printf "2) ${GREEN}Custom Configuration${NC} ${DIM}(configure all options manually)${NC}\n"
    printf "3) ${GREEN}Skip startup${NC} ${DIM}(install only)${NC}\n"
    echo
    printf "Enter your choice (1-3): "
    read -r STARTUP_CHOICE
    STARTUP_CHOICE=${STARTUP_CHOICE:-1}

    case "$STARTUP_CHOICE" in
        1)
            # Quick Start - use defaults
            setup_quick_start_defaults core
            ;;
        2)
            # Custom Configuration - existing detailed flow
            START_SERVICE="y"
            ;;
        3)
            # Skip startup
            START_SERVICE="n"
            ;;
        *)
            printf "Invalid choice. Using Quick Start (option 1).\n"
            setup_quick_start_defaults core
            ;;
    esac

    if [ "$START_SERVICE" = "y" ] && [ "$STARTUP_CHOICE" = "2" ]; then
        # Prompt for Node ID
        echo
        printf "${BOLD}Enter Your Node ID${NC}\n"
        printf "├─ A Node ID is a unique, uneditable identifier for a service.\n"
        printf "└─ Enter a Node ID (default: node0): "
        read -r NODE_ID
        NODE_ID=${NODE_ID:-node0}

        # Prompt for storage solution
        prompt_storage_configuration

        # Ensure port is available; if not, find a new one.
        find_available_port

        # Start and give up to 30 seconds to respond
        echo

        # Create logs directory and generate timestamped log filename
        mkdir -p "$INSTALL_LOC/logs"
        LOG_FILE="$INSTALL_LOC/logs/$(date +%Y%m%d_%H%M%S).log"

        printf "${BOLD}Starting InfluxDB${NC}\n"
        printf "├─${DIM} Node ID: %s${NC}\n" "$NODE_ID"
        printf "├─${DIM} Storage: %s${NC}\n" "$STORAGE_TYPE"
        printf "├─${DIM} Logs: %s${NC}\n" "$LOG_FILE"
        printf "├─${DIM} influxdb3 serve \\\\${NC}\n"
        printf "├─${DIM}   --node-id='%s' \\\\${NC}\n" "$NODE_ID"
        printf "├─${DIM}   --http-bind='0.0.0.0:%s' \\\\${NC}\n" "$PORT"
        printf "└─${DIM}   %s${NC}\n" "$STORAGE_FLAGS_ECHO"

        "$INSTALL_LOC/$BINARY_NAME" serve --node-id="$NODE_ID" --http-bind="0.0.0.0:$PORT" $STORAGE_FLAGS >> "$LOG_FILE" 2>&1 &
        PID="$!"

        perform_server_health_check 30

    elif [ "$START_SERVICE" = "y" ] && [ "$STARTUP_CHOICE" = "1" ]; then
        # Quick Start flow - minimal output, just start the server
        echo
        printf "${BOLD}Starting InfluxDB (Quick Start)${NC}\n"
        printf "├─${DIM} Node ID: %s${NC}\n" "$NODE_ID"
        printf "├─${DIM} Storage: %s/data${NC}\n" "${INSTALL_LOC}"
        printf "├─${DIM} Plugins: %s/plugins${NC}\n" "${INSTALL_LOC}"
        printf "├─${DIM} Logs: %s/logs/$(date +%Y%m%d_%H%M%S).log${NC}\n" "${INSTALL_LOC}"

        # Ensure port is available; if not, find a new one.
        ORIGINAL_PORT="$PORT"
        find_available_port false
        
        # Show port result
        if [ "$PORT" != "$ORIGINAL_PORT" ]; then
            printf "├─${DIM} Found available port: %s (%s-%s in use)${NC}\n" "$PORT" "$ORIGINAL_PORT" "$((PORT - 1))"
        fi
        
        # Show the command being executed
        printf "└─${DIM} Command:${NC}\n"
        printf "${DIM}    influxdb3 serve \\\\${NC}\n"
        printf "${DIM}     --node-id=%s \\\\${NC}\n" "$NODE_ID"
        printf "${DIM}     --http-bind=0.0.0.0:%s \\\\${NC}\n" "$PORT"
        printf "${DIM}     %s${NC}\n\n" "$STORAGE_FLAGS_ECHO"

        # Create logs directory and generate timestamped log filename
        mkdir -p "$INSTALL_LOC/logs"
        LOG_FILE="$INSTALL_LOC/logs/$(date +%Y%m%d_%H%M%S).log"

        # Start server in background
        "$INSTALL_LOC/$BINARY_NAME" serve --node-id="$NODE_ID" --http-bind="0.0.0.0:$PORT" $STORAGE_FLAGS >> "$LOG_FILE" 2>&1 &
        PID="$!"

        perform_server_health_check 30

    else
        echo
        printf "${BOLDGREEN}✓ InfluxDB 3 ${EDITION} is now installed. Nice!${NC}\n"
    fi
else
    # Enterprise startup options
    echo
    printf "${BOLD}What would you like to do next?${NC}\n"
    printf "1) ${GREEN}Quick Start${NC} ${DIM}(recommended; data stored at %s/data)${NC}\n" "${INSTALL_LOC}"
    printf "2) ${GREEN}Custom Configuration${NC} ${DIM}(configure all options manually)${NC}\n"
    printf "3) ${GREEN}Skip startup${NC} ${DIM}(install only)${NC}\n"
    echo
    printf "Enter your choice (1-3): "
    read -r STARTUP_CHOICE
    STARTUP_CHOICE=${STARTUP_CHOICE:-1}

    case "$STARTUP_CHOICE" in
        1)
            # Quick Start - use defaults and check for existing license
            setup_quick_start_defaults enterprise
            setup_license_for_quick_start
            
            STORAGE_FLAGS="--object-store=file --data-dir ${STORAGE_PATH} --plugin-dir ${PLUGIN_PATH}"
            STORAGE_FLAGS_ECHO="--object-store=file --data-dir ${STORAGE_PATH} --plugin-dir ${PLUGIN_PATH}"
            START_SERVICE="y"
            ;;
        2)
            # Custom Configuration - existing detailed flow
            START_SERVICE="y"
            ;;
        3)
            # Skip startup
            START_SERVICE="n"
            ;;
        *)
            printf "Invalid choice. Using Quick Start (option 1).\n"
            # Same as option 1
            setup_quick_start_defaults enterprise
            setup_license_for_quick_start
            
            STORAGE_FLAGS="--object-store=file --data-dir ${STORAGE_PATH} --plugin-dir ${PLUGIN_PATH}"
            STORAGE_FLAGS_ECHO="--object-store=file --data-dir ${STORAGE_PATH} --plugin-dir ${PLUGIN_PATH}"
            START_SERVICE="y"
            ;;
    esac

    if [ "$START_SERVICE" = "y" ] && [ "$STARTUP_CHOICE" = "1" ]; then
        # Enterprise Quick Start flow
        echo
        printf "${BOLD}Starting InfluxDB Enterprise (Quick Start)${NC}\n"
        printf "├─${DIM} Cluster ID: %s${NC}\n" "$CLUSTER_ID"
        printf "├─${DIM} Node ID: %s${NC}\n" "$NODE_ID"
        if [ -n "$LICENSE_TYPE" ]; then
            printf "├─${DIM} License Type: %s${NC}\n" "$LICENSE_DESC"
        fi
        if [ -n "$LICENSE_EMAIL" ]; then
            printf "├─${DIM} Email: %s${NC}\n" "$LICENSE_EMAIL"
        fi
        printf "├─${DIM} Storage: %s/data${NC}\n" "${INSTALL_LOC}"
        printf "├─${DIM} Plugins: %s/plugins${NC}\n" "${INSTALL_LOC}"

        # Create logs directory and generate timestamped log filename
        mkdir -p "$INSTALL_LOC/logs"
        LOG_FILE="$INSTALL_LOC/logs/$(date +%Y%m%d_%H%M%S).log"
        printf "├─${DIM} Logs: %s${NC}\n" "$LOG_FILE"

        # Ensure port is available; if not, find a new one.
        ORIGINAL_PORT="$PORT"
        find_available_port false
        
        # Show port result
        if [ "$PORT" != "$ORIGINAL_PORT" ]; then
            printf "├─${DIM} Found available port: %s (%s-%s in use)${NC}\n" "$PORT" "$ORIGINAL_PORT" "$((PORT - 1))"
        fi
        
        # Show the command being executed
        display_enterprise_server_command true

        # Start server in background with or without license flags
        if [ -n "$LICENSE_TYPE" ] && [ -n "$LICENSE_EMAIL" ]; then
            # New license needed
            "$INSTALL_LOC/$BINARY_NAME" serve --cluster-id="$CLUSTER_ID" --node-id="$NODE_ID" --license-type="$LICENSE_TYPE" --license-email="$LICENSE_EMAIL" --http-bind="0.0.0.0:$PORT" $STORAGE_FLAGS >> "$LOG_FILE" 2>&1 &
        else
            # Existing license file
            "$INSTALL_LOC/$BINARY_NAME" serve --cluster-id="$CLUSTER_ID" --node-id="$NODE_ID" --http-bind="0.0.0.0:$PORT" $STORAGE_FLAGS >> "$LOG_FILE" 2>&1 &
        fi
        PID="$!"
        
        printf "├─${DIM} Server started in background (PID: %s)${NC}\n" "$PID"
        
        perform_server_health_check 90 true 

    elif [ "$START_SERVICE" = "y" ] && [ "$STARTUP_CHOICE" = "2" ]; then
        # Enterprise Custom Start flow
        echo
        # Prompt for Cluster ID
        printf "${BOLD}Enter Your Cluster ID${NC}\n"
        printf "├─ A Cluster ID determines part of the storage path hierarchy.\n"
        printf "├─ All nodes within the same cluster share this identifier.\n"
        printf "└─ Enter a Cluster ID (default: cluster0): "
        read -r CLUSTER_ID
        CLUSTER_ID=${CLUSTER_ID:-cluster0}

        # Prompt for Node ID
        echo
        printf "${BOLD}Enter Your Node ID${NC}\n"
        printf "├─ A Node ID distinguishes individual server instances within the cluster.\n"
        printf "└─ Enter a Node ID (default: node0): "
        read -r NODE_ID
        NODE_ID=${NODE_ID:-node0}

        # Prompt for license type
        echo
        printf "${BOLD}Select Your License Type${NC}\n"
        printf "├─ 1) Trial - Full features for 30 days (up to 256 cores)\n"
        printf "├─ 2) Home - Free for non-commercial use (max 2 cores, single node)\n"
        printf "└─ Enter your choice (1-2): "
        read -r LICENSE_CHOICE

        case "$LICENSE_CHOICE" in
            1)
                LICENSE_TYPE="trial"
                LICENSE_DESC="Trial"
                ;;
            2)
                LICENSE_TYPE="home"
                LICENSE_DESC="Home"
                ;;
            *)
                printf "Invalid choice. Defaulting to trial.\n"
                LICENSE_TYPE="trial"
                LICENSE_DESC="Trial"
                ;;
        esac

        # Prompt for email
        echo
        printf "${BOLD}Enter Your Email Address${NC}\n"
        printf "├─ Required for license verification and activation\n"
        printf "├─ You may need to check your email for verification\n"
        printf "└─ Email: "
        read -r LICENSE_EMAIL
        
        while [ -z "$LICENSE_EMAIL" ]; do
            printf "├─ Email address is required. Please enter your email: "
            read -r LICENSE_EMAIL
        done

        # Prompt for storage solution
        prompt_storage_configuration

        # Ensure port is available; if not, find a new one.
        find_available_port

        # Start Enterprise in background with licensing and give up to 90 seconds to respond (licensing takes longer)
        echo
        printf "${BOLD}Starting InfluxDB Enterprise${NC}\n"
        printf "├─${DIM} Cluster ID: %s${NC}\n" "$CLUSTER_ID"
        printf "├─${DIM} Node ID: %s${NC}\n" "$NODE_ID"
        printf "├─${DIM} License Type: %s${NC}\n" "$LICENSE_DESC"
        printf "├─${DIM} Email: %s${NC}\n" "$LICENSE_EMAIL"
        printf "├─${DIM} Storage: %s${NC}\n" "$STORAGE_TYPE"

        # Create logs directory and generate timestamped log filename
        mkdir -p "$INSTALL_LOC/logs"
        LOG_FILE="$INSTALL_LOC/logs/$(date +%Y%m%d_%H%M%S).log"
        printf "├─${DIM} Logs: %s${NC}\n" "$LOG_FILE"

        display_enterprise_server_command false

        # Start server in background
        "$INSTALL_LOC/$BINARY_NAME" serve --cluster-id="$CLUSTER_ID" --node-id="$NODE_ID" --license-type="$LICENSE_TYPE" --license-email="$LICENSE_EMAIL" --http-bind="0.0.0.0:$PORT" $STORAGE_FLAGS >> "$LOG_FILE" 2>&1 &
        PID="$!"
        
        printf "├─${DIM} Server started in background (PID: %s)${NC}\n" "$PID"
        
        perform_server_health_check 90 true 

    else
        echo
        printf "${BOLDGREEN}✓ InfluxDB 3 ${EDITION} is now installed. Nice!${NC}\n"
    fi
fi

### SUCCESS INFORMATION ###
echo
printf "${BOLD}Next Steps${NC}\n"
if [ -n "$shellrc" ]; then
    printf "├─ Run ${BOLD}source '%s'${NC}, then access InfluxDB with ${BOLD}influxdb3${NC} command.\n" "$shellrc"
else
    printf "├─ Access InfluxDB with the ${BOLD}influxdb3${NC} command.\n"
fi
if [ "${EDITION}" = "Enterprise" ] && [ "$SUCCESS" -eq 0 ] 2>/dev/null; then
    printf "├─ ${BOLD}Server startup failed${NC} - troubleshooting options:\n"
    printf "└─ ${BOLD}Check email verification:${NC} Look for verification email and click the link\n\n"
    printf "1) ${BOLD}Manual startup:${NC} Try running the server manually to see detailed logs:\n"
    printf "     influxdb3 serve \\\\\n"
    printf "       --cluster-id=%s \\\\\n" "${CLUSTER_ID:-cluster0}"
    printf "       --node-id=%s \\\\\n" "${NODE_ID:-node0}"
    printf "       --license-type=%s \\\\\n" "${LICENSE_TYPE:-trial}"
    printf "       --license-email=%s \\\\\n" "${LICENSE_EMAIL:-your@email.com}"
    printf "       %s\n" "${STORAGE_FLAGS_ECHO:-"--object-store=file --data-dir $INSTALL_LOC/data --plugin-dir $INSTALL_LOC/plugins"}"
    printf "   ${BOLD}Common issues:${NC} Network connectivity, invalid email format, port conflicts\n"
fi

printf "├─ Create admin token: ${BOLD}influxdb3 create token --admin${NC}\n"
printf "└─ Begin writing data! Learn more at https://docs.influxdata.com/influxdb3/${EDITION_TAG}/get-started/write/\n\n"
        printf "┌────────────────────────────────────────────────────────────────────────────────────────┐\n"
        printf "│ Looking to use a UI for querying, plugins, management, and more?                       │\n"
        printf "│ Get InfluxDB 3 Explorer at ${BLUE}https://docs.influxdata.com/influxdb3/explorer/#quick-start${NC} │\n"
        printf "└────────────────────────────────────────────────────────────────────────────────────────┘\n\n"<|MERGE_RESOLUTION|>--- conflicted
+++ resolved
@@ -21,36 +21,10 @@
 
 # Set the default (latest) version here. Users may specify a version using the
 # --version arg (handled below)
-<<<<<<< HEAD
 INFLUXDB_VERSION="3.5.0"
 EDITION="Core"
 EDITION_TAG="core"
-=======
-INFLUXDB_VERSION="3.4.2"
-EDITION="Core"
-EDITION_TAG="core"
-
-# Parse command line arguments
-while [ $# -gt 0 ]; do
-    case "$1" in
-        --version)
-            INFLUXDB_VERSION="$2"
-            shift 2
-            ;;
-        enterprise)
-            EDITION="Enterprise"
-            EDITION_TAG="enterprise"
-            shift 1
-            ;;
-        *)
-            echo "Usage: $0 [enterprise] [--version VERSION]"
-            echo "  enterprise: Install the Enterprise edition (optional)"
-            echo "  --version VERSION: Specify InfluxDB version (default: $INFLUXDB_VERSION)"
-            exit 1
-            ;;
-    esac
-done
->>>>>>> 901294c2
+
 
 # Parse command line arguments
 while [ $# -gt 0 ]; do
