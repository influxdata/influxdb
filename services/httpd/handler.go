package httpd

import (
	"bytes"
	"compress/gzip"
	"context"
	"encoding/json"
	"errors"
	"expvar"
	"fmt"
	"io"
	"log"
	"math"
	"net/http"
	httppprof "net/http/pprof"
	"os"
	"runtime/debug"
	"strconv"
	"strings"
	"sync/atomic"
	"time"

	"github.com/bmizerany/pat"
	"github.com/golang-jwt/jwt/v4"
	"github.com/golang/snappy"
	"github.com/influxdata/flux"
	"github.com/influxdata/flux/lang"
	"github.com/influxdata/influxdb"
	"github.com/influxdata/influxdb/logger"
	"github.com/influxdata/influxdb/models"
	"github.com/influxdata/influxdb/monitor"
	"github.com/influxdata/influxdb/monitor/diagnostics"
	"github.com/influxdata/influxdb/prometheus"
	"github.com/influxdata/influxdb/query"
	"github.com/influxdata/influxdb/services/meta"
	"github.com/influxdata/influxdb/services/storage"
	"github.com/influxdata/influxdb/storage/reads"
	"github.com/influxdata/influxdb/storage/reads/datatypes"
	"github.com/influxdata/influxdb/toml"
	"github.com/influxdata/influxdb/tsdb"
	"github.com/influxdata/influxdb/uuid"
	"github.com/influxdata/influxql"
	"github.com/prometheus/client_golang/prometheus/promhttp"
	"github.com/prometheus/prometheus/prompb"
	"go.uber.org/zap"
	"golang.org/x/exp/slices"
)

var ErrDiagnosticsValueMissing = errors.New("expected diagnostic value missing")

const (
	// DefaultChunkSize specifies the maximum number of points that will
	// be read before sending results back to the engine.
	//
	// This has no relation to the number of bytes that are returned.
	DefaultChunkSize = 10000

	DefaultDebugRequestsInterval = 10 * time.Second

	MaxDebugRequestsInterval = 6 * time.Hour
)

// AuthenticationMethod defines the type of authentication used.
type AuthenticationMethod int

// Supported authentication methods.
const (
	// Authenticate using basic authentication.
	UserAuthentication AuthenticationMethod = iota

	// Authenticate with jwt.
	BearerAuthentication
)

// TODO: Check HTTP response codes: 400, 401, 403, 409.

// Route specifies how to handle a HTTP verb for a given endpoint.
type Route struct {
	Name           string
	Method         string
	Pattern        string
	Gzipped        bool
	LoggingEnabled bool
	HandlerFunc    interface{}
}

type QueryAuthorizer interface {
	AuthorizeQuery(u meta.User, query *influxql.Query, database string) (query.FineAuthorizer, error)
	AuthorizeDatabase(u meta.User, priv influxql.Privilege, database string) error
	AuthorizeCreateDatabase(u meta.User) error
	AuthorizeCreateRetentionPolicy(u meta.User, db string) error
	AuthorizeDeleteRetentionPolicy(u meta.User, db string) error
}

// userQueryAuthorizer binds the QueryAuthorizer with a specific user for consumption by the query engine.
type userQueryAuthorizer struct {
	auth QueryAuthorizer
	user meta.User
}

func (a *userQueryAuthorizer) AuthorizeDatabase(p influxql.Privilege, name string) bool {
	return a.auth.AuthorizeDatabase(a.user, p, name) == nil
}

// Handler represents an HTTP handler for the InfluxDB server.
type Handler struct {
	mux       *pat.PatternServeMux
	Version   string
	BuildType string

	MetaClient interface {
		Database(name string) *meta.DatabaseInfo
		Databases() []meta.DatabaseInfo
		Authenticate(username, password string) (ui meta.User, err error)
		User(username string) (meta.User, error)
		AdminUserExists() bool
		CreateDatabaseWithRetentionPolicy(name string, spec *meta.RetentionPolicySpec) (*meta.DatabaseInfo, error)
		DropRetentionPolicy(database, name string) error
		CreateRetentionPolicy(database string, spec *meta.RetentionPolicySpec, makeDefault bool) (*meta.RetentionPolicyInfo, error)
		UpdateRetentionPolicy(database, name string, rpu *meta.RetentionPolicyUpdate, makeDefault bool) error
	}

	QueryAuthorizer QueryAuthorizer

	WriteAuthorizer interface {
		AuthorizeWrite(username, database string) error
	}

	QueryExecutor *query.Executor

	Monitor interface {
		Statistics(tags map[string]string) ([]*monitor.Statistic, error)
		Diagnostics() (map[string]*diagnostics.Diagnostics, error)
	}

	PointsWriter interface {
		WritePoints(database, retentionPolicy string, consistencyLevel models.ConsistencyLevel, user meta.User, points []models.Point) error
	}

	Store Store

	// Flux services
	Controller       Controller
	CompilerMappings flux.CompilerMappings

	Config           *Config
	Logger           *zap.Logger
	CLFLogger        *log.Logger
	accessLog        *os.File
	accessLogFilters StatusFilters
	stats            *Statistics

	requestTracker *RequestTracker
	writeThrottler *Throttler
}

// NewHandler returns a new instance of handler with routes.
func NewHandler(c Config) *Handler {
	h := &Handler{
		mux:            pat.New(),
		Config:         &c,
		Logger:         zap.NewNop(),
		CLFLogger:      log.New(os.Stderr, "[httpd] ", 0),
		stats:          &Statistics{},
		requestTracker: NewRequestTracker(),
	}

	// Limit the number of concurrent & enqueued write requests.
	h.writeThrottler = NewThrottler(c.MaxConcurrentWriteLimit, c.MaxEnqueuedWriteLimit)
	h.writeThrottler.EnqueueTimeout = c.EnqueuedWriteTimeout

	// Disable the write log if they have been suppressed.
	writeLogEnabled := c.LogEnabled
	if c.SuppressWriteLog {
		writeLogEnabled = false
	}

	var authWrapper func(handler func(http.ResponseWriter, *http.Request)) interface{}
	if h.Config.AuthEnabled && h.Config.PingAuthEnabled {
		authWrapper = func(handler func(http.ResponseWriter, *http.Request)) interface{} {
			return func(w http.ResponseWriter, r *http.Request, user meta.User) {
				handler(w, r)
			}
		}
	} else {
		authWrapper = func(handler func(http.ResponseWriter, *http.Request)) interface{} {
			return handler
		}
	}

	h.AddRoutes([]Route{
		Route{
			"query-options", // Satisfy CORS checks.
			"OPTIONS", "/query", false, true, h.serveOptions,
		},
		Route{
			"query", // Query serving route.
			"GET", "/query", true, true, h.serveQuery,
		},
		Route{
			"query", // Query serving route.
			"POST", "/query", true, true, h.serveQuery,
		},
		Route{
			"write-options", // Satisfy CORS checks.
			"OPTIONS", "/write", false, true, h.serveOptions,
		},
		Route{
			"write", // Data-ingest route.
			"POST", "/write", true, writeLogEnabled, h.serveWriteV1,
		},
		Route{
			"delete",
			"POST", "/api/v2/delete", false, true, h.serveDeleteV2,
		},
		Route{
			"create-bucket",
			"POST", "/api/v2/buckets", false, true, h.servePostCreateBucketV2,
		},
		Route{
			"delete-bucket",
			"DELETE", "/api/v2/buckets/:dbrp", false, true, h.serveDeleteBucketV2,
		},
		Route{
			"retrieve-bucket",
			"GET", "/api/v2/buckets/:dbrp", false, true, h.serveRetrieveBucketV2,
		},
		Route{
			"list-buckets",
			"GET", "/api/v2/buckets", false, true, h.serveListBucketsV2,
		},
		Route{
			"update-bucket",
			"PATCH", "/api/v2/buckets/:dbrp", false, true, h.serveUpdateBucketV2,
		},
		Route{
			"bucket-labels",
			"GET", "/api/v2/buckets/:dbrp/labels", false, true, h.serveLabelsNotAllowedV2,
		},
		Route{
			"add-bucket-label",
			"POST", "/api/v2/buckets/:dbrp/labels", false, true, h.serveLabelsNotAllowedV2,
		},
		Route{
			"delete-bucket-label",
			"DELETE", "/api/v2/buckets/:dbrp/labels/:labelID", false, true, h.serveLabelsNotAllowedV2,
		},
		Route{
			"bucket-members",
			"GET", "/api/v2/buckets/:dbrp/members", false, true, h.serveBucketMembersNotAllowedV2,
		},
		Route{
			"add-bucket-member",
			"POST", "/api/v2/buckets/:dbrp/members", false, true, h.serveBucketMembersNotAllowedV2,
		},
		Route{
			"delete-bucket-member",
			"DELETE", "/api/v2/buckets/:dbrp/members/:userID", false, true, h.serveBucketMembersNotAllowedV2,
		},
		Route{
			"bucket-owners",
			"GET", "/api/v2/buckets/:dbrp/owners", false, true, h.serveBucketOwnersNotAllowedV2,
		},
		Route{
			"add-bucket-owner",
			"POST", "/api/v2/buckets/:dbrp/owners", false, true, h.serveBucketOwnersNotAllowedV2,
		},
		Route{
			"delete-bucket-owner",
			"DELETE", "/api/v2/buckets/:dbrp/owners/:userID", false, true, h.serveBucketOwnersNotAllowedV2,
		},
		Route{
			"write", // Data-ingest route.
			"POST", "/api/v2/write", true, writeLogEnabled, h.serveWriteV2,
		},
		Route{ // Enable CORS
			"write-options",
			"OPTIONS", "/api/v2/write", false, true, h.serveOptions,
		},
		Route{
			"prometheus-write", // Prometheus remote write
			"POST", "/api/v1/prom/write", false, true, h.servePromWrite,
		},
		Route{
			"prometheus-read", // Prometheus remote read
			"POST", "/api/v1/prom/read", true, true, h.servePromRead,
		},
		Route{ // Ping
			"ping",
			"GET", "/ping", false, true, authWrapper(h.servePing),
		},
		Route{ // Ping
			"ping-head",
			"HEAD", "/ping", false, true, authWrapper(h.servePing),
		},
		Route{ // Ping w/ status
			"status",
			"GET", "/status", false, true, authWrapper(h.serveStatus),
		},
		Route{ // Ping w/ status
			"status-head",
			"HEAD", "/status", false, true, authWrapper(h.serveStatus),
		},
		Route{ // Health
			"health",
			"GET", "/health", false, true, authWrapper(h.serveHealth),
		},
		Route{ // Enable CORS
			"health-options",
			"OPTIONS", "/health", false, true, h.serveOptions,
		},
		Route{
			"prometheus-metrics",
			"GET", "/metrics", false, true, authWrapper(promhttp.Handler().ServeHTTP),
		},
	}...)

	// When PprofAuthEnabled is enabled, create debug/pprof endpoints with the
	// same authentication handlers as other endpoints.
	if h.Config.AuthEnabled && h.Config.PprofEnabled && h.Config.PprofAuthEnabled {
		authWrapper = func(handler func(http.ResponseWriter, *http.Request)) interface{} {
			return func(w http.ResponseWriter, r *http.Request, user meta.User) {
				// TODO: This is the only place we use AuthorizeUnrestricted. It would be better to use an explicit permission
				if user == nil || !user.AuthorizeUnrestricted() {
					h.Logger.Info("Unauthorized request", zap.String("user", user.ID()), zap.String("path", r.URL.Path))
					h.httpError(w, "error authorizing admin access", http.StatusForbidden)
					return
				}
				handler(w, r)
			}
		}
		h.AddRoutes([]Route{
			Route{
				"pprof-cmdline",
				"GET", "/debug/pprof/cmdline", true, true, authWrapper(httppprof.Cmdline),
			},
			Route{
				"pprof-profile",
				"GET", "/debug/pprof/profile", true, true, authWrapper(httppprof.Profile),
			},
			Route{
				"pprof-symbol",
				"GET", "/debug/pprof/symbol", true, true, authWrapper(httppprof.Symbol),
			},
			Route{
				"pprof-all",
				"GET", "/debug/pprof/all", true, true, authWrapper(h.archiveProfilesAndQueries),
			},
			Route{
				"debug-expvar",
				"GET", "/debug/vars", true, true, authWrapper(h.serveExpvar),
			},
			Route{
				"debug-requests",
				"GET", "/debug/requests", true, true, authWrapper(h.serveDebugRequests),
			},
		}...)
	}

	fluxRoute := Route{
		"flux-read",
		"POST", "/api/v2/query", true, true, nil,
	}
	fluxRouteCors := Route{
		"flux-read-options",
		"OPTIONS", "/api/v2/query", false, true, h.serveOptions,
	}

	if !c.FluxEnabled {
		fluxRoute.HandlerFunc = h.serveFluxQueryDisabled
	} else {
		fluxRoute.HandlerFunc = h.serveFluxQuery
	}
	h.AddRoutes(fluxRoute, fluxRouteCors)

	return h
}

func (h *Handler) Open() {
	if h.Config.LogEnabled {
		path := "stderr"

		if h.Config.AccessLogPath != "" {
			f, err := os.OpenFile(h.Config.AccessLogPath, os.O_WRONLY|os.O_APPEND|os.O_CREATE, 0666)
			if err != nil {
				h.Logger.Error("unable to open access log, falling back to stderr", zap.Error(err), zap.String("path", h.Config.AccessLogPath))
				return
			}
			h.CLFLogger = log.New(f, "", 0) // [httpd] prefix stripped when logging to a file
			h.accessLog = f
			path = h.Config.AccessLogPath
		}
		h.Logger.Info("opened HTTP access log", zap.String("path", path))
	}
	h.accessLogFilters = StatusFilters(h.Config.AccessLogStatusFilters)

	if h.Config.AuthEnabled && h.Config.SharedSecret == "" {
		h.Logger.Info("Auth is enabled but shared-secret is blank. BearerAuthentication is disabled.")
	}
}

func (h *Handler) Close() {

	// lets gracefully shut down http connections.  we'll give them 10 seconds
	// before we shut them down "with extreme predjudice".

	if h.accessLog != nil {
		h.accessLog.Close()
		h.accessLog = nil
		h.accessLogFilters = nil
	}
}

// Statistics maintains statistics for the httpd service.
type Statistics struct {
	Requests                         int64
	CQRequests                       int64
	QueryRequests                    int64
	WriteRequests                    int64
	PingRequests                     int64
	StatusRequests                   int64
	WriteRequestBytesReceived        int64
	QueryRequestBytesTransmitted     int64
	PointsWrittenOK                  int64
	PointsWrittenDropped             int64
	PointsWrittenFail                int64
	AuthenticationFailures           int64
	RequestDuration                  int64
	QueryRequestDuration             int64
	WriteRequestDuration             int64
	ActiveRequests                   int64
	ActiveWriteRequests              int64
	ClientErrors                     int64
	ServerErrors                     int64
	RecoveredPanics                  int64
	PromWriteRequests                int64
	PromReadRequests                 int64
	FluxQueryRequests                int64
	FluxQueryRequestDuration         int64
	FluxQueryRequestBytesTransmitted int64
}

// Statistics returns statistics for periodic monitoring.
func (h *Handler) Statistics(tags map[string]string) []models.Statistic {
	return []models.Statistic{{
		Name: "httpd",
		Tags: tags,
		Values: map[string]interface{}{
			statRequest:                          atomic.LoadInt64(&h.stats.Requests),
			statQueryRequest:                     atomic.LoadInt64(&h.stats.QueryRequests),
			statWriteRequest:                     atomic.LoadInt64(&h.stats.WriteRequests),
			statPingRequest:                      atomic.LoadInt64(&h.stats.PingRequests),
			statStatusRequest:                    atomic.LoadInt64(&h.stats.StatusRequests),
			statWriteRequestBytesReceived:        atomic.LoadInt64(&h.stats.WriteRequestBytesReceived),
			statQueryRequestBytesTransmitted:     atomic.LoadInt64(&h.stats.QueryRequestBytesTransmitted),
			statPointsWrittenOK:                  atomic.LoadInt64(&h.stats.PointsWrittenOK),
			statPointsWrittenDropped:             atomic.LoadInt64(&h.stats.PointsWrittenDropped),
			statPointsWrittenFail:                atomic.LoadInt64(&h.stats.PointsWrittenFail),
			statAuthFail:                         atomic.LoadInt64(&h.stats.AuthenticationFailures),
			statRequestDuration:                  atomic.LoadInt64(&h.stats.RequestDuration),
			statQueryRequestDuration:             atomic.LoadInt64(&h.stats.QueryRequestDuration),
			statWriteRequestDuration:             atomic.LoadInt64(&h.stats.WriteRequestDuration),
			statRequestsActive:                   atomic.LoadInt64(&h.stats.ActiveRequests),
			statWriteRequestsActive:              atomic.LoadInt64(&h.stats.ActiveWriteRequests),
			statClientError:                      atomic.LoadInt64(&h.stats.ClientErrors),
			statServerError:                      atomic.LoadInt64(&h.stats.ServerErrors),
			statRecoveredPanics:                  atomic.LoadInt64(&h.stats.RecoveredPanics),
			statPromWriteRequest:                 atomic.LoadInt64(&h.stats.PromWriteRequests),
			statPromReadRequest:                  atomic.LoadInt64(&h.stats.PromReadRequests),
			statFluxQueryRequests:                atomic.LoadInt64(&h.stats.FluxQueryRequests),
			statFluxQueryRequestDuration:         atomic.LoadInt64(&h.stats.FluxQueryRequestDuration),
			statFluxQueryRequestBytesTransmitted: atomic.LoadInt64(&h.stats.FluxQueryRequestBytesTransmitted),
		},
	}}
}

// AddRoutes sets the provided routes on the handler.
func (h *Handler) AddRoutes(routes ...Route) {
	for _, r := range routes {
		var handler http.Handler

		// If it's a handler func that requires authorization, wrap it in authentication
		if hf, ok := r.HandlerFunc.(func(http.ResponseWriter, *http.Request, meta.User)); ok {
			handler = authenticate(hf, h, h.Config.AuthEnabled)
		}

		// This is a normal handler signature and does not require authentication
		if hf, ok := r.HandlerFunc.(func(http.ResponseWriter, *http.Request)); ok {
			handler = http.HandlerFunc(hf)
		}

		// Throttle route if this is a write endpoint.
		if r.Method == http.MethodPost {
			switch r.Pattern {
			case "/write", "/api/v1/prom/write":
				handler = h.writeThrottler.Handler(handler)
			default:
			}
		}

		handler = h.responseWriter(handler)
		if r.Gzipped {
			handler = gzipFilter(handler)
		}

		handler = h.SetHeadersHandler(handler)
		handler = cors(handler)
		handler = requestID(handler)
		if h.Config.LogEnabled && r.LoggingEnabled {
			handler = h.logging(handler, r.Name)
		}
		handler = h.recovery(handler, r.Name) // make sure recovery is always last

		h.mux.Add(r.Method, r.Pattern, handler)
	}
}

// ServeHTTP responds to HTTP request to the handler.
func (h *Handler) ServeHTTP(w http.ResponseWriter, r *http.Request) {
	atomic.AddInt64(&h.stats.Requests, 1)
	atomic.AddInt64(&h.stats.ActiveRequests, 1)
	defer atomic.AddInt64(&h.stats.ActiveRequests, -1)
	start := time.Now()

	// Add version and build header to all InfluxDB requests.
	w.Header().Add("X-Influxdb-Version", h.Version)
	w.Header().Add("X-Influxdb-Build", h.BuildType)

	// Maintain backwards compatibility by using unwrapped pprof/debug handlers
	// when PprofAuthEnabled is false.
	if h.Config.AuthEnabled && h.Config.PprofEnabled && h.Config.PprofAuthEnabled {
		h.mux.ServeHTTP(w, r)
	} else if strings.HasPrefix(r.URL.Path, "/debug/pprof") && h.Config.PprofEnabled {
		h.handleProfiles(w, r)
	} else if strings.HasPrefix(r.URL.Path, "/debug/vars") {
		h.serveExpvar(w, r)
	} else if strings.HasPrefix(r.URL.Path, "/debug/requests") {
		h.serveDebugRequests(w, r)
	} else {
		h.mux.ServeHTTP(w, r)
	}

	atomic.AddInt64(&h.stats.RequestDuration, time.Since(start).Nanoseconds())
}

// writeHeader writes the provided status code in the response, and
// updates relevant http error statistics.
func (h *Handler) writeHeader(w http.ResponseWriter, code int) {
	switch code / 100 {
	case 4:
		atomic.AddInt64(&h.stats.ClientErrors, 1)
	case 5:
		atomic.AddInt64(&h.stats.ServerErrors, 1)
	}
	w.WriteHeader(code)
}

// serveQuery parses an incoming query and, if valid, executes the query.
func (h *Handler) serveQuery(w http.ResponseWriter, r *http.Request, user meta.User) {
	atomic.AddInt64(&h.stats.QueryRequests, 1)
	defer func(start time.Time) {
		atomic.AddInt64(&h.stats.QueryRequestDuration, time.Since(start).Nanoseconds())
	}(time.Now())
	h.requestTracker.Add(r, user)

	// Retrieve the underlying ResponseWriter or initialize our own.
	rw, ok := w.(ResponseWriter)
	if !ok {
		rw = NewResponseWriter(w, r)
	}

	// Retrieve the node id the query should be executed on.
	nodeID, _ := strconv.ParseUint(r.FormValue("node_id"), 10, 64)

	var qr io.Reader
	// Attempt to read the form value from the "q" form value.
	if qp := strings.TrimSpace(r.FormValue("q")); qp != "" {
		qr = strings.NewReader(qp)
	} else if r.MultipartForm != nil && r.MultipartForm.File != nil {
		// If we have a multipart/form-data, try to retrieve a file from 'q'.
		if fhs := r.MultipartForm.File["q"]; len(fhs) > 0 {
			f, err := fhs[0].Open()
			if err != nil {
				h.httpError(rw, err.Error(), http.StatusBadRequest)
				return
			}
			defer f.Close()
			qr = f
		}
	}

	if qr == nil {
		h.httpError(rw, `missing required parameter "q"`, http.StatusBadRequest)
		return
	}

	epoch := strings.TrimSpace(r.FormValue("epoch"))

	timeFormats := []string{
		"rfc3339",
		"epoch",
	}
	// timeFormat should default to "epoch"
	timeFormat := strings.TrimSpace(r.FormValue("time_format"))
	if timeFormat == "" {
		timeFormat = "epoch"
	} else if !slices.Contains(timeFormats, timeFormat) {
		h.httpError(rw, fmt.Sprintf("Time format must be one of the following: %s", strings.Join(timeFormats, ",")), http.StatusBadRequest)
		return
	}

	p := influxql.NewParser(qr)
	db := r.FormValue("db")

	// Sanitize the request query params so it doesn't show up in the response logger.
	// Do this before anything else so a parsing error doesn't leak passwords.
	sanitize(r)

	// Parse the parameters
	rawParams := r.FormValue("params")
	if rawParams != "" {
		var params map[string]interface{}
		decoder := json.NewDecoder(strings.NewReader(rawParams))
		decoder.UseNumber()
		if err := decoder.Decode(&params); err != nil {
			h.httpError(rw, "error parsing query parameters: "+err.Error(), http.StatusBadRequest)
			return
		}

		// Convert json.Number into int64 and float64 values
		for k, v := range params {
			if v, ok := v.(json.Number); ok {
				var err error
				if strings.Contains(string(v), ".") {
					params[k], err = v.Float64()
				} else {
					params[k], err = v.Int64()
				}

				if err != nil {
					h.httpError(rw, "error parsing json value: "+err.Error(), http.StatusBadRequest)
					return
				}
			}
		}
		p.SetParams(params)
	}

	// Parse query from query string.
	q, err := p.ParseQuery()
	if err != nil {
		h.httpError(rw, "error parsing query: "+err.Error(), http.StatusBadRequest)
		return
	}

	// Check authorization.
	var fineAuthorizer query.FineAuthorizer
	if h.Config.AuthEnabled {
		var err error
		if fineAuthorizer, err = h.QueryAuthorizer.AuthorizeQuery(user, q, db); err != nil {
			if authErr, ok := err.(meta.ErrAuthorize); ok {
				h.Logger.Info("Unauthorized request",
					zap.String("user", authErr.User),
					zap.Stringer("query", authErr.Query),
					logger.Database(authErr.Database))
			} else {
				h.Logger.Info("Error authorizing query", zap.Error(err))
			}
			h.httpError(rw, "error authorizing query: "+err.Error(), http.StatusForbidden)
			return
		}
	} else {
		fineAuthorizer = query.OpenAuthorizer
	}

	// Parse chunk size. Use default if not provided or unparsable.
	chunked := r.FormValue("chunked") == "true"
	chunkSize := DefaultChunkSize
	if chunked {
		if n, err := strconv.ParseInt(r.FormValue("chunk_size"), 10, 64); err == nil && int(n) > 0 {
			chunkSize = int(n)
		}
	}

	// Parse whether this is an async command.
	async := r.FormValue("async") == "true"

	opts := query.ExecutionOptions{
		Database:        db,
		RetentionPolicy: r.FormValue("rp"),
		ChunkSize:       chunkSize,
		ReadOnly:        r.Method == "GET",
		NodeID:          nodeID,
		Authorizer:      fineAuthorizer,
	}

	if h.Config.AuthEnabled {
		// The current user determines the authorized actions.
		opts.CoarseAuthorizer = &userQueryAuthorizer{
			auth: h.QueryAuthorizer,
			user: user,
		}
	} else {
		opts.CoarseAuthorizer = query.OpenCoarseAuthorizer
	}

	// Make sure if the client disconnects we signal the query to abort
	var closing chan struct{}
	if !async {
		closing = make(chan struct{})
		if notifier, ok := w.(http.CloseNotifier); ok {
			// CloseNotify() is not guaranteed to send a notification when the query
			// is closed. Use this channel to signal that the query is finished to
			// prevent lingering goroutines that may be stuck.
			done := make(chan struct{})
			defer close(done)

			notify := notifier.CloseNotify()
			go func() {
				// Wait for either the request to finish
				// or for the client to disconnect
				select {
				case <-done:
				case <-notify:
					close(closing)
				}
			}()
			opts.AbortCh = done
		} else {
			defer close(closing)
		}
	}

	// Execute query.
	results := h.QueryExecutor.ExecuteQuery(q, opts, closing)

	// If we are running in async mode, open a goroutine to drain the results
	// and return with a StatusNoContent.
	if async {
		go h.async(q, results)
		h.writeHeader(w, http.StatusNoContent)
		return
	}

	// if we're not chunking, this will be the in memory buffer for all results before sending to client
	resp := Response{Results: make([]*query.Result, 0)}

	// Status header is OK once this point is reached.
	// Attempt to flush the header immediately so the client gets the header information
	// and knows the query was accepted.
	h.writeHeader(rw, http.StatusOK)
	if w, ok := w.(http.Flusher); ok {
		w.Flush()
	}

	// pull all results from the channel
	rows := 0
	for r := range results {
		// Ignore nil results.
		if r == nil {
			continue
		}

		// if requested, convert result timestamps to epoch
		if epoch != "" && timeFormat == "epoch" {
			convertToEpoch(r, epoch)
		} else if timeFormat == "rfc3339" {
			if err := convertToTimeFormat(r, time.RFC3339Nano); err != nil {
				h.httpError(rw, fmt.Sprintf("error converting time to RFC3339Nano: %s", err.Error()), http.StatusBadRequest)
			}
		}

		// Write out result immediately if chunked.
		if chunked {
			n, _ := rw.WriteResponse(Response{
				Results: []*query.Result{r},
			})
			atomic.AddInt64(&h.stats.QueryRequestBytesTransmitted, int64(n))
			w.(http.Flusher).Flush()
			continue
		}

		// Limit the number of rows that can be returned in a non-chunked
		// response.  This is to prevent the server from going OOM when
		// returning a large response.  If you want to return more than the
		// default chunk size, then use chunking to process multiple blobs.
		// Iterate through the series in this result to count the rows and
		// truncate any rows we shouldn't return.
		if h.Config.MaxRowLimit > 0 {
			for i, series := range r.Series {
				n := h.Config.MaxRowLimit - rows
				if n < len(series.Values) {
					// We have reached the maximum number of values. Truncate
					// the values within this row.
					series.Values = series.Values[:n]
					// Since this was truncated, it will always be a partial return.
					// Add this so the client knows we truncated the response.
					series.Partial = true
				}
				rows += len(series.Values)

				if rows >= h.Config.MaxRowLimit {
					// Drop any remaining series since we have already reached the row limit.
					if i < len(r.Series) {
						r.Series = r.Series[:i+1]
					}
					break
				}
			}
		}

		// It's not chunked so buffer results in memory.
		// Results for statements need to be combined together.
		// We need to check if this new result is for the same statement as
		// the last result, or for the next statement
		l := len(resp.Results)
		if l == 0 {
			resp.Results = append(resp.Results, r)
		} else if resp.Results[l-1].StatementID == r.StatementID {
			if r.Err != nil {
				resp.Results[l-1] = r
				continue
			}

			cr := resp.Results[l-1]
			rowsMerged := 0
			if len(cr.Series) > 0 {
				lastSeries := cr.Series[len(cr.Series)-1]

				for _, row := range r.Series {
					if !lastSeries.SameSeries(row) {
						// Next row is for a different series than last.
						break
					}
					// Values are for the same series, so append them.
					lastSeries.Values = append(lastSeries.Values, row.Values...)
					lastSeries.Partial = row.Partial
					rowsMerged++
				}
			}

			// Append remaining rows as new rows.
			r.Series = r.Series[rowsMerged:]
			cr.Series = append(cr.Series, r.Series...)
			cr.Messages = append(cr.Messages, r.Messages...)
			cr.Partial = r.Partial
		} else {
			resp.Results = append(resp.Results, r)
		}

		// Drop out of this loop and do not process further results when we hit the row limit.
		if h.Config.MaxRowLimit > 0 && rows >= h.Config.MaxRowLimit {
			// If the result is marked as partial, remove that partial marking
			// here. While the series is partial and we would normally have
			// tried to return the rest in the next chunk, we are not using
			// chunking and are truncating the series so we don't want to
			// signal to the client that we plan on sending another JSON blob
			// with another result.  The series, on the other hand, still
			// returns partial true if it was truncated or had more data to
			// send in a future chunk.
			r.Partial = false
			break
		}
	}

	// If it's not chunked we buffered everything in memory, so write it out
	if !chunked {
		n, _ := rw.WriteResponse(resp)
		atomic.AddInt64(&h.stats.QueryRequestBytesTransmitted, int64(n))
	}
}

// async drains the results from an async query and logs a message if it fails.
func (h *Handler) async(q *influxql.Query, results <-chan *query.Result) {
	for r := range results {
		// Drain the results and do nothing with them.
		// If it fails, log the failure so there is at least a record of it.
		if r.Err != nil {
			// Do not log when a statement was not executed since there would
			// have been an earlier error that was already logged.
			if r.Err == query.ErrNotExecuted {
				continue
			}
			h.Logger.Info("Error while running async query",
				zap.Stringer("query", q),
				zap.Error(r.Err))
		}
	}
}

// bucket2drbp extracts a bucket and retention policy from a properly formatted
// string.
//
// The 2.x compatible endpoints encode the database and retention policy names
// in the database URL query value.  It is encoded using a forward slash like
// "database/retentionpolicy" and we should be able to simply split that string
// on the forward slash.
func bucket2dbrp(bucket string) (string, string, error) {
	// test for a slash in our bucket name.
	switch idx := strings.IndexByte(bucket, '/'); idx {
	case -1:
		// if there is no slash, we're mapping bucket to the database.
		switch db := bucket; db {
		case "":
			// if our "database" is an empty string, this is an error.
			return "", "", fmt.Errorf(`bucket name %q is missing a slash; not in "database/retention-policy" format`, bucket)
		default:
			return db, "", nil
		}
	default:
		// there is a slash
		switch db, rp := bucket[:idx], bucket[idx+1:]; {
		case db == "":
			// empty database is unrecoverable
			return "", "", fmt.Errorf(`bucket name %q is in db/rp form but has an empty database`, bucket)
		default:
			return db, rp, nil
		}
	}
}

type DeleteBody struct {
	Start     string `json:"start"`
	Stop      string `json:"stop"`
	Predicate string `json:"predicate"`
}

// serveDeleteV2 maps v2 write parameters to a v1 style handler.  the concepts
// of an "org" and "bucket" are mapped to v1 "database" and "retention
// policies".
func (h *Handler) serveDeleteV2(w http.ResponseWriter, r *http.Request, user meta.User) {
	db, rp, err := bucket2dbrp(r.URL.Query().Get("bucket"))

	if err != nil {
		h.httpError(w, fmt.Sprintf("delete - bucket: %s", err.Error()), http.StatusNotFound)
		return
	}

	if di := h.MetaClient.Database(db); di == nil {
		h.httpError(w, fmt.Sprintf("delete - database not found: %q", db), http.StatusNotFound)
		return
	} else if nil == di.RetentionPolicy(rp) {
		h.httpError(w, fmt.Sprintf("delete - retention policy not found in %q: %q", db, rp), http.StatusNotFound)
		return
	}

	if h.Config.AuthEnabled {
		if user == nil {
			h.httpError(w, fmt.Sprintf("delete - user is required to delete from database %q", db), http.StatusForbidden)
			return
		}

		// DeleteSeries requires write permission to the database
		if err := h.WriteAuthorizer.AuthorizeWrite(user.ID(), db); err != nil {
			h.httpError(w, fmt.Sprintf("delete - %q is not authorized to delete from %q: %s", user.ID(), db, err.Error()), http.StatusForbidden)
			return
		}
	}

	var bs []byte
	if r.ContentLength > 0 {
		if h.Config.MaxBodySize > 0 && r.ContentLength > int64(h.Config.MaxBodySize) {
			h.httpError(w, http.StatusText(http.StatusRequestEntityTooLarge), http.StatusRequestEntityTooLarge)
			return
		}

		// This will just be an initial hint for the reader, as the
		// bytes.Buffer will grow as needed when ReadFrom is called
		bs = make([]byte, 0, r.ContentLength)
	}
	buf := bytes.NewBuffer(bs)

	_, err = buf.ReadFrom(r.Body)
	if err != nil {
		h.httpError(w, fmt.Sprintf("delete - cannot read request body: %s", err.Error()), http.StatusBadRequest)
		return
	}

	var drd DeleteBody
	if err := json.Unmarshal(buf.Bytes(), &drd); err != nil {
		h.httpError(w, fmt.Sprintf("delete - cannot parse request body: %s", err.Error()), http.StatusBadRequest)
		return
	}

	if len(drd.Start) <= 0 {
		h.httpError(w, "delete - start field in RFC3339Nano format required", http.StatusBadRequest)
		return
	}

	if len(drd.Stop) <= 0 {
		h.httpError(w, "delete - stop field in RFC3339Nano format required", http.StatusBadRequest)
		return
	}
	// Avoid injection errors by converting and back-converting time.
	start, err := time.Parse(time.RFC3339Nano, drd.Start)
	if err != nil {
		h.httpError(w, fmt.Sprintf("delete - invalid format for start field %q, please use RFC3339Nano: %s",
			drd.Start, err.Error()), http.StatusBadRequest)
		return
	}

	// Avoid injection errors by converting and back-converting time.
	stop, err := time.Parse(time.RFC3339Nano, drd.Stop)
	if err != nil {
		h.httpError(w, fmt.Sprintf("delete - invalid format for stop field %q, please use RFC3339Nano: %s",
			drd.Stop, err.Error()), http.StatusBadRequest)
		return
	}

	var timePredicate string
	timeRange := fmt.Sprintf("time >= '%s' AND time < '%s'", start.Format(time.RFC3339Nano), stop.Format(time.RFC3339Nano))

	if drd.Predicate != "" {
		timePredicate = fmt.Sprintf("%s AND %s", drd.Predicate, timeRange)
	} else {
		timePredicate = timeRange
	}

	cond, err := influxql.ParseExpr(timePredicate)
	if err != nil {
		h.httpError(w, fmt.Sprintf("delete - cannot parse predicate %q: %s", timePredicate, err.Error()), http.StatusBadRequest)
		return
	}

	const measurement = "_measurement"

	// This has to be nil if there are no sources;
	// an empty slice causes the Statement.String()
	// function into adding an empty WHERE clause.
	// And that breaks Enterprise remote query execution.
	var srcs []influxql.Source = nil
	// take out the _measurement = 'mymeasurement' clause to pass separately
	// Also check for illegal operands.
	_, remainingExpr, err := influxql.PartitionExpr(influxql.CloneExpr(cond), func(e influxql.Expr) (bool, error) {
		switch e := e.(type) {
		case *influxql.BinaryExpr:
			switch e.Op {
			case influxql.EQ:
				tag, ok := e.LHS.(*influxql.VarRef)
				if ok && tag.Val == measurement {
					srcs = append(srcs, &influxql.Measurement{Name: strings.Trim(e.RHS.String(), `"`)})
					return true, nil
				}
			// Not permitted in V2 API DELETE predicates
			case influxql.NEQ, influxql.REGEX, influxql.NEQREGEX, influxql.OR:
				return true,
					fmt.Errorf("delete - predicate only supports equality operators and conjunctions. database: %q, retention policy: %q, start: %q, stop: %q, predicate: %q",
						db, rp, drd.Start, drd.Stop, drd.Predicate)
			}
		}
		return false, nil
	})

	if err != nil {
		h.httpError(w, err.Error(), http.StatusBadRequest)
		return
	}

	influxql.WalkFunc(remainingExpr, fixLiterals)

	if err = h.Store.Delete(db, srcs, remainingExpr); err != nil {
		h.httpError(w,
			fmt.Sprintf("delete - database: %q, retention policy: %q, start: %q, stop: %q, predicate: %q, error: %s",
				db, rp, drd.Start, drd.Stop, drd.Predicate, err.Error()), http.StatusBadRequest)
		return
	}
}

// fixLiterals - If we have an equality comparison between two VarRefs of Unknown type,
// assume it is a tag key (LHS) and a tag value (RHS) and convert the tag value to a
// StringLiteral. This lets us consume V2 DELETE double-quoted syntax.
func fixLiterals(node influxql.Node) {
	if bn, ok := node.(*influxql.BinaryExpr); ok && (bn.Op == influxql.EQ) {
		if lhs, ok := bn.LHS.(*influxql.VarRef); ok && (lhs.Type == influxql.Unknown) {
			if rhs, ok := bn.RHS.(*influxql.VarRef); ok && (rhs.Type == influxql.Unknown) {
				bn.RHS = &influxql.StringLiteral{Val: rhs.Val}
			}
		}
	}
}

type RetentionRule struct {
	Type                      string `json:"type"`
	EverySeconds              int64  `json:"everySeconds"`
	ShardGroupDurationSeconds int64  `json:"shardGroupDurationSeconds"`
}

type BucketUpdate struct {
	Description    string          `json:"description"`
	Name           string          `json:"name"`
	RetentionRules []RetentionRule `json:"retentionRules"`
}

// BucketsBody and RetentionRule should match the 2.0 API definition.
type BucketsBody struct {
	BucketUpdate
	OrgID      string `json:"orgId"`
	Rp         string `json:"rp"`
	SchemaType string `json:"schemaType"`
}

type Bucket struct {
	BucketsBody
	ID                  string    `json:"id,omitempty"`
	Type                string    `json:"type"`
	RetentionPolicyName string    `json:"rp,omitempty"` // This to support v1 sources
	CreatedAt           time.Time `json:"createdAt"`
	UpdatedAt           time.Time `json:"updatedAt"`
}

type Buckets struct {
	Buckets []Bucket `json:"buckets"`
}

func (h *Handler) servePostCreateBucketV2(w http.ResponseWriter, r *http.Request, user meta.User) {
	var bs []byte
	if r.ContentLength > 0 {
		if h.Config.MaxBodySize > 0 && r.ContentLength > int64(h.Config.MaxBodySize) {
			h.httpError(w, http.StatusText(http.StatusRequestEntityTooLarge), http.StatusRequestEntityTooLarge)
			return
		}

		// This will just be an initial hint for the reader, as the
		// bytes.Buffer will grow as needed when ReadFrom is called
		bs = make([]byte, 0, r.ContentLength)
	}
	buf := bytes.NewBuffer(bs)

	_, err := buf.ReadFrom(r.Body)
	if err != nil {
		h.httpError(w, fmt.Sprintf("buckets - cannot read request body: %s", err.Error()), http.StatusBadRequest)
		return
	}

	brd := &BucketsBody{}
	if err = json.Unmarshal(buf.Bytes(), brd); err != nil {
		h.httpError(w, fmt.Sprintf("buckets - cannot parse request body: %s", err.Error()), http.StatusBadRequest)
		return
	}
	db, rp, err := bucket2dbrp(brd.Name)
	if err != nil {
		h.httpError(w, fmt.Sprintf("buckets - illegal bucket name: %s", err.Error()), http.StatusBadRequest)
		return
	} else if rp == "" {
		h.httpError(w, fmt.Sprintf("buckets - illegal bucket name: %q", brd.Name), http.StatusBadRequest)
		return
	} else if !((brd.Rp == rp) || (brd.Rp == "")) {
		h.httpError(w, fmt.Sprintf("buckets - two retention policies specified: %q differs from %q", rp, brd.Rp), http.StatusBadRequest)
		return
	}
	// We only need to validate non-empty
	// retention policy names
	if rp != "" && !meta.ValidName(rp) {
		h.httpError(w, fmt.Sprintf("buckets - retention policy %q: %s", rp, meta.ErrInvalidName.Error()), http.StatusBadRequest)
		return
	}

	var dur, sgDur time.Duration
	if len(brd.RetentionRules) > 0 {
		dur = time.Second * time.Duration(brd.RetentionRules[0].EverySeconds)
		sgDur = time.Duration(brd.RetentionRules[0].ShardGroupDurationSeconds) * time.Second
	} else {
		dur = meta.DefaultRetentionPolicyDuration
		// This will get set to default in normalisedShardDuration()
		// called by CreateRetentionPolicy
		sgDur = 0
	}
	rf := meta.DefaultRetentionPolicyReplicaN
	spec := meta.RetentionPolicySpec{
		Name:               rp,
		Duration:           &dur,
		ReplicaN:           &rf,
		ShardGroupDuration: sgDur,
	}
	dbi := h.MetaClient.Database(db)

	if h.Config.AuthEnabled {
		if user == nil {
			h.httpError(w, fmt.Sprintf("buckets - user is required to to create bucket %q", brd.Name), http.StatusForbidden)
			return
		}

		if dbi == nil {
			if err := h.QueryAuthorizer.AuthorizeCreateDatabase(user); err != nil {
				h.httpError(w, fmt.Sprintf("buckets - %q is not authorized to create %q: %s", user.ID(), brd.Name, err.Error()), http.StatusForbidden)
				return
			}
		} else {
			if err := h.QueryAuthorizer.AuthorizeCreateRetentionPolicy(user, db); err != nil {
				h.httpError(w, fmt.Sprintf("buckets - %q is not authorized to create %q: %s", user.ID(), brd.Name, err.Error()), http.StatusForbidden)
				return
			}
		}
	}
	var rpi *meta.RetentionPolicyInfo
	if dbi == nil {
		if dbi, err = h.MetaClient.CreateDatabaseWithRetentionPolicy(db, &spec); err != nil {
			h.httpError(w, fmt.Sprintf("buckets - cannot create bucket %q: %s", brd.Name, err.Error()), http.StatusBadRequest)
			return
		} else {
			rpi = &dbi.RetentionPolicies[0]
		}

	} else {
		if rpi, err = h.MetaClient.CreateRetentionPolicy(db, &spec, false); err != nil {
			h.httpError(w, fmt.Sprintf("buckets - cannot create bucket %q: %s", brd.Name, err.Error()), http.StatusBadRequest)
			return
		}
	}
	bucket := makeBucket(rpi, db)
	b, err := json.Marshal(bucket)
	if err != nil {
		h.httpError(w, fmt.Sprintf("buckets - cannot marshal bucket %q: %s", brd.Name, err.Error()), http.StatusBadRequest)
		return
	}
	w.WriteHeader(http.StatusCreated)
	w.Write(b)
}

// checkDbRp checks id for database/retention-policy format
func (h *Handler) checkDbRp(w http.ResponseWriter, id string) (string, string, bool) {
	db, rp, err := bucket2dbrp(id)
	if err != nil {
		h.httpError(w, fmt.Sprintf("bucket %q: %s", id, err.Error()), http.StatusBadRequest)
		return "", "", false
	} else if rp == "" {
		h.httpError(w, fmt.Sprintf("bucket %q: illegal bucket id, empty retention policy", id), http.StatusBadRequest)
		return "", "", false
	}
	return db, rp, true
}

// serveDeleteBucketV2 should do the same thing as coordinator/statement_executor.go/executeDropRetentionPolicyStatement
// i.e., Store.DeleteRetentionPolicy and MetaClient.DropRetentionPolicy
func (h *Handler) serveDeleteBucketV2(w http.ResponseWriter, r *http.Request, user meta.User) {
	id := r.URL.Query().Get(":dbrp")
	db, rp, ok := h.checkDbRp(w, id)
	if !ok {
		return
	}
	if h.Config.AuthEnabled {
		if user == nil {
			h.httpError(w, fmt.Sprintf("delete bucket - user is required to delete from database %q", db), http.StatusForbidden)
			return
		}
		if err := h.QueryAuthorizer.AuthorizeDeleteRetentionPolicy(user, db); err != nil {
			h.httpError(w, fmt.Sprintf("buckets - %q is not authorized to modify %q: %s", user.ID(), id, err.Error()), http.StatusForbidden)
			return
		}
	}

	if dbi := h.MetaClient.Database(db); dbi == nil {
		h.httpError(w, fmt.Sprintf("delete bucket - not found: %q", id), http.StatusNotFound)
		return
	} else if rpi := dbi.RetentionPolicy(rp); rpi == nil {
		h.httpError(w, fmt.Sprintf("delete bucket - not found: %q", id), http.StatusNotFound)
		return
	} else if err := h.Store.DeleteRetentionPolicy(db, rp); err != nil {
		h.httpError(w, fmt.Sprintf("delete bucket %q: %s", id, err.Error()), http.StatusBadRequest)
		return
	} else if err := h.MetaClient.DropRetentionPolicy(db, rp); err != nil {
		h.httpError(w, fmt.Sprintf("delete bucket %q: %s", id, err.Error()), http.StatusBadRequest)
		return
	}
}

func (h *Handler) serveUpdateBucketV2(w http.ResponseWriter, r *http.Request, user meta.User) {
	var bs []byte
	id := r.URL.Query().Get(":dbrp")
	db, rp, ok := h.checkDbRp(w, id)
	if !ok {
		return
	}
	if h.Config.AuthEnabled {
		if user == nil {
			h.httpError(w, fmt.Sprintf("update bucket - user is required to update %q", id), http.StatusForbidden)
			return
		}
		// This is the privilege required in the Enterprise authorization.
		if err := h.QueryAuthorizer.AuthorizeCreateDatabase(user); err != nil {
			h.httpError(w, fmt.Sprintf("update bucket - %q is not authorized to modify %q: %s", user.ID(), id, err.Error()), http.StatusForbidden)
			return
		}
	}
	if r.ContentLength > 0 {
		if h.Config.MaxBodySize > 0 && r.ContentLength > int64(h.Config.MaxBodySize) {
			h.httpError(w, http.StatusText(http.StatusRequestEntityTooLarge), http.StatusRequestEntityTooLarge)
			return
		}

		// This will just be an initial hint for the reader, as the
		// bytes.Buffer will grow as needed when ReadFrom is called
		bs = make([]byte, 0, r.ContentLength)
	}

	buf := bytes.NewBuffer(bs)
	_, err := buf.ReadFrom(r.Body)
	if err != nil {
		h.httpError(w, fmt.Sprintf("update bucket - cannot read request body: %s", err.Error()), http.StatusBadRequest)
		return
	}

	bu := &BucketUpdate{}
	if err = json.Unmarshal(buf.Bytes(), bu); err != nil {
		h.httpError(w, fmt.Sprintf("update bucket - cannot parse request body: %s", err.Error()), http.StatusBadRequest)
		return
	}
	var dur, sgDur time.Duration
	if len(bu.RetentionRules) > 0 {
		dur = time.Second * time.Duration(bu.RetentionRules[0].EverySeconds)
		sgDur = time.Duration(bu.RetentionRules[0].ShardGroupDurationSeconds) * time.Second
	} else {
		dur = meta.DefaultRetentionPolicyDuration
		sgDur = 0
	}
	rf := meta.DefaultRetentionPolicyReplicaN
	m := &meta.RetentionPolicyUpdate{
		Name:               &rp,
		Duration:           &dur,
		ReplicaN:           &rf,
		ShardGroupDuration: &sgDur,
	}

	if err := h.MetaClient.UpdateRetentionPolicy(db, rp, m, false); err != nil {
		h.httpError(w, fmt.Sprintf("update bucket %q: %s", id, err.Error()), http.StatusBadRequest)
		return
	}
	rpi := &meta.RetentionPolicyInfo{
		Name:               *m.Name,
		ReplicaN:           *m.ReplicaN,
		Duration:           *m.Duration,
		ShardGroupDuration: *m.ShardGroupDuration,
	}
	bucket := makeBucket(rpi, db)
	b, err := json.Marshal(bucket)
	if err != nil {
		h.httpError(w, fmt.Sprintf("buckets - cannot marshal bucket %q: %s", bucket.Name, err.Error()), http.StatusBadRequest)
		return
	}
	w.WriteHeader(http.StatusOK)
	w.Write(b)
}

func (h *Handler) serveRetrieveBucketV2(w http.ResponseWriter, r *http.Request, user meta.User) {
	// This is the API for returning a single bucket
	// In V1, BucketID and BucketName are the same: "db/rp"
	id := r.URL.Query().Get(":dbrp")
	db, rp, ok := h.checkDbRp(w, id)
	if !ok {
		return
	}
	if h.Config.AuthEnabled {
		if user == nil {
			h.httpError(w, fmt.Sprintf("retrieve bucket - user is required for database %q", db), http.StatusForbidden)
			return
		}

		if err := h.QueryAuthorizer.AuthorizeDatabase(user, influxql.ReadPrivilege, db); err != nil {
			h.httpError(w, fmt.Sprintf("retrieve bucket - %q is not authorized to read %q: %s", user.ID(), db, err.Error()), http.StatusForbidden)
			return
		}
	}

	if bucket := h.oneBucket(w, fmt.Sprintf("%s/%s", db, rp)); bucket != nil {
		b, err := json.Marshal(bucket)
		if err != nil {
			h.httpError(w, fmt.Sprintf("retrieve bucket marshaling error: %s", err.Error()), http.StatusBadRequest)
			return
		}
		if _, err := w.Write(b); err != nil {
			h.httpError(w, fmt.Sprintf("retrieve bucket error writing response: %s", err.Error()), http.StatusBadRequest)
			return
		}
	}
	return
}

func (h *Handler) serveListBucketsV2(w http.ResponseWriter, r *http.Request, user meta.User) {
	const defaultLimit = 100
	var err error
	var db, rp, after string
	limit := defaultLimit
	offset := 0

	if h.Config.AuthEnabled {
		if user == nil {
			h.httpError(w, "list buckets - user is required", http.StatusForbidden)
			return
		}
	}

	// This is the API for returning an array of buckets
	id := r.URL.Query().Get("id")
	name := r.URL.Query().Get("name")
	if id != "" || name != "" {
		if id != "" && name != "" && id != name {
			h.httpError(w, fmt.Sprintf("list buckets: name: %q and id: %q do not match", name, id), http.StatusBadRequest)
			return
		} else if id != "" {
			name = id
		}
		if b := h.oneBucket(w, name); b != nil {
			h.sendBuckets(w, []Bucket{*b})
			return
		} else {
			h.sendBuckets(w, []Bucket{})
			return
		}
	}

	if after = r.URL.Query().Get("after"); after != "" {
		db, rp, err = bucket2dbrp(after)
		if err != nil {
			h.httpError(w, fmt.Sprintf("list buckets invalid parameter - after=%q: %s", after, err.Error()), http.StatusNotFound)
			return
		}
	}

	if limitStr := r.URL.Query().Get("limit"); limitStr != "" {
		if l, err := strconv.ParseInt(limitStr, 10, 64); err != nil {
			h.httpError(w, fmt.Sprintf("list buckets parameter is not an integer - limit=%q: %s", limitStr, err.Error()), http.StatusBadRequest)
			return
		} else if l <= 0 {
			limit = math.MaxInt
		} else {
			limit = int(l)
		}
	}

	if offsetStr := r.URL.Query().Get("offset"); offsetStr != "" {
		if after != "" {
			h.httpError(w, "list buckets cannot have both \"offset\" and \"after\" arguments", http.StatusBadRequest)
			return
		} else if o, err := strconv.ParseInt(offsetStr, 10, 64); err != nil {
			h.httpError(w, fmt.Sprintf("list buckets parameter is not an integer - offset=%q: %s", offsetStr, err.Error()), http.StatusBadRequest)
			return
		} else {
			offset = int(o)
		}
	}

	dbIndex := 0
	rpIndex := 0
	dbs := h.MetaClient.Databases()
	if after != "" {
		var ok bool
		if dbIndex, rpIndex, ok = findBucketIndex(dbs, db, rp); !ok {
			h.httpError(w, fmt.Sprintf("list buckets \"after\" parameter not found: %q", after), http.StatusNotFound)
			return
		}
	} else if offset > 0 {
		var ok bool
		if dbIndex, rpIndex, ok = findBucketOffsetIndex(dbs, offset); !ok {
			h.sendBuckets(w, []Bucket{})
			return
		}
	}
	sliceCap := limit
	if sliceCap > (2 * defaultLimit) {
		sliceCap = 2 * defaultLimit
	}
	buckets := make([]Bucket, 0, sliceCap)

outer:
	for ; dbIndex < len(dbs); dbIndex++ {
		dbi := dbs[dbIndex]
		if h.Config.AuthEnabled {
			if err := h.QueryAuthorizer.AuthorizeDatabase(user, influxql.ReadPrivilege, dbi.Name); err != nil {
				continue
			}
		}
		for ; rpIndex < len(dbi.RetentionPolicies); rpIndex++ {
			if limit > 0 {
				buckets = append(buckets, *makeBucket(&dbi.RetentionPolicies[rpIndex], dbi.Name))
				limit--
			} else {
				break outer
			}
		}
		rpIndex = 0
	}
	h.sendBuckets(w, buckets)
}

func (h *Handler) oneBucket(w http.ResponseWriter, name string) *Bucket {
	db, rp, err := bucket2dbrp(name)
	if err != nil {
		h.httpError(w, fmt.Sprintf("bucket %q: %s", name, err.Error()), http.StatusNotFound)
		return nil
	} else if dbi := h.MetaClient.Database(db); dbi == nil {
		h.httpError(w, fmt.Sprintf("bucket not found: %q", name), http.StatusNotFound)
		return nil
	} else if rpi := dbi.RetentionPolicy(rp); rpi == nil {
		h.httpError(w, fmt.Sprintf("bucket not found: %q", name), http.StatusNotFound)
		return nil
	} else {
		return makeBucket(rpi, db)
	}
}

func findBucketOffsetIndex(dbs []meta.DatabaseInfo, offset int) (dbIndex int, rpIndex int, ok bool) {
	for i, dbi := range dbs {
		if offset > len(dbi.RetentionPolicies) {
			offset -= len(dbi.RetentionPolicies)
		} else {
			dbIndex = i
			rpIndex = offset
			return dbIndex, rpIndex, true
		}
	}
	return -1, -1, false
}

func findBucketIndex(dbs []meta.DatabaseInfo, db string, rp string) (dbIndex int, rpIndex int, ok bool) {
	for di, dbi := range dbs {
		if dbi.Name != db {
			continue
		} else {
			for ri, rpi := range dbi.RetentionPolicies {
				if rpi.Name == rp {
					if ri < (len(dbi.RetentionPolicies) - 1) {
						return di, ri + 1, true
					} else {
						return di + 1, 0, true
					}
				}
			}
		}
	}
	return -1, -1, false
}

func (h *Handler) sendBuckets(w http.ResponseWriter, buckets []Bucket) {
	bucketsObj := Buckets{buckets}
	b, err := json.Marshal(bucketsObj)
	if err != nil {
		h.httpError(w, fmt.Sprintf("list buckets marshaling error: %s", err.Error()), http.StatusInternalServerError)
		return
	}
	if _, err := w.Write(b); err != nil {
		h.Logger.Info("/api/v2/buckets: list buckets error writing response", zap.Error(err))
	}
}

func makeBucket(rpi *meta.RetentionPolicyInfo, database string) *Bucket {
	name := fmt.Sprintf("%s/%s", database, rpi.Name)
	return &Bucket{
		BucketsBody: BucketsBody{
			BucketUpdate: BucketUpdate{
				Name: name,
				RetentionRules: []RetentionRule{{
					Type:                      "",
					EverySeconds:              int64(rpi.Duration.Seconds()),
					ShardGroupDurationSeconds: int64(rpi.ShardGroupDuration.Seconds()),
				}},
			},
			Rp:         rpi.Name,
			SchemaType: "implicit",
		},
		ID:                  name,
		RetentionPolicyName: rpi.Name,
	}
}

func (h *Handler) serveLabelsNotAllowedV2(w http.ResponseWriter, r *http.Request, user meta.User) {
	h.httpError(w, "bucket labels not supported in this version", http.StatusMethodNotAllowed)
	return
}

func (h *Handler) serveBucketMembersNotAllowedV2(w http.ResponseWriter, r *http.Request, user meta.User) {
	h.httpError(w, "bucket members not supported in this version", http.StatusMethodNotAllowed)
	return
}

func (h *Handler) serveBucketOwnersNotAllowedV2(w http.ResponseWriter, r *http.Request, user meta.User) {
	h.httpError(w, "bucket owners not supported in this version", http.StatusMethodNotAllowed)
	return
}

// serveWriteV2 maps v2 write parameters to a v1 style handler.  the concepts
// of a "bucket" is mapped to v1 "database" and "retention
// policies".
func (h *Handler) serveWriteV2(w http.ResponseWriter, r *http.Request, user meta.User) {
	precision := r.URL.Query().Get("precision")
	switch precision {
	case "ns":
		precision = "n"
	case "us":
		precision = "u"
	case "ms", "s", "":
		// same as v1 so do nothing
	default:
		err := fmt.Sprintf("invalid precision %q (use ns, us, ms or s)", precision)
		h.httpError(w, err, http.StatusBadRequest)
		return
	}

	db, rp, err := bucket2dbrp(r.URL.Query().Get("bucket"))
	if err != nil {
		h.httpError(w, err.Error(), http.StatusNotFound)
		return
	}
	h.serveWrite(db, rp, precision, w, r, user)
}

// serveWriteV1 handles v1 style writes.
func (h *Handler) serveWriteV1(w http.ResponseWriter, r *http.Request, user meta.User) {
	precision := r.URL.Query().Get("precision")
	switch precision {
	case "", "n", "ns", "u", "ms", "s", "m", "h":
		// it's valid
	default:
		err := fmt.Sprintf("invalid precision %q (use n, u, ms, s, m or h)", precision)
		h.httpError(w, err, http.StatusBadRequest)
		return
	}

	db := r.URL.Query().Get("db")
	rp := r.URL.Query().Get("rp")

	h.serveWrite(db, rp, precision, w, r, user)
}

// serveWrite receives incoming series data in line protocol format and writes
// it to the database.
func (h *Handler) serveWrite(database, retentionPolicy, precision string, w http.ResponseWriter, r *http.Request, user meta.User) {
	atomic.AddInt64(&h.stats.WriteRequests, 1)
	atomic.AddInt64(&h.stats.ActiveWriteRequests, 1)
	defer func(start time.Time) {
		atomic.AddInt64(&h.stats.ActiveWriteRequests, -1)
		atomic.AddInt64(&h.stats.WriteRequestDuration, time.Since(start).Nanoseconds())
	}(time.Now())
	h.requestTracker.Add(r, user)

	if database == "" {
		h.httpError(w, "database is required", http.StatusBadRequest)
		return
	}

	if di := h.MetaClient.Database(database); di == nil {
		h.httpError(w, fmt.Sprintf("database not found: %q", database), http.StatusNotFound)
		return
	}

	if h.Config.AuthEnabled {
		if user == nil {
			h.httpError(w, fmt.Sprintf("user is required to write to database %q", database), http.StatusForbidden)
			return
		}

		if err := h.WriteAuthorizer.AuthorizeWrite(user.ID(), database); err != nil {
			h.httpError(w, fmt.Sprintf("%q user is not authorized to write to database %q", user.ID(), database), http.StatusForbidden)
			return
		}
	}

	body := r.Body
	if h.Config.MaxBodySize > 0 {
		body = truncateReader(body, int64(h.Config.MaxBodySize))
	}

	// Handle gzip decoding of the body
	if r.Header.Get("Content-Encoding") == "gzip" {
		b, err := gzip.NewReader(r.Body)
		if err != nil {
			h.httpError(w, err.Error(), http.StatusBadRequest)
			return
		}
		defer b.Close()
		body = b
	}

	var bs []byte
	if r.ContentLength > 0 {
		if h.Config.MaxBodySize > 0 && r.ContentLength > int64(h.Config.MaxBodySize) {
			h.httpError(w, http.StatusText(http.StatusRequestEntityTooLarge), http.StatusRequestEntityTooLarge)
			return
		}

		// This will just be an initial hint for the gzip reader, as the
		// bytes.Buffer will grow as needed when ReadFrom is called
		bs = make([]byte, 0, r.ContentLength)
	}
	buf := bytes.NewBuffer(bs)

	_, err := buf.ReadFrom(body)
	if err != nil {
		if err == errTruncated {
			h.httpError(w, http.StatusText(http.StatusRequestEntityTooLarge), http.StatusRequestEntityTooLarge)
			return
		}

		if h.Config.WriteTracing {
			h.Logger.Info("Write handler unable to read bytes from request body")
		}
		h.httpError(w, err.Error(), http.StatusBadRequest)
		return
	}
	atomic.AddInt64(&h.stats.WriteRequestBytesReceived, int64(buf.Len()))

	if h.Config.WriteTracing {
		h.Logger.Info("Write body received by handler", zap.ByteString("body", buf.Bytes()))
	}

	points, parseError := models.ParsePointsWithPrecision(buf.Bytes(), time.Now().UTC(), precision)
	// Not points parsed correctly so return the error now
	if parseError != nil && len(points) == 0 {
		if parseError.Error() == "EOF" {
			h.writeHeader(w, http.StatusOK)
			return
		}
		h.httpError(w, parseError.Error(), http.StatusBadRequest)
		return
	}

	// Determine required consistency level.
	level := r.URL.Query().Get("consistency")
	consistency := models.ConsistencyLevelOne
	if level != "" {
		var err error
		consistency, err = models.ParseConsistencyLevel(level)
		if err != nil {
			h.httpError(w, err.Error(), http.StatusBadRequest)
			return
		}
	}

	// Write points.
	if err := h.PointsWriter.WritePoints(database, retentionPolicy, consistency, user, points); influxdb.IsClientError(err) {
		atomic.AddInt64(&h.stats.PointsWrittenFail, int64(len(points)))
		h.httpError(w, err.Error(), http.StatusBadRequest)
		return
	} else if influxdb.IsAuthorizationError(err) {
		atomic.AddInt64(&h.stats.PointsWrittenFail, int64(len(points)))
		h.httpError(w, err.Error(), http.StatusForbidden)
		return
	} else if werr, ok := err.(tsdb.PartialWriteError); ok {
		// Note - we don't always collect all the errors before returning from the call,
		// so PointsWrittenOK might overestimate the number of successful points if multiple shards have errors
		atomic.AddInt64(&h.stats.PointsWrittenOK, int64(len(points)-werr.Dropped))
		atomic.AddInt64(&h.stats.PointsWrittenDropped, int64(werr.Dropped))
		h.httpError(w, werr.Error(), http.StatusBadRequest)
		return
	} else if err != nil {
		atomic.AddInt64(&h.stats.PointsWrittenFail, int64(len(points)))
		h.httpError(w, err.Error(), http.StatusInternalServerError)
		return
	} else if parseError != nil {
		// We wrote some of the points
		atomic.AddInt64(&h.stats.PointsWrittenOK, int64(len(points)))
		// The other points failed to parse which means the client sent invalid line protocol.  We return a 400
		// response code as well as the lines that failed to parse.
		h.httpError(w, tsdb.PartialWriteError{Reason: parseError.Error(),
			Database:        database,
			RetentionPolicy: retentionPolicy,
		}.Error(), http.StatusBadRequest)
		return
	}

	atomic.AddInt64(&h.stats.PointsWrittenOK, int64(len(points)))
	h.writeHeader(w, http.StatusNoContent)
}

// serveOptions returns an empty response to comply with OPTIONS pre-flight requests
func (h *Handler) serveOptions(w http.ResponseWriter, r *http.Request) {
	h.writeHeader(w, http.StatusNoContent)
}

// servePing returns a simple response to let the client know the server is running.
func (h *Handler) servePing(w http.ResponseWriter, r *http.Request) {
	verbose := r.URL.Query().Get("verbose")
	atomic.AddInt64(&h.stats.PingRequests, 1)

	if verbose != "" && verbose != "0" && verbose != "false" {
		h.writeHeader(w, http.StatusOK)
		b, _ := json.Marshal(map[string]string{"version": h.Version})
		w.Write(b)
	} else {
		h.writeHeader(w, http.StatusNoContent)
	}
}

// serveHealth maps v2 health endpoint to ping endpoint
func (h *Handler) serveHealth(w http.ResponseWriter, r *http.Request) {
	resp := map[string]interface{}{
		"name":    "influxdb",
		"message": "ready for queries and writes",
		"status":  "pass",
		"checks":  []string{},
		"version": h.Version,
	}
	b, _ := json.Marshal(resp)
	h.writeHeader(w, http.StatusOK)
	w.Header().Set("Content-Type", "application/json; charset=utf-8")
	if _, err := w.Write(b); err != nil {
		h.httpError(w, err.Error(), http.StatusInternalServerError)
		return
	}
}

// serveStatus has been deprecated.
func (h *Handler) serveStatus(w http.ResponseWriter, r *http.Request) {
	h.Logger.Info("WARNING: /status has been deprecated.  Use /ping instead.")
	atomic.AddInt64(&h.stats.StatusRequests, 1)
	h.writeHeader(w, http.StatusNoContent)
}

// convertToEpoch converts result timestamps from time.Time to the specified epoch.
func convertToEpoch(r *query.Result, epoch string) {
	divisor := int64(1)

	switch epoch {
	case "u":
		divisor = int64(time.Microsecond)
	case "ms":
		divisor = int64(time.Millisecond)
	case "s":
		divisor = int64(time.Second)
	case "m":
		divisor = int64(time.Minute)
	case "h":
		divisor = int64(time.Hour)
	}

	for _, s := range r.Series {
		for _, v := range s.Values {
			if ts, ok := v[0].(time.Time); ok {
				v[0] = ts.UnixNano() / divisor
			}
		}
	}
}

func convertToTimeFormat(r *query.Result, format string) error {
	for _, s := range r.Series {
		for _, v := range s.Values {
			switch format {
			case time.RFC3339Nano:
				if ts, ok := v[0].(time.Time); ok {
					v[0] = ts.Format(time.RFC3339Nano)
				}
			default:
				return fmt.Errorf("unknown time format: %s", format)
			}
		}
	}

	return nil
}

// servePromWrite receives data in the Prometheus remote write protocol and writes it
// to the database
func (h *Handler) servePromWrite(w http.ResponseWriter, r *http.Request, user meta.User) {
	atomic.AddInt64(&h.stats.WriteRequests, 1)
	atomic.AddInt64(&h.stats.ActiveWriteRequests, 1)
	atomic.AddInt64(&h.stats.PromWriteRequests, 1)
	defer func(start time.Time) {
		atomic.AddInt64(&h.stats.ActiveWriteRequests, -1)
		atomic.AddInt64(&h.stats.WriteRequestDuration, time.Since(start).Nanoseconds())
	}(time.Now())
	h.requestTracker.Add(r, user)

	database := r.URL.Query().Get("db")
	if database == "" {
		h.httpError(w, "database is required", http.StatusBadRequest)
		return
	}

	if di := h.MetaClient.Database(database); di == nil {
		h.httpError(w, fmt.Sprintf("database not found: %q", database), http.StatusNotFound)
		return
	}

	if h.Config.AuthEnabled {
		if user == nil {
			h.httpError(w, fmt.Sprintf("user is required to write to database %q", database), http.StatusForbidden)
			return
		}

		if err := h.WriteAuthorizer.AuthorizeWrite(user.ID(), database); err != nil {
			h.httpError(w, fmt.Sprintf("%q user is not authorized to write to database %q", user.ID(), database), http.StatusForbidden)
			return
		}
	}

	body := r.Body
	if h.Config.MaxBodySize > 0 {
		body = truncateReader(body, int64(h.Config.MaxBodySize))
	}

	var bs []byte
	if r.ContentLength > 0 {
		if h.Config.MaxBodySize > 0 && r.ContentLength > int64(h.Config.MaxBodySize) {
			h.httpError(w, http.StatusText(http.StatusRequestEntityTooLarge), http.StatusRequestEntityTooLarge)
			return
		}

		// This will just be an initial hint for the reader, as the
		// bytes.Buffer will grow as needed when ReadFrom is called
		bs = make([]byte, 0, r.ContentLength)
	}
	buf := bytes.NewBuffer(bs)

	_, err := buf.ReadFrom(body)
	if err != nil {
		if err == errTruncated {
			h.httpError(w, http.StatusText(http.StatusRequestEntityTooLarge), http.StatusRequestEntityTooLarge)
			return
		}

		if h.Config.WriteTracing {
			h.Logger.Info("Prom write handler unable to read bytes from request body")
		}
		h.httpError(w, err.Error(), http.StatusBadRequest)
		return
	}
	atomic.AddInt64(&h.stats.WriteRequestBytesReceived, int64(buf.Len()))

	if h.Config.WriteTracing {
		h.Logger.Info("Prom write body received by handler", zap.ByteString("body", buf.Bytes()))
	}

	reqBuf, err := snappy.Decode(nil, buf.Bytes())
	if err != nil {
		h.httpError(w, err.Error(), http.StatusBadRequest)
		return
	}

	// Convert the Prometheus remote write request to Influx Points
	var req prompb.WriteRequest
	if err := req.Unmarshal(reqBuf); err != nil {
		h.httpError(w, err.Error(), http.StatusBadRequest)
		return
	}

	points, err := prometheus.WriteRequestToPoints(&req)
	if err != nil {
		if h.Config.WriteTracing {
			h.Logger.Info("Prom write handler", zap.Error(err))
		}

		// Check if the error was from something other than dropping invalid values.
		if _, ok := err.(prometheus.DroppedValuesError); !ok {
			h.httpError(w, err.Error(), http.StatusBadRequest)
			return
		}
	}

	// Determine required consistency level.
	level := r.URL.Query().Get("consistency")
	consistency := models.ConsistencyLevelOne
	if level != "" {
		consistency, err = models.ParseConsistencyLevel(level)
		if err != nil {
			h.httpError(w, err.Error(), http.StatusBadRequest)
			return
		}
	}

	// Write points.
	if err := h.PointsWriter.WritePoints(database, r.URL.Query().Get("rp"), consistency, user, points); influxdb.IsClientError(err) {
		atomic.AddInt64(&h.stats.PointsWrittenFail, int64(len(points)))
		h.httpError(w, err.Error(), http.StatusBadRequest)
		return
	} else if influxdb.IsAuthorizationError(err) {
		atomic.AddInt64(&h.stats.PointsWrittenFail, int64(len(points)))
		h.httpError(w, err.Error(), http.StatusForbidden)
		return
	} else if werr, ok := err.(tsdb.PartialWriteError); ok {
		atomic.AddInt64(&h.stats.PointsWrittenOK, int64(len(points)-werr.Dropped))
		atomic.AddInt64(&h.stats.PointsWrittenDropped, int64(werr.Dropped))
		h.httpError(w, werr.Error(), http.StatusBadRequest)
		return
	} else if err != nil {
		atomic.AddInt64(&h.stats.PointsWrittenFail, int64(len(points)))
		h.httpError(w, err.Error(), http.StatusInternalServerError)
		return
	}

	atomic.AddInt64(&h.stats.PointsWrittenOK, int64(len(points)))
	h.writeHeader(w, http.StatusNoContent)
}

// servePromRead will convert a Prometheus remote read request into a storage
// query and returns data in Prometheus remote read protobuf format.
func (h *Handler) servePromRead(w http.ResponseWriter, r *http.Request, user meta.User) {
	atomic.AddInt64(&h.stats.PromReadRequests, 1)
	h.requestTracker.Add(r, user)
	compressed, err := io.ReadAll(r.Body)
	if err != nil {
		h.httpError(w, err.Error(), http.StatusInternalServerError)
		return
	}

	reqBuf, err := snappy.Decode(nil, compressed)
	if err != nil {
		h.httpError(w, err.Error(), http.StatusBadRequest)
		return
	}

	var req prompb.ReadRequest
	if err := req.Unmarshal(reqBuf); err != nil {
		h.httpError(w, err.Error(), http.StatusBadRequest)
		return
	}

	// Query the DB and create a ReadResponse for Prometheus
	db := r.FormValue("db")
	rp := r.FormValue("rp")

	if h.Config.AuthEnabled && h.Config.PromReadAuthEnabled {
		if user == nil {
			h.httpError(w, fmt.Sprintf("user is required to read from database %q", db), http.StatusForbidden)
			return
		}
		if h.QueryAuthorizer.AuthorizeDatabase(user, influxql.ReadPrivilege, db) != nil {
			h.httpError(w, fmt.Sprintf("user %q is not authorized to read from database %q", user.ID(), db), http.StatusForbidden)
			return
		}
	}

	readRequest, err := prometheus.ReadRequestToInfluxStorageRequest(&req, db, rp)
	if err != nil {
		h.httpError(w, err.Error(), http.StatusBadRequest)
		return
	}

	respond := func(resp *prompb.ReadResponse) {
		data, err := resp.Marshal()
		if err != nil {
			h.httpError(w, err.Error(), http.StatusInternalServerError)
			return
		}

		w.Header().Set("Content-Type", "application/x-protobuf")
		w.Header().Set("Content-Encoding", "snappy")

		compressed = snappy.Encode(nil, data)
		if _, err := w.Write(compressed); err != nil {
			h.httpError(w, err.Error(), http.StatusInternalServerError)
			return
		}

		atomic.AddInt64(&h.stats.QueryRequestBytesTransmitted, int64(len(compressed)))
	}

	ctx := context.Background()
	rs, err := h.Store.ReadFilter(ctx, readRequest)
	if err != nil {
		h.httpError(w, err.Error(), http.StatusBadRequest)
		return
	}

	resp := &prompb.ReadResponse{
		Results: []*prompb.QueryResult{{}},
	}

	if rs == nil {
		respond(resp)
		return
	}
	defer rs.Close()

	for rs.Next() {
		cur := rs.Cursor()
		if cur == nil {
			// no data for series key + field combination
			continue
		}

		tags := prometheus.RemoveInfluxSystemTags(rs.Tags())
		var unsupportedCursor string
		switch cur := cur.(type) {
		case tsdb.FloatArrayCursor:
			var series *prompb.TimeSeries
			for {
				a := cur.Next()
				if a.Len() == 0 {
					break
				}

				// We have some data for this series.
				if series == nil {
					series = &prompb.TimeSeries{
						Labels: prometheus.ModelTagsToLabelPairs(tags),
					}
				}

				for i, ts := range a.Timestamps {
					series.Samples = append(series.Samples, prompb.Sample{
						Timestamp: ts / int64(time.Millisecond),
						Value:     a.Values[i],
					})
				}
			}

			// There was data for the series.
			if series != nil {
				resp.Results[0].Timeseries = append(resp.Results[0].Timeseries, series)
			}
		case tsdb.IntegerArrayCursor:
			unsupportedCursor = "int64"
		case tsdb.UnsignedArrayCursor:
			unsupportedCursor = "uint"
		case tsdb.BooleanArrayCursor:
			unsupportedCursor = "bool"
		case tsdb.StringArrayCursor:
			unsupportedCursor = "string"
		default:
			panic(fmt.Sprintf("unreachable: %T", cur))
		}
		cur.Close()

		if len(unsupportedCursor) > 0 {
			h.Logger.Info("Prometheus can't read cursor",
				zap.String("cursor_type", unsupportedCursor),
				zap.Stringer("series", tags),
			)
		}
	}

	respond(resp)
}

func (h *Handler) serveFluxQuery(w http.ResponseWriter, r *http.Request, user meta.User) {
	atomic.AddInt64(&h.stats.FluxQueryRequests, 1)
	defer func(start time.Time) {
		atomic.AddInt64(&h.stats.FluxQueryRequestDuration, time.Since(start).Nanoseconds())
	}(time.Now())

	req, err := decodeQueryRequest(r)
	if err != nil {
		h.httpError(w, err.Error(), http.StatusBadRequest)
		return
	}

	ctx := r.Context()
	if val := r.FormValue("node_id"); val != "" {
		if nodeID, err := strconv.ParseUint(val, 10, 64); err == nil {
			ctx = storage.NewContextWithReadOptions(ctx, &storage.ReadOptions{NodeID: nodeID})
		}
	}

	if h.Config.AuthEnabled {
		ctx = meta.NewContextWithUser(ctx, user)
	}

	pr := req.ProxyRequest()

	// Logging
	var (
		stats flux.Statistics
		n     int64
	)
	if h.Config.FluxLogEnabled {
		defer func() {
			h.logFluxQuery(n, stats, pr.Compiler, err)
		}()
	}

	q, err := h.Controller.Query(ctx, pr.Compiler)
	if err != nil {
		h.httpError(w, err.Error(), http.StatusInternalServerError)
		return
	}
	defer func() {
		q.Cancel()
		q.Done()
	}()

	// NOTE: We do not write out the headers here.
	// It is possible that if the encoding step fails
	// that we can write an error header so long as
	// the encoder did not write anything.
	// As such we rely on the http.ResponseWriter behavior
	// to write an StatusOK header with the first write.

	switch r.Header.Get("Accept") {
	case "text/csv":
		fallthrough
	default:
		if hd, ok := pr.Dialect.(httpDialect); !ok {
			h.httpError(w, fmt.Sprintf("unsupported dialect over HTTP %T", req.Dialect), http.StatusBadRequest)
			return
		} else {
			hd.SetHeaders(w)
		}
		encoder := pr.Dialect.Encoder()
		results := flux.NewResultIteratorFromQuery(q)
		if h.Config.FluxLogEnabled {
			defer func() {
				stats = results.Statistics()
			}()
		}
		defer results.Release()

		n, err = encoder.Encode(w, results)
		if err != nil {
			if n == 0 {
				// If the encoder did not write anything, we can write an error header.
				h.httpError(w, err.Error(), http.StatusInternalServerError)
			} else {
				atomic.AddInt64(&h.stats.FluxQueryRequestBytesTransmitted, int64(n))
			}
		}
	}
}

func (h *Handler) serveFluxQueryDisabled(w http.ResponseWriter, r *http.Request, user meta.User) {
	h.Logger.Warn("Received flux query but flux-enabled=false in [http] section of InfluxDB config")
	h.httpError(w, "Flux query service disabled. Verify flux-enabled=true in the [http] section of the InfluxDB config.", http.StatusForbidden)
}

func (h *Handler) logFluxQuery(n int64, stats flux.Statistics, compiler flux.Compiler, err error) {
	var q string
	switch c := compiler.(type) {
	//case lang.SpecCompiler:
	//	q = fmt.Sprint(flux.Formatted(c.Spec))
	case lang.FluxCompiler:
		q = c.Query
	}

	h.Logger.Info("Executed Flux query",
		zap.String("compiler_type", string(compiler.CompilerType())),
		zap.Int64("response_size", n),
		zap.String("query", q),
		zap.Error(err),
		zap.Duration("stat_total_duration", stats.TotalDuration),
		zap.Duration("stat_compile_duration", stats.CompileDuration),
		zap.Duration("stat_execute_duration", stats.ExecuteDuration),
		zap.Int64("stat_max_allocated", stats.MaxAllocated),
		zap.Int64("stat_total_allocated", stats.TotalAllocated),
	)
}

// serveExpvar serves internal metrics in /debug/vars format over HTTP.
func (h *Handler) serveExpvar(w http.ResponseWriter, r *http.Request) {
	// Retrieve statistics from the monitor.
	stats, err := h.Monitor.Statistics(nil)
	if err != nil {
		h.httpError(w, err.Error(), http.StatusInternalServerError)
		return
	}

	// Retrieve diagnostics from the monitor.
	diags, err := h.Monitor.Diagnostics()
	if err != nil {
		h.httpError(w, err.Error(), http.StatusInternalServerError)
		return
	}

	w.Header().Set("Content-Type", "application/json; charset=utf-8")

	first := true
	if val := diags["system"]; val != nil {
		jv, err := parseSystemDiagnostics(val)
		if err != nil {
			h.httpError(w, err.Error(), http.StatusInternalServerError)
			return
		}

		data, err := json.Marshal(jv)
		if err != nil {
			h.httpError(w, err.Error(), http.StatusInternalServerError)
			return
		}

		first = false
		fmt.Fprintln(w, "{")
		fmt.Fprintf(w, "\"system\": %s", data)
	} else {
		fmt.Fprintln(w, "{")
	}

	if val := diags["build"]; val != nil {
		jv, err := parseBuildInfo(val)
		if err != nil {
			h.httpError(w, err.Error(), http.StatusInternalServerError)
			return
		}
		data, err := json.Marshal(jv)
		if err != nil {
			h.httpError(w, err.Error(), http.StatusInternalServerError)
			return
		}

		if !first {
			fmt.Fprintln(w, ",")
		}
		first = false
		fmt.Fprintf(w, "\"build\": %s", data)
	}

	if val := expvar.Get("cmdline"); val != nil {
		if !first {
			fmt.Fprintln(w, ",")
		}
		first = false
		fmt.Fprintf(w, "\"cmdline\": %s", val)
	}

	if val := diags["config"]; val != nil {
		jv, err := parseConfigDiagnostics(val)
		if err != nil {
			h.httpError(w, err.Error(), http.StatusInternalServerError)
			return
		}

		data, err := json.Marshal(jv)
		if err != nil {
			h.httpError(w, err.Error(), http.StatusInternalServerError)
			return
		}

		if !first {
			_, err := fmt.Fprintln(w, ",")
			if err != nil {
				h.httpError(w, err.Error(), http.StatusInternalServerError)
				return
			}
		}
		first = false
		_, err = fmt.Fprintf(w, "\"config\": %s", data)
		if err != nil {
			h.httpError(w, err.Error(), http.StatusInternalServerError)
			return
		}
	}

<<<<<<< HEAD
	if val := diags["cq"]; val != nil {
		jv, err := parseCQDiagnostics(val)
		data, err := json.Marshal(jv)
		if !first {
			_, err := fmt.Fprintln(w, ",")
=======
	if val := diags["stats"]; val != nil {
		if len(val.Rows) > 0 && len(val.Columns) > 0 {
			// Create a map of column names to values
			statsMap := make(map[string]interface{})
			for i, col := range val.Columns {
				if i < len(val.Rows[0]) {
					statsMap[col] = val.Rows[0][i]
				}
			}

			data, err := json.Marshal(statsMap)
>>>>>>> 879e34a0
			if err != nil {
				h.httpError(w, err.Error(), http.StatusInternalServerError)
				return
			}
<<<<<<< HEAD
		}
		first = false
		_, err = fmt.Fprintf(w, "\"cq\": %s", data)
		if err != nil {
			h.httpError(w, err.Error(), http.StatusInternalServerError)
			return
=======

			if !first {
				fmt.Fprintln(w, ",")
			}
			first = false
			fmt.Fprintf(w, "\"stats\": %s", data)
>>>>>>> 879e34a0
		}
	}

	// We're going to print some kind of crypto data, we just
	// need to find the proper source for it.
	{
		var jv map[string]interface{}
		val := diags["crypto"]
		if val != nil {
			jv, err = parseCryptoDiagnostics(val)
			if err != nil {
				if errors.Is(err, ErrDiagnosticsValueMissing) {
					// log missing values, but don't error out
					h.Logger.Warn(err.Error())
				} else {
					h.httpError(w, err.Error(), http.StatusInternalServerError)
					return
				}
			}
		} else {
			jv = ossCryptoDiagnostics()
		}

		data, err := json.Marshal(jv)
		if err != nil {
			h.httpError(w, err.Error(), http.StatusInternalServerError)
			return
		}

		if !first {
			fmt.Fprintln(w, ",")
		}
		first = false
		fmt.Fprintf(w, "\"crypto\": %s", data)
	}

	if val := expvar.Get("memstats"); val != nil {
		if !first {
			fmt.Fprintln(w, ",")
		}
		first = false
		fmt.Fprintf(w, "\"memstats\": %s", val)
	}

	uniqueKeys := make(map[string]int)

	for _, s := range stats {
		if s.Name == "cq" {
			continue
		}
		val, err := json.Marshal(s)
		if err != nil {
			continue
		}

		// Very hackily create a unique key.
		buf := bytes.NewBufferString(s.Name)
		if path, ok := s.Tags["path"]; ok {
			fmt.Fprintf(buf, ":%s", path)
			if id, ok := s.Tags["id"]; ok {
				fmt.Fprintf(buf, ":%s", id)
			}
		} else if bind, ok := s.Tags["bind"]; ok {
			if proto, ok := s.Tags["proto"]; ok {
				fmt.Fprintf(buf, ":%s", proto)
			}
			fmt.Fprintf(buf, ":%s", bind)
		} else if database, ok := s.Tags["database"]; ok {
			fmt.Fprintf(buf, ":%s", database)
			if rp, ok := s.Tags["retention_policy"]; ok {
				fmt.Fprintf(buf, ":%s", rp)
				if name, ok := s.Tags["name"]; ok {
					fmt.Fprintf(buf, ":%s", name)
				}
				if dest, ok := s.Tags["destination"]; ok {
					fmt.Fprintf(buf, ":%s", dest)
				}
			}
		}
		key := buf.String()
		v := uniqueKeys[key]
		uniqueKeys[key] = v + 1
		if v > 0 {
			fmt.Fprintf(buf, ":%d", v)
			key = buf.String()
		}

		if !first {
			fmt.Fprintln(w, ",")
		}
		first = false
		fmt.Fprintf(w, "%q: ", key)
		w.Write(bytes.TrimSpace(val))
	}
	fmt.Fprintln(w, "\n}")
}

// serveDebugRequests will track requests for a period of time.
func (h *Handler) serveDebugRequests(w http.ResponseWriter, r *http.Request) {
	var d time.Duration
	if s := r.URL.Query().Get("seconds"); s == "" {
		d = DefaultDebugRequestsInterval
	} else if seconds, err := strconv.ParseInt(s, 10, 64); err != nil {
		h.httpError(w, err.Error(), http.StatusBadRequest)
		return
	} else {
		d = time.Duration(seconds) * time.Second
		if d > MaxDebugRequestsInterval {
			h.httpError(w, fmt.Sprintf("exceeded maximum interval time: %s > %s",
				influxql.FormatDuration(d),
				influxql.FormatDuration(MaxDebugRequestsInterval)),
				http.StatusBadRequest)
			return
		}
	}

	var closing <-chan bool
	if notifier, ok := w.(http.CloseNotifier); ok {
		closing = notifier.CloseNotify()
	}

	profile := h.requestTracker.TrackRequests()

	timer := time.NewTimer(d)
	select {
	case <-timer.C:
		profile.Stop()
	case <-closing:
		// Connection was closed early.
		profile.Stop()
		timer.Stop()
		return
	}

	w.Header().Set("Content-Type", "application/json; charset=utf-8")
	w.Header().Add("Connection", "close")

	fmt.Fprintln(w, "{")
	first := true
	for req, st := range profile.Requests {
		val, err := json.Marshal(st)
		if err != nil {
			continue
		}

		if !first {
			fmt.Fprintln(w, ",")
		}
		first = false
		fmt.Fprintf(w, "%q: ", req.String())
		w.Write(bytes.TrimSpace(val))
	}
	fmt.Fprintln(w, "\n}")
}

// parseSystemDiagnostics converts the system diagnostics into an appropriate
// format for marshaling to JSON in the /debug/vars format.
func parseSystemDiagnostics(d *diagnostics.Diagnostics) (map[string]interface{}, error) {
	// We don't need PID in this case.
	m := map[string]interface{}{"currentTime": nil, "started": nil, "uptime": nil}
	for key := range m {
		// Find the associated column.
		ci := -1
		for i, col := range d.Columns {
			if col == key {
				ci = i
				break
			}
		}

		if ci == -1 {
			return nil, fmt.Errorf("unable to find column %q", key)
		}

		if len(d.Rows) < 1 || len(d.Rows[0]) <= ci {
			return nil, fmt.Errorf("no data for column %q", key)
		}

		var res interface{}
		switch v := d.Rows[0][ci].(type) {
		case time.Time:
			res = v
		case string:
			// Should be a string representation of a time.Duration
			d, err := time.ParseDuration(v)
			if err != nil {
				return nil, err
			}
			res = int64(d.Seconds())
		default:
			return nil, fmt.Errorf("value for column %q is not parsable (got %T)", key, v)
		}
		m[key] = res
	}
	return m, nil
}

// parseBuildInfo converts the build info diagnostics into an appropriate
// format for marshaling to JSON in the /debug/vars format.
func parseBuildInfo(d *diagnostics.Diagnostics) (map[string]interface{}, error) {
	m := map[string]interface{}{"Version": nil, "Commit": nil, "Branch": nil, "Build Time": nil}
	for key := range m {
		// Find the associated column.
		ci := -1
		for i, col := range d.Columns {
			if col == key {
				ci = i
				break
			}
		}

		if ci == -1 {
			return nil, fmt.Errorf("unable to find column %q", key)
		}

		if len(d.Rows) < 1 || len(d.Rows[0]) <= ci {
			return nil, fmt.Errorf("no data for column %q", key)
		}
		m[key] = d.Rows[0][ci]
	}
	return m, nil
}

// ossCryptoDiagnostics creates a default crypto diagnostics map that
// can be marshaled into JSON for /debug/vars.
func ossCryptoDiagnostics() map[string]interface{} {
	return map[string]interface{}{
		"ensureFIPS":     false,
		"FIPS":           false,
		"implementation": "Go",
		"passwordHash":   "bcrypt",
	}
}

// parseCryptoDiagnostics converts the crypto diagnostics into an appropriate
// format for marshaling to JSON in the /debug/vars format.
func parseCryptoDiagnostics(d *diagnostics.Diagnostics) (map[string]interface{}, error) {
	// We use ossCryptoDiagnostics as a template for columns we need to pull from d.
	// If the column is missing from d, we will nil out the value in m to avoid lying
	// about a value to the user and making troubleshooting harder.
	m := ossCryptoDiagnostics()
	var missing []string

	for key := range m {
		// Find the associated column.
		ci := -1
		for i, col := range d.Columns {
			if col == key {
				ci = i
				break
			}
		}

		// Don't error out if we can't find the column or cell for a given key, just nil
		// out the value in m. There could still be other useful information we gather.
		// Column not found or data cell not found
		if ci == -1 || len(d.Rows) < 1 || len(d.Rows[0]) <= ci {
			m[key] = nil
			missing = append(missing, key)
			continue
		}

		m[key] = d.Rows[0][ci]
	}

	if len(missing) > 0 {
		// If you're getting this error, you probably need to update enterprise.
		return m, fmt.Errorf("parseCryptoDiagnostics: missing %s: %w", strings.Join(missing, ","), ErrDiagnosticsValueMissing)
	}
	return m, nil
}

// parseConfigDiagnostics converts the config diagnostics into proper format
// for JSON marshaling, handling toml.Size and toml.Duration types properly.
func parseConfigDiagnostics(d *diagnostics.Diagnostics) (map[string]interface{}, error) {
	if len(d.Rows) == 0 {
		return nil, fmt.Errorf("no config diagnostic data available")
	}

	m := make(map[string]interface{})
	for i, col := range d.Columns {
		if i >= len(d.Rows[0]) {
			continue
		}

		val := d.Rows[0][i]
		switch v := val.(type) {
		case toml.Size:
			m[col] = uint64(v)
		case toml.Duration:
			m[col] = time.Duration(v).String()
		default:
			m[col] = v
		}
	}

	return m, nil
}

func parseCQDiagnostics(d *diagnostics.Diagnostics) (map[string]interface{}, error) {
	if len(d.Rows) == 0 {
		return nil, fmt.Errorf("no cq diagnostic data available")
	}

	m := make(map[string]interface{})
	for i, col := range d.Columns {
		if i >= len(d.Rows[0]) {
			continue
		}

		m[col] = d.Rows[0][i]
	}

	return m, nil
}

// httpError writes an error to the client in a standard format.
func (h *Handler) httpError(w http.ResponseWriter, errmsg string, code int) {
	if code == http.StatusUnauthorized {
		// If an unauthorized header will be sent back, add a WWW-Authenticate header
		// as an authorization challenge.
		w.Header().Set("WWW-Authenticate", fmt.Sprintf("Basic realm=\"%s\"", h.Config.Realm))
	} else if code/100 != 2 {
		sz := math.Min(float64(len(errmsg)), 1024.0)
		w.Header().Set("X-InfluxDB-Error", errmsg[:int(sz)])
	}

	response := Response{Err: errors.New(errmsg)}
	if rw, ok := w.(ResponseWriter); ok {
		h.writeHeader(w, code)
		rw.WriteResponse(response)
		return
	}

	// Default implementation if the response writer hasn't been replaced
	// with our special response writer type.
	w.Header().Add("Content-Type", "application/json")
	h.writeHeader(w, code)
	b, _ := json.Marshal(response)
	w.Write(b)
}

// Filters and filter helpers

type credentials struct {
	Method   AuthenticationMethod
	Username string
	Password string
	Token    string
}

func parseToken(token string) (user, pass string, ok bool) {
	if t1, t2, ok := strings.Cut(token, ":"); ok {
		return t1, t2, ok
	}
	return
}

// parseCredentials parses a request and returns the authentication credentials.
// The credentials may be present as URL query params, or as a Basic
// Authentication header.
// As params: http://127.0.0.1/query?u=username&p=password
// As basic auth: http://username:password@127.0.0.1
// As Bearer token in Authorization header: Bearer <JWT_TOKEN_BLOB>
// As Token in Authorization header: Token <username:password>
func parseCredentials(r *http.Request) (*credentials, error) {
	q := r.URL.Query()

	// Check for username and password in URL params.
	if u, p := q.Get("u"), q.Get("p"); u != "" && p != "" {
		return &credentials{
			Method:   UserAuthentication,
			Username: u,
			Password: p,
		}, nil
	}

	// Check for the HTTP Authorization header.
	if s := r.Header.Get("Authorization"); s != "" {
		// Check for Bearer token.
		strs := strings.Split(s, " ")
		if len(strs) == 2 {
			switch strs[0] {
			case "Bearer":
				return &credentials{
					Method: BearerAuthentication,
					Token:  strs[1],
				}, nil
			case "Token":
				if u, p, ok := parseToken(strs[1]); ok {
					return &credentials{
						Method:   UserAuthentication,
						Username: u,
						Password: p,
					}, nil
				}
			}
		}

		// Check for basic auth.
		if u, p, ok := r.BasicAuth(); ok {
			return &credentials{
				Method:   UserAuthentication,
				Username: u,
				Password: p,
			}, nil
		}
	}

	return nil, fmt.Errorf("unable to parse authentication credentials")
}

// authenticate wraps a handler and ensures that if user credentials are passed in
// an attempt is made to authenticate that user. If authentication fails, an error is returned.
//
// There is one exception: if there are no users in the system, authentication is not required. This
// is to facilitate bootstrapping of a system with authentication enabled.
func authenticate(inner func(http.ResponseWriter, *http.Request, meta.User), h *Handler, requireAuthentication bool) http.Handler {
	return http.HandlerFunc(func(w http.ResponseWriter, r *http.Request) {
		// Return early if we are not authenticating
		if !requireAuthentication {
			inner(w, r, nil)
			return
		}
		var user meta.User

		// TODO corylanou: never allow this in the future without users
		if requireAuthentication && h.MetaClient.AdminUserExists() {
			creds, err := parseCredentials(r)
			if err != nil {
				atomic.AddInt64(&h.stats.AuthenticationFailures, 1)
				h.httpError(w, err.Error(), http.StatusUnauthorized)
				return
			}

			switch creds.Method {
			case UserAuthentication:
				if creds.Username == "" {
					atomic.AddInt64(&h.stats.AuthenticationFailures, 1)
					h.httpError(w, "username required", http.StatusUnauthorized)
					return
				}

				user, err = h.MetaClient.Authenticate(creds.Username, creds.Password)
				if err != nil {
					atomic.AddInt64(&h.stats.AuthenticationFailures, 1)
					h.httpError(w, "authorization failed", http.StatusUnauthorized)
					return
				}
			case BearerAuthentication:
				if h.Config.SharedSecret == "" {
					atomic.AddInt64(&h.stats.AuthenticationFailures, 1)
					h.httpError(w, "bearer auth disabled", http.StatusUnauthorized)
					return
				}
				keyLookupFn := func(token *jwt.Token) (interface{}, error) {
					// Check for expected signing method.
					if _, ok := token.Method.(*jwt.SigningMethodHMAC); !ok {
						return nil, fmt.Errorf("unexpected signing method: %v", token.Header["alg"])
					}
					return []byte(h.Config.SharedSecret), nil
				}

				// Parse and validate the token.
				token, err := jwt.Parse(creds.Token, keyLookupFn)
				if err != nil {
					h.httpError(w, err.Error(), http.StatusUnauthorized)
					return
				} else if !token.Valid {
					h.httpError(w, "invalid token", http.StatusUnauthorized)
					return
				}

				claims, ok := token.Claims.(jwt.MapClaims)
				if !ok {
					h.httpError(w, "problem authenticating token", http.StatusInternalServerError)
					h.Logger.Info("Could not assert JWT token claims as jwt.MapClaims")
					return
				}

				// Make sure an expiration was set on the token.
				if exp, ok := claims["exp"].(float64); !ok || exp <= 0.0 {
					h.httpError(w, "token expiration required", http.StatusUnauthorized)
					return
				}

				// Get the username from the token.
				username, ok := claims["username"].(string)
				if !ok {
					h.httpError(w, "username in token must be a string", http.StatusUnauthorized)
					return
				} else if username == "" {
					h.httpError(w, "token must contain a username", http.StatusUnauthorized)
					return
				}

				// Lookup user in the metastore.
				if user, err = h.MetaClient.User(username); err != nil {
					h.httpError(w, err.Error(), http.StatusUnauthorized)
					return
				} else if user == nil {
					h.httpError(w, meta.ErrUserNotFound.Error(), http.StatusUnauthorized)
					return
				}
			default:
				h.httpError(w, "unsupported authentication", http.StatusUnauthorized)
			}

		}
		inner(w, r, user)
	})
}

// cors responds to incoming requests and adds the appropriate cors headers
// TODO: corylanou: add the ability to configure this in our config
func cors(inner http.Handler) http.Handler {
	return http.HandlerFunc(func(w http.ResponseWriter, r *http.Request) {
		if origin := r.Header.Get("Origin"); origin != "" {
			w.Header().Set(`Access-Control-Allow-Origin`, origin)
			w.Header().Set(`Access-Control-Allow-Methods`, strings.Join([]string{
				`DELETE`,
				`GET`,
				`OPTIONS`,
				`POST`,
				`PUT`,
				`PATCH`,
			}, ", "))

			w.Header().Set(`Access-Control-Allow-Headers`, strings.Join([]string{
				`Accept`,
				`Accept-Encoding`,
				`Authorization`,
				`Content-Length`,
				`Content-Type`,
				`User-Agent`,
				`X-CSRF-Token`,
				`X-HTTP-Method-Override`,
			}, ", "))

			w.Header().Set(`Access-Control-Expose-Headers`, strings.Join([]string{
				`Date`,
				`X-InfluxDB-Version`,
				`X-InfluxDB-Build`,
			}, ", "))
		}

		if r.Method == "OPTIONS" {
			return
		}

		inner.ServeHTTP(w, r)
	})
}

func requestID(inner http.Handler) http.Handler {
	return http.HandlerFunc(func(w http.ResponseWriter, r *http.Request) {
		// X-Request-Id takes priority.
		rid := r.Header.Get("X-Request-Id")

		// If X-Request-Id is empty, then check Request-Id
		if rid == "" {
			rid = r.Header.Get("Request-Id")
		}

		// If Request-Id is empty then generate a v1 UUID.
		if rid == "" {
			rid = uuid.TimeUUID().String()
		}

		// We read Request-Id in other handler code so we'll use that naming
		// convention from this point in the request cycle.
		r.Header.Set("Request-Id", rid)

		// Set the request ID on the response headers.
		// X-Request-Id is the most common name for a request ID header.
		w.Header().Set("X-Request-Id", rid)

		// We will also set Request-Id for backwards compatibility with previous
		// versions of InfluxDB.
		w.Header().Set("Request-Id", rid)

		inner.ServeHTTP(w, r)
	})
}

func (h *Handler) SetHeadersHandler(handler http.Handler) http.Handler {
	return http.HandlerFunc(h.SetHeadersWrapper(handler.ServeHTTP))
}

// wrapper that adds user supplied headers to the response.
func (h *Handler) SetHeadersWrapper(f func(http.ResponseWriter, *http.Request)) func(http.ResponseWriter, *http.Request) {
	if len(h.Config.HTTPHeaders) == 0 {
		return f
	}

	return func(w http.ResponseWriter, r *http.Request) {
		for header, value := range h.Config.HTTPHeaders {
			w.Header().Add(header, value)
		}
		f(w, r)
	}
}

func (h *Handler) logging(inner http.Handler, name string) http.Handler {
	return http.HandlerFunc(func(w http.ResponseWriter, r *http.Request) {
		start := time.Now()
		l := &responseLogger{w: w}
		inner.ServeHTTP(l, r)

		if h.accessLogFilters.Match(l.Status()) {
			h.CLFLogger.Println(buildLogLine(l, r, start))
		}

		// Log server errors.
		if l.Status()/100 == 5 {
			errStr := l.Header().Get("X-InfluxDB-Error")
			if errStr != "" {
				h.Logger.Error(fmt.Sprintf("[%d] - %q", l.Status(), errStr))
			}
		}
	})
}

func (h *Handler) responseWriter(inner http.Handler) http.Handler {
	return http.HandlerFunc(func(w http.ResponseWriter, r *http.Request) {
		w = NewResponseWriter(w, r)
		inner.ServeHTTP(w, r)
	})
}

// if the env var is set, and the value is truthy, then we will *not*
// recover from a panic.
var willCrash bool

func init() {
	var err error
	if willCrash, err = strconv.ParseBool(os.Getenv(query.PanicCrashEnv)); err != nil {
		willCrash = false
	}
}

func (h *Handler) recovery(inner http.Handler, name string) http.Handler {
	return http.HandlerFunc(func(w http.ResponseWriter, r *http.Request) {
		start := time.Now()
		l := &responseLogger{w: w}

		defer func() {
			if err := recover(); err != nil {
				logLine := buildLogLine(l, r, start)
				logLine = fmt.Sprintf("%s [panic:%s] %s", logLine, err, debug.Stack())
				h.CLFLogger.Println(logLine)
				http.Error(w, http.StatusText(http.StatusInternalServerError), 500)
				atomic.AddInt64(&h.stats.RecoveredPanics, 1) // Capture the panic in _internal stats.

				if willCrash {
					h.CLFLogger.Println("\n\n=====\nAll goroutines now follow:")
					buf := debug.Stack()
					h.CLFLogger.Printf("%s\n", buf)
					os.Exit(1) // If we panic then the Go server will recover.
				}
			}
		}()

		inner.ServeHTTP(l, r)
	})
}

// Store describes the behaviour of the storage packages Store type.
type Store interface {
	ReadFilter(ctx context.Context, req *datatypes.ReadFilterRequest) (reads.ResultSet, error)
	Delete(database string, sources []influxql.Source, condition influxql.Expr) error
	DeleteRetentionPolicy(database, name string) error
}

// Response represents a list of statement results.
type Response struct {
	Results []*query.Result
	Err     error
}

// MarshalJSON encodes a Response struct into JSON.
func (r Response) MarshalJSON() ([]byte, error) {
	// Define a struct that outputs "error" as a string.
	var o struct {
		Results []*query.Result `json:"results,omitempty"`
		Err     string          `json:"error,omitempty"`
	}

	// Copy fields to output struct.
	o.Results = r.Results
	if r.Err != nil {
		o.Err = r.Err.Error()
	}

	return json.Marshal(&o)
}

// UnmarshalJSON decodes the data into the Response struct.
func (r *Response) UnmarshalJSON(b []byte) error {
	var o struct {
		Results []*query.Result `json:"results,omitempty"`
		Err     string          `json:"error,omitempty"`
	}

	err := json.Unmarshal(b, &o)
	if err != nil {
		return err
	}
	r.Results = o.Results
	if o.Err != "" {
		r.Err = errors.New(o.Err)
	}
	return nil
}

// Error returns the first error from any statement.
// Returns nil if no errors occurred on any statements.
func (r *Response) Error() error {
	if r.Err != nil {
		return r.Err
	}
	for _, rr := range r.Results {
		if rr.Err != nil {
			return rr.Err
		}
	}
	return nil
}

// Throttler represents an HTTP throttler that limits the number of concurrent
// requests being processed as well as the number of enqueued requests.
type Throttler struct {
	current  chan struct{}
	enqueued chan struct{}

	// Maximum amount of time requests can wait in queue.
	// Must be set before adding middleware.
	EnqueueTimeout time.Duration

	Logger *zap.Logger
}

// NewThrottler returns a new instance of Throttler that limits to concurrentN.
// requests processed at a time and maxEnqueueN requests waiting to be processed.
func NewThrottler(concurrentN, maxEnqueueN int) *Throttler {
	return &Throttler{
		current:  make(chan struct{}, concurrentN),
		enqueued: make(chan struct{}, concurrentN+maxEnqueueN),
		Logger:   zap.NewNop(),
	}
}

// Handler wraps h in a middleware handler that throttles requests.
func (t *Throttler) Handler(h http.Handler) http.Handler {
	timeout := t.EnqueueTimeout

	// Return original handler if concurrent requests is zero.
	if cap(t.current) == 0 {
		return h
	}

	return http.HandlerFunc(func(w http.ResponseWriter, r *http.Request) {
		// Start a timer to limit enqueued request times.
		var timerCh <-chan time.Time
		if timeout > 0 {
			timer := time.NewTimer(timeout)
			defer timer.Stop()
			timerCh = timer.C
		}

		// Wait for a spot in the queue.
		if cap(t.enqueued) > cap(t.current) {
			select {
			case t.enqueued <- struct{}{}:
				defer func() { <-t.enqueued }()
			default:
				t.Logger.Warn("request throttled, queue full", zap.Duration("d", timeout))
				http.Error(w, "request throttled, queue full", http.StatusServiceUnavailable)
				return
			}
		}

		// First check if we can immediately send in to current because there is
		// available capacity. This helps reduce racyness in tests.
		select {
		case t.current <- struct{}{}:
		default:
			// Wait for a spot in the list of concurrent requests, but allow checking the timeout.
			select {
			case t.current <- struct{}{}:
			case <-timerCh:
				t.Logger.Warn("request throttled, exceeds timeout", zap.Duration("d", timeout))
				http.Error(w, "request throttled, exceeds timeout", http.StatusServiceUnavailable)
				return
			}
		}
		defer func() { <-t.current }()

		// Execute request.
		h.ServeHTTP(w, r)
	})
}<|MERGE_RESOLUTION|>--- conflicted
+++ resolved
@@ -2327,13 +2327,6 @@
 		}
 	}
 
-<<<<<<< HEAD
-	if val := diags["cq"]; val != nil {
-		jv, err := parseCQDiagnostics(val)
-		data, err := json.Marshal(jv)
-		if !first {
-			_, err := fmt.Fprintln(w, ",")
-=======
 	if val := diags["stats"]; val != nil {
 		if len(val.Rows) > 0 && len(val.Columns) > 0 {
 			// Create a map of column names to values
@@ -2345,26 +2338,34 @@
 			}
 
 			data, err := json.Marshal(statsMap)
->>>>>>> 879e34a0
 			if err != nil {
 				h.httpError(w, err.Error(), http.StatusInternalServerError)
 				return
 			}
-<<<<<<< HEAD
+
+			if !first {
+				fmt.Fprintln(w, ",")
+			}
+			first = false
+			fmt.Fprintf(w, "\"stats\": %s", data)
+		}
+	}
+
+	if val := diags["cq"]; val != nil {
+		jv, err := parseCQDiagnostics(val)
+		data, err := json.Marshal(jv)
+		if !first {
+			_, err := fmt.Fprintln(w, ",")
+			if err != nil {
+				h.httpError(w, err.Error(), http.StatusInternalServerError)
+				return
+			}
 		}
 		first = false
 		_, err = fmt.Fprintf(w, "\"cq\": %s", data)
 		if err != nil {
 			h.httpError(w, err.Error(), http.StatusInternalServerError)
 			return
-=======
-
-			if !first {
-				fmt.Fprintln(w, ",")
-			}
-			first = false
-			fmt.Fprintf(w, "\"stats\": %s", data)
->>>>>>> 879e34a0
 		}
 	}
 
