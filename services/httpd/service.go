--- conflicted
+++ resolved
@@ -71,21 +71,9 @@
 // NewService returns a new instance of Service.
 func NewService(c Config) *Service {
 	s := &Service{
-<<<<<<< HEAD
-		addr:       c.BindAddress,
-		https:      c.HTTPSEnabled,
-		cacert:     c.HTTPSCACertificate,
-		cert:       c.HTTPSCertificate,
-		key:        c.HTTPSPrivateKey,
-		limit:      c.MaxConnectionLimit,
-		err:        make(chan error),
-		unixSocket: c.UnixSocketEnabled,
-		bindSocket: c.BindSocket,
-		Handler:    NewHandler(c),
-		Logger:     zap.NewNop(),
-=======
 		addr:           c.BindAddress,
 		https:          c.HTTPSEnabled,
+		cacert:     c.HTTPSCACertificate,
 		cert:           c.HTTPSCertificate,
 		key:            c.HTTPSPrivateKey,
 		limit:          c.MaxConnectionLimit,
@@ -95,7 +83,6 @@
 		bindSocket:     c.BindSocket,
 		Handler:        NewHandler(c),
 		Logger:         zap.NewNop(),
->>>>>>> bf0eb140
 	}
 	if s.key == "" {
 		s.key = s.cert
