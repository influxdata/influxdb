--- conflicted
+++ resolved
@@ -6,13 +6,10 @@
 
 [dependencies]
 arrow = { version = "7.0", features = ["prettyprint"] }
-<<<<<<< HEAD
 arrow_util = { path = "../arrow_util" }
 datafusion = { path = "../datafusion" }
 data_types = { path = "../data_types" }
-=======
 hyper = "0.14"
->>>>>>> 5eb2e8b7
 iox_catalog = { path = "../iox_catalog" }
 metric = { path = "../metric" }
 mutable_batch = { path = "../mutable_batch"}
@@ -21,10 +18,7 @@
 query = { path = "../query" }
 schema = { path = "../schema" }
 snafu = "0.7"
-<<<<<<< HEAD
 tokio = { version = "1.13", features = ["macros", "parking_lot", "rt-multi-thread", "sync", "time"] }
-=======
 thiserror = "1.0"
->>>>>>> 5eb2e8b7
 uuid = { version = "0.8", features = ["v4"] }
 workspace-hack = { path = "../workspace-hack"}