package internal

import (
	"fmt"
	"os"
	"path/filepath"
	"sync"

	"github.com/influxdata/influxdb/v2/kit/platform"
	"github.com/influxdata/influxdb/v2/pkg/durablequeue"
	"go.uber.org/zap"
)

type durableQueueManager struct {
	replicationQueues map[platform.ID]*durablequeue.Queue
	logger            *zap.Logger
	queuePath         string
	mutex             sync.RWMutex
}

// NewDurableQueueManager creates a new durableQueueManager struct, for managing durable queues associated with
//replication streams.
func NewDurableQueueManager(log *zap.Logger, enginePath string) *durableQueueManager {
	replicationQueues := make(map[platform.ID]*durablequeue.Queue)

	queuePath := filepath.Join(
		enginePath,
		"replicationq",
	)
	os.MkdirAll(queuePath, 0777)

	return &durableQueueManager{
		replicationQueues: replicationQueues,
		logger:            log,
		queuePath:         queuePath,
	}
}

// InitializeQueue creates and opens a new durable queue which is associated with a replication stream.
func (qm *durableQueueManager) InitializeQueue(replicationID platform.ID, maxQueueSizeBytes int64) error {
	qm.mutex.Lock()
	defer qm.mutex.Unlock()

	// Check for duplicate replication ID
	if _, exists := qm.replicationQueues[replicationID]; exists {
		return fmt.Errorf("durable queue already exists for replication ID %q", replicationID)
	}

	// Set up path for new queue on disk
	dir := filepath.Join(
		qm.queuePath,
		replicationID.String(),
	)
	if err := os.MkdirAll(dir, 0777); err != nil {
		return err
	}

	// Create a new durable queue
	newQueue, err := durablequeue.NewQueue(
		dir,
		maxQueueSizeBytes,
		durablequeue.DefaultSegmentSize,
		&durablequeue.SharedCount{},
		durablequeue.MaxWritesPending,
		func(bytes []byte) error {
			return nil
		},
	)

	if err != nil {
		return err
	}

	// Map new durable queue to its corresponding replication stream via replication ID
	qm.replicationQueues[replicationID] = newQueue

	// Open the new queue
	if err := newQueue.Open(); err != nil {
		return err
	}

	qm.logger.Debug("Created new durable queue for replication stream",
		zap.String("id", replicationID.String()), zap.String("path", dir))

	return nil
}

// DeleteQueue deletes a durable queue and its associated data on disk.
func (qm *durableQueueManager) DeleteQueue(replicationID platform.ID) error {
	qm.mutex.Lock()
	defer qm.mutex.Unlock()

	if qm.replicationQueues[replicationID] == nil {
		return fmt.Errorf("durable queue not found for replication ID %q", replicationID)
	}

	// Close the queue
	if err := qm.replicationQueues[replicationID].Close(); err != nil {
		return err
	}

	qm.logger.Debug("Closed replication stream durable queue",
		zap.String("id", replicationID.String()), zap.String("path", qm.replicationQueues[replicationID].Dir()))

	// Delete any enqueued, un-flushed data on disk for this queue
	if err := qm.replicationQueues[replicationID].Remove(); err != nil {
		return err
	}

	qm.logger.Debug("Deleted data associated with replication stream durable queue",
		zap.String("id", replicationID.String()), zap.String("path", qm.replicationQueues[replicationID].Dir()))

	// Remove entry from replicationQueues map
	delete(qm.replicationQueues, replicationID)

	return nil
}

// UpdateMaxQueueSize updates the maximum size of a durable queue.
func (qm *durableQueueManager) UpdateMaxQueueSize(replicationID platform.ID, maxQueueSizeBytes int64) error {
	qm.mutex.RLock()
	defer qm.mutex.RUnlock()

	if qm.replicationQueues[replicationID] == nil {
		return fmt.Errorf("durable queue not found for replication ID %q", replicationID)
	}

	if err := qm.replicationQueues[replicationID].SetMaxSize(maxQueueSizeBytes); err != nil {
		return err
	}

	return nil
}

<<<<<<< HEAD
// StartReplicationQueues updates the durableQueueManager.replicationQueues map, fully removing any partially deleted
// queues (present on disk, but not tracked in sqlite), opening all current queues, and logging info for each.
func (qm *durableQueueManager) StartReplicationQueues(trackedReplications map[platform.ID]int64) error {
	errOccurred := false

	for id, size := range trackedReplications {
		// Re-initialize a queue struct for each replication stream from sqlite
		queue, err := durablequeue.NewQueue(
			filepath.Join(qm.queuePath, id.String()),
			size,
			durablequeue.DefaultSegmentSize,
			&durablequeue.SharedCount{},
			durablequeue.MaxWritesPending,
			func(bytes []byte) error {
				return nil
			},
		)

		if err != nil {
			qm.logger.Error("failed to initialize replication stream durable queue", zap.Error(err))
			errOccurred = true
		}

		// Open and map the queue struct to its replication ID
		if err := queue.Open(); err != nil {
			qm.logger.Error("failed to open replication stream durable queue", zap.Error(err), zap.String("id", id.String()))
			errOccurred = true
		} else {
			qm.replicationQueues[id] = queue
			qm.logger.Info("Opened replication stream", zap.String("id", id.String()), zap.String("path", queue.Dir()))
		}
	}

	if errOccurred {
		return fmt.Errorf("startup tasks for replications durable queue management failed, see server logs for details")
	}

	// Get contents of replicationq directory
	entries, err := os.ReadDir(qm.queuePath)
	if err != nil {
		return err
	}

	for _, entry := range entries {
		// Skip over non-relevant entries (must be a dir named with a replication ID)
		if !entry.IsDir() {
			continue
		}

		id, err := platform.IDFromString(entry.Name())
		if err != nil {
			continue
		}

		// Partial delete found, needs to be fully removed
		if err := os.RemoveAll(filepath.Join(qm.queuePath, id.String())); err != nil {
			qm.logger.Error("failed to remove durable queue during partial delete cleanup", zap.Error(err), zap.String("id", id.String()))
			errOccurred = true
		}
	}

	if errOccurred {
		return fmt.Errorf("startup tasks for replications durable queues failed, see server logs for details")
	} else {
		return nil
	}
}

// CloseAll loops through all current replication stream queues and closes them without deleting on-disk resources
func (qm *durableQueueManager) CloseAll() error {
	errOccurred := false

	for id, queue := range qm.replicationQueues {
		if err := queue.Close(); err != nil {
			qm.logger.Error("failed to close durable queue", zap.Error(err), zap.String("id", id.String()))
			errOccurred = true
		}
	}

	if errOccurred {
		return fmt.Errorf("shutdown tasks for replications durable queues failed, see server logs for details")
	} else {
		return nil
	}
=======
// CurrentQueueSizes returns the current size-on-disk for the requested set of durable queues.
func (qm *durableQueueManager) CurrentQueueSizes(ids []platform.ID) (map[platform.ID]int64, error) {
	qm.mutex.RLock()
	defer qm.mutex.RUnlock()

	sizes := make(map[platform.ID]int64, len(ids))

	for _, id := range ids {
		if qm.replicationQueues[id] == nil {
			return nil, fmt.Errorf("durable queue not found for replication ID %q", id)
		}
		sizes[id] = qm.replicationQueues[id].DiskUsage()
	}

	return sizes, nil
>>>>>>> 36dcc203
}<|MERGE_RESOLUTION|>--- conflicted
+++ resolved
@@ -132,7 +132,23 @@
 	return nil
 }
 
-<<<<<<< HEAD
+// CurrentQueueSizes returns the current size-on-disk for the requested set of durable queues.
+func (qm *durableQueueManager) CurrentQueueSizes(ids []platform.ID) (map[platform.ID]int64, error) {
+	qm.mutex.RLock()
+	defer qm.mutex.RUnlock()
+
+	sizes := make(map[platform.ID]int64, len(ids))
+
+	for _, id := range ids {
+		if qm.replicationQueues[id] == nil {
+			return nil, fmt.Errorf("durable queue not found for replication ID %q", id)
+		}
+		sizes[id] = qm.replicationQueues[id].DiskUsage()
+	}
+
+	return sizes, nil
+}
+
 // StartReplicationQueues updates the durableQueueManager.replicationQueues map, fully removing any partially deleted
 // queues (present on disk, but not tracked in sqlite), opening all current queues, and logging info for each.
 func (qm *durableQueueManager) StartReplicationQueues(trackedReplications map[platform.ID]int64) error {
@@ -217,21 +233,4 @@
 	} else {
 		return nil
 	}
-=======
-// CurrentQueueSizes returns the current size-on-disk for the requested set of durable queues.
-func (qm *durableQueueManager) CurrentQueueSizes(ids []platform.ID) (map[platform.ID]int64, error) {
-	qm.mutex.RLock()
-	defer qm.mutex.RUnlock()
-
-	sizes := make(map[platform.ID]int64, len(ids))
-
-	for _, id := range ids {
-		if qm.replicationQueues[id] == nil {
-			return nil, fmt.Errorf("durable queue not found for replication ID %q", id)
-		}
-		sizes[id] = qm.replicationQueues[id].DiskUsage()
-	}
-
-	return sizes, nil
->>>>>>> 36dcc203
 }