--- conflicted
+++ resolved
@@ -6,11 +6,7 @@
 license.workspace = true
 
 [features]
-<<<<<<< HEAD
-"system-py" = ["influxdb3_py_api/system-py"]
-=======
 "system-py" = ["influxdb3_py_api/system-py", "pyo3"]
->>>>>>> 0db71b69
 
 [dependencies]
 # Core Crates
@@ -34,10 +30,8 @@
 influxdb3_test_helpers = { path = "../influxdb3_test_helpers" }
 influxdb3_wal = { path = "../influxdb3_wal" }
 influxdb3_telemetry = { path = "../influxdb3_telemetry" }
-<<<<<<< HEAD
+# WIP - why is sys_events here only in pro?
 influxdb3_sys_events = { path = "../influxdb3_sys_events" }
-=======
->>>>>>> 0db71b69
 influxdb3_py_api = {path = "../influxdb3_py_api"}
 
 # crates.io dependencies
