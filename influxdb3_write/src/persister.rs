--- conflicted
+++ resolved
@@ -188,11 +188,7 @@
     ///
     /// This is intended to be used on server start.
     pub async fn load_snapshots(&self, mut most_recent_n: usize) -> Result<Vec<PersistedSnapshot>> {
-<<<<<<< HEAD
-        let mut join_set = JoinSet::new();
-=======
         let mut futures = FuturesOrdered::new();
->>>>>>> 0db71b69
         let mut offset: Option<ObjPath> = None;
 
         while most_recent_n > 0 {
@@ -243,11 +239,7 @@
             }
 
             for item in &list[0..end] {
-<<<<<<< HEAD
-                join_set.spawn(get_snapshot(
-=======
                 futures.push_back(get_snapshot(
->>>>>>> 0db71b69
                     item.location.clone(),
                     Arc::clone(&self.object_store),
                 ));
@@ -262,17 +254,12 @@
             // the list call to the object store.
             offset = Some(list[end - 1].location.clone());
         }
-<<<<<<< HEAD
-        // Returns an error if there is one and reuses the Vec's memory as well
-        join_set.join_all().await.into_iter().collect()
-=======
 
         let mut results = Vec::new();
         while let Some(result) = futures.next().await {
             results.push(result?);
         }
         Ok(results)
->>>>>>> 0db71b69
     }
 
     /// Loads a Parquet file from ObjectStore
