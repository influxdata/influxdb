use std::{
    collections::VecDeque,
    sync::Arc,
    time::{Duration, Instant},
};

use arrow::{
    array::{
        new_null_array, ArrayRef, BooleanBuilder, Float64Builder, GenericByteDictionaryBuilder,
        Int64Builder, RecordBatch, StringBuilder, StringDictionaryBuilder,
        TimestampNanosecondBuilder, UInt64Builder,
    },
    datatypes::{
        DataType, Field as ArrowField, FieldRef, GenericStringType, Int32Type,
        SchemaBuilder as ArrowSchemaBuilder, SchemaRef as ArrowSchemaRef, TimeUnit,
    },
    error::ArrowError,
};
use datafusion::{
    logical_expr::{expr::InList, BinaryExpr, Expr, Operator},
    scalar::ScalarValue,
};
use hashbrown::{HashMap, HashSet};
use indexmap::{IndexMap, IndexSet};
use iox_time::Time;
use parking_lot::RwLock;
use schema::{InfluxColumnType, InfluxFieldType, Schema, TIME_COLUMN_NAME};

use crate::{
    catalog::{InnerCatalog, LastCacheDefinition, LastCacheSize},
    write_buffer::{buffer_segment::WriteBatch, Field, FieldData, Row},
};

mod table_function;
pub use table_function::LastCacheFunction;

#[derive(Debug, thiserror::Error)]
pub enum Error {
    #[error("invalid cache size")]
    InvalidCacheSize,
    #[error("last cache already exists for database and table, but it was configured differently: {reason}")]
    CacheAlreadyExists { reason: String },
    #[error("specified key column ({column_name}) does not exist in the table schema")]
    KeyColumnDoesNotExist { column_name: String },
    #[error("key column must be string, int, uint, or bool types")]
    InvalidKeyColumn,
    #[error("specified value column ({column_name}) does not exist in the table schema")]
    ValueColumnDoesNotExist { column_name: String },
    #[error("requested last cache does not exist")]
    CacheDoesNotExist,
}

impl Error {
    fn cache_already_exists(reason: impl Into<String>) -> Self {
        Self::CacheAlreadyExists {
            reason: reason.into(),
        }
    }
}

/// A three level hashmap storing Database Name -> Table Name -> Cache Name -> LastCache
type CacheMap = RwLock<HashMap<String, HashMap<String, HashMap<String, LastCache>>>>;

/// Provides all last-N-value caches for the entire database
pub struct LastCacheProvider {
    cache_map: CacheMap,
}

impl std::fmt::Debug for LastCacheProvider {
    fn fmt(&self, f: &mut std::fmt::Formatter<'_>) -> std::fmt::Result {
        write!(f, "LastCacheProvider")
    }
}

/// The default cache time-to-live (TTL) is 4 hours
pub const DEFAULT_CACHE_TTL: Duration = Duration::from_secs(60 * 60 * 4);

/// Arguments to the [`LastCacheProvider::create_cache`] method
pub struct CreateCacheArguments {
    /// The name of the database to create the cache for
    pub db_name: String,
    /// The name of the table in the database to create the cache for
    pub tbl_name: String,
    /// The Influx Schema of the table
    pub schema: Schema,
    /// An optional name for the cache
    ///
    /// The cache name will default to `<table_name>_<keys>_last_cache`
    pub cache_name: Option<String>,
    /// The number of values to hold in the created cache
    ///
    /// This will default to 1.
    pub count: Option<usize>,
    /// The time-to-live (TTL) for the created cache
    ///
    /// This will default to [`DEFAULT_CACHE_TTL`]
    pub ttl: Option<Duration>,
    /// The key column names to use in the cache hierarchy
    ///
    /// This will default to:
    /// - the series key columns for a v3 table
    /// - the lexicographically ordered tag set for a v1 table
    pub key_columns: Option<Vec<String>>,
    /// The value columns to use in the cache
    ///
    /// This will default to all non-key columns. The `time` column is always included.
    pub value_columns: Option<Vec<String>>,
}

impl LastCacheProvider {
    /// Create a new [`LastCacheProvider`]
    pub(crate) fn new() -> Self {
        Self {
            cache_map: Default::default(),
        }
    }

    /// Initialize a [`LastCacheProvider`] from a [`InnerCatalog`]
    pub(crate) fn new_from_catalog(catalog: &InnerCatalog) -> Result<Self, Error> {
        let provider = LastCacheProvider::new();
        for (db_name, db_schema) in catalog.databases() {
            for (tbl_name, tbl_def) in db_schema.tables() {
                for (cache_name, cache_def) in tbl_def.last_caches() {
                    assert!(
                        provider
                            .create_cache(CreateCacheArguments {
                                db_name: db_name.to_owned(),
                                tbl_name: tbl_name.to_owned(),
                                schema: tbl_def.schema.clone(),
                                cache_name: Some(cache_name.to_owned()),
                                count: Some(cache_def.count.into()),
                                ttl: Some(Duration::from_secs(cache_def.ttl)),
                                key_columns: Some(cache_def.key_columns.clone()),
                                value_columns: Some(cache_def.value_columns.clone()),
                            })?
                            .is_some(),
                        "catalog should not contain duplicate last cache definitions"
                    );
                }
            }
        }
        Ok(provider)
    }

    /// Get a particular cache's name and arrow schema
    ///
    /// This is used for the implementation of DataFusion's `TableFunctionImpl` and `TableProvider`
    /// traits.
    fn get_cache_name_and_schema(
        &self,
        db_name: &str,
        tbl_name: &str,
        cache_name: Option<&str>,
    ) -> Option<(String, ArrowSchemaRef)> {
        self.cache_map
            .read()
            .get(db_name)
            .and_then(|db| db.get(tbl_name))
            .and_then(|tbl| {
                if let Some(name) = cache_name {
                    tbl.get(name)
                        .map(|lc| (name.to_string(), Arc::clone(&lc.schema)))
                } else if tbl.len() == 1 {
                    tbl.iter()
                        .map(|(name, lc)| (name.to_string(), Arc::clone(&lc.schema)))
                        .next()
                } else {
                    None
                }
            })
    }

    /// Get the [`LastCacheDefinition`] for all caches contained in a database
    pub fn get_last_caches_for_db(&self, db: &str) -> Vec<LastCacheDefinition> {
        let read = self.cache_map.read();
        read.get(db)
            .map(|tbl| {
                tbl.iter()
                    .flat_map(|(tbl_name, tbl_map)| {
                        tbl_map.iter().map(|(lc_name, lc)| {
                            LastCacheDefinition::from_cache(&**tbl_name, lc_name, lc)
                        })
                    })
                    .collect()
            })
            .unwrap_or_default()
    }

    /// Create a new entry in the last cache for a given database and table, along with the given
    /// parameters.
    ///
    /// If a new cache is created, it will return its name. If the provided arguments are identical
    /// to an existing cache (along with any defaults), then `None` will be returned.
    pub fn create_cache(
        &self,
        CreateCacheArguments {
            db_name,
            tbl_name,
            schema,
            cache_name,
            count,
            ttl,
            key_columns,
            value_columns,
        }: CreateCacheArguments,
    ) -> Result<Option<LastCacheDefinition>, Error> {
        let key_columns = if let Some(keys) = key_columns {
            // validate the key columns specified to ensure correct type (string, int, unit, or bool)
            // and that they exist in the table's schema.
            for key in keys.iter() {
                use InfluxColumnType::*;
                use InfluxFieldType::*;
                match schema.field_by_name(key) {
                    Some((
                        Tag | Field(Integer) | Field(UInteger) | Field(String) | Field(Boolean),
                        _,
                    )) => (),
                    Some((_, _)) => return Err(Error::InvalidKeyColumn),
                    None => {
                        return Err(Error::KeyColumnDoesNotExist {
                            column_name: key.into(),
                        })
                    }
                }
            }
            keys
        } else {
            // use primary key, which defaults to series key if present, then lexicographically
            // ordered tags otherwise, there is no user-defined sort order in the schema, so if that
            // is introduced, we will need to make sure that is accommodated here.
            let mut keys = schema.primary_key();
            if let Some(&TIME_COLUMN_NAME) = keys.last() {
                keys.pop();
            }
            keys.iter().map(|s| s.to_string()).collect()
        };

        // Generate the cache name if it was not provided
        let cache_name = cache_name.unwrap_or_else(|| {
            format!("{tbl_name}_{keys}_last_cache", keys = key_columns.join("_"))
        });

        let (value_columns, accept_new_fields) = if let Some(mut vals) = value_columns {
            // if value columns are specified, check that they are present in the table schema
            for name in vals.iter() {
                if schema.field_by_name(name).is_none() {
                    return Err(Error::ValueColumnDoesNotExist {
                        column_name: name.into(),
                    });
                }
            }
            // double-check that time column is included
            let time_col = TIME_COLUMN_NAME.to_string();
            if !vals.contains(&time_col) {
                vals.push(time_col);
            }
            (vals, false)
        } else {
            // default to all non-key columns
            (
                schema
                    .iter()
                    .filter_map(|(_, f)| {
                        if key_columns.contains(f.name()) {
                            None
                        } else {
                            Some(f.name().to_string())
                        }
                    })
                    .collect::<Vec<String>>(),
                true,
            )
        };

        let mut schema_builder = ArrowSchemaBuilder::new();
        // Add key columns first:
        for (t, field) in schema
            .iter()
            .filter(|&(_, f)| key_columns.contains(f.name()))
        {
            if let InfluxColumnType::Tag = t {
                // override tags with string type in the schema, because the KeyValue type stores
                // them as strings, and produces them as StringArray when creating RecordBatches:
                schema_builder.push(ArrowField::new(field.name(), DataType::Utf8, false))
            } else {
                schema_builder.push(field.clone());
            };
        }
        // Add value columns second:
        for (_, field) in schema
            .iter()
            .filter(|&(_, f)| value_columns.contains(f.name()))
        {
            schema_builder.push(field.clone());
        }

        let series_key = schema
            .series_key()
            .map(|keys| keys.into_iter().map(|s| s.to_string()).collect());

        // create the actual last cache:
        let count = count
            .unwrap_or(1)
            .try_into()
            .map_err(|_| Error::InvalidCacheSize)?;
        let ttl = ttl.unwrap_or(DEFAULT_CACHE_TTL);
        let last_cache = LastCache::new(
            count,
            ttl,
            key_columns.clone(),
            Arc::new(schema_builder.finish()),
            series_key,
            accept_new_fields,
        );

        // Check to see if there is already a cache for the same database/table/cache name, and with
        // the exact same configuration. If so, we return None, indicating that the operation did
        // not fail, but that a cache was not created because it already exists. If the underlying
        // configuration of the newly created cache is different than the one that already exists,
        // then this is an error.
        let mut lock = self.cache_map.write();
        if let Some(lc) = lock
            .get(&db_name)
            .and_then(|db| db.get(&tbl_name))
            .and_then(|tbl| tbl.get(&cache_name))
        {
            return lc.compare_config(&last_cache).map(|_| None);
        }

        lock.entry(db_name)
            .or_default()
            .entry_ref(&tbl_name)
            .or_default()
            .insert(cache_name.clone(), last_cache);

        Ok(Some(LastCacheDefinition {
            table: tbl_name,
            name: cache_name,
            key_columns,
            value_columns,
            count,
            ttl: ttl.as_secs(),
        }))
    }

    /// Delete a cache from the provider
    ///
    /// This will also clean up empty levels in the provider hierarchy, so if there are no more
    /// caches for a given table, that table's entry will be removed from the parent map for that
    /// table's database; likewise for the database's entry in the provider's cache map.
    pub fn delete_cache(
        &self,
        db_name: &str,
        table_name: &str,
        cache_name: &str,
    ) -> Result<(), Error> {
        let mut lock = self.cache_map.write();

        let Some(db) = lock.get_mut(db_name) else {
            return Err(Error::CacheDoesNotExist);
        };

        let Some(tbl) = db.get_mut(table_name) else {
            return Err(Error::CacheDoesNotExist);
        };

        if tbl.remove(cache_name).is_none() {
            return Err(Error::CacheDoesNotExist);
        }

        if tbl.is_empty() {
            db.remove(table_name);
        }

        if db.is_empty() {
            lock.remove(db_name);
        }

        Ok(())
    }

    /// Write a batch from the buffer into the cache by iterating over its database and table batches
    /// to find entries that belong in the cache.
    ///
    /// Only if rows are newer than the latest entry in the cache will they be entered.
    pub(crate) fn write_batch_to_cache(&self, write_batch: &WriteBatch) {
        let mut cache_map = self.cache_map.write();
        for (db_name, db_batch) in &write_batch.database_batches {
            if let Some(db_cache) = cache_map.get_mut(db_name.as_str()) {
                if db_cache.is_empty() {
                    continue;
                }
                for (tbl_name, tbl_batch) in &db_batch.table_batches {
                    if let Some(tbl_cache) = db_cache.get_mut(tbl_name) {
                        for (_, last_cache) in tbl_cache.iter_mut() {
                            for row in &tbl_batch.rows {
                                last_cache.push(row);
                            }
                        }
                    }
                }
            }
        }
    }

    /// Recurse down the cache structure to evict expired cache entries, based on their respective
    /// time-to-live (TTL).
    pub(crate) fn evict_expired_cache_entries(&self) {
        let mut cache_map = self.cache_map.write();
        cache_map.iter_mut().for_each(|(_, db)| {
            db.iter_mut()
                .for_each(|(_, tbl)| tbl.iter_mut().for_each(|(_, lc)| lc.remove_expired()))
        });
    }

    /// Output the records for a given cache as arrow [`RecordBatch`]es
    #[cfg(test)]
    pub(crate) fn get_cache_record_batches(
        &self,
        db_name: &str,
        tbl_name: &str,
        cache_name: Option<&str>,
        predicates: &[Predicate],
    ) -> Option<Result<Vec<RecordBatch>, ArrowError>> {
        self.cache_map
            .read()
            .get(db_name)
            .and_then(|db| db.get(tbl_name))
            .and_then(|tbl| {
                if let Some(name) = cache_name {
                    tbl.get(name)
                } else if tbl.len() == 1 {
                    tbl.iter().next().map(|(_, lc)| lc)
                } else {
                    None
                }
            })
            .map(|lc| lc.to_record_batches(predicates))
    }

    /// Returns the total number of caches contained in the provider
    #[cfg(test)]
    fn size(&self) -> usize {
        self.cache_map
            .read()
            .iter()
            .flat_map(|(_, db)| db.iter().flat_map(|(_, tbl)| tbl.iter()))
            .count()
    }
}

/// A Last-N-Values Cache
///
/// A hierarchical cache whose structure is determined by a set of `key_columns`, each of which
/// represents a level in the hierarchy. The lowest level of the hierarchy holds the last N values
/// for the field columns in the cache.
#[derive(Debug)]
pub(crate) struct LastCache {
    /// The number of values to hold in the cache
    ///
    /// Once the cache reaches this size, old values will be evicted when new values are pushed in.
    pub(crate) count: LastCacheSize,
    /// The time-to-live (TTL) for values in the cache
    ///
    /// Once values have lived in the cache beyond this [`Duration`], they can be evicted using
    /// the [`remove_expired`][LastCache::remove_expired] method.
    pub(crate) ttl: Duration,
    /// The key columns for this cache
    ///
    /// Uses an [`IndexSet`] for both fast iteration and fast lookup.
    pub(crate) key_columns: Arc<IndexSet<String>>,
    /// The Arrow Schema for the table that this cache is associated with
    pub(crate) schema: ArrowSchemaRef,
    /// Optionally store the series key for tables that use it for ensuring non-nullability in the
    /// column buffer for series key columns
    ///
    /// We only use this to check for columns that are part of the series key, so we don't care
    /// about the order, and a HashSet is sufficient.
    series_key: Option<HashSet<String>>,
    /// Whether or not this cache accepts newly written fields
    accept_new_fields: bool,
    /// The internal state of the cache
    state: LastCacheState,
}

impl LastCache {
    /// Create a new [`LastCache`]
    fn new(
        count: LastCacheSize,
        ttl: Duration,
        key_columns: Vec<String>,
        schema: ArrowSchemaRef,
        series_key: Option<HashSet<String>>,
        accept_new_fields: bool,
    ) -> Self {
        Self {
            count,
            ttl,
            key_columns: Arc::new(key_columns.into_iter().collect()),
            series_key,
            accept_new_fields,
            schema,
            state: LastCacheState::Init,
        }
    }

    /// Compare this cache's configuration with that of another
    fn compare_config(&self, other: &Self) -> Result<(), Error> {
        if self.count != other.count {
            return Err(Error::cache_already_exists(
                "different cache size specified",
            ));
        }
        if self.ttl != other.ttl {
            return Err(Error::cache_already_exists("different ttl specified"));
        }
        if self.key_columns != other.key_columns {
            return Err(Error::cache_already_exists("key columns are not the same"));
        }
        if self.accept_new_fields != other.accept_new_fields {
            return Err(Error::cache_already_exists(if self.accept_new_fields {
                "new configuration does not accept new fields"
            } else {
                "new configuration accepts new fields while the existing does not"
            }));
        }
        if !self.schema.contains(&other.schema) {
            return Err(Error::cache_already_exists(
                "the schema from specified value columns do not align",
            ));
        }
        if self.series_key != other.series_key {
            return Err(Error::cache_already_exists(
                "the series key is not the same",
            ));
        }
        Ok(())
    }

    /// Push a [`Row`] from the write buffer into the cache
    ///
    /// If a key column is not present in the row, the row will be ignored.
    ///
    /// # Panics
    ///
    /// This will panic if the internal cache state's keys are out-of-order with respect to the
    /// order of the `key_columns` on this [`LastCache`]
    pub(crate) fn push(&mut self, row: &Row) {
        let schema = Arc::clone(&self.schema);
        let mut target = &mut self.state;
        let mut key_iter = self.key_columns.iter().peekable();
        while let (Some(key), peek) = (key_iter.next(), key_iter.peek()) {
            if target.is_init() {
                *target = LastCacheState::Key(LastCacheKey {
                    column_name: key.to_string(),
                    value_map: Default::default(),
                });
            }
            let Some(value) = row
                .fields
                .iter()
                .find(|f| f.name == *key)
                .map(|f| KeyValue::from(&f.value))
            else {
                // ignore the row if it does not contain all key columns
                return;
            };
            let cache_key = target.as_key_mut().unwrap();
            assert_eq!(
                &cache_key.column_name, key,
                "key columns must match cache key order"
            );
            target = cache_key.value_map.entry(value).or_insert_with(|| {
                if let Some(next_key) = peek {
                    LastCacheState::Key(LastCacheKey {
                        column_name: next_key.to_string(),
                        value_map: Default::default(),
                    })
                } else {
                    LastCacheState::Store(LastCacheStore::new(
                        self.count.into(),
                        self.ttl,
                        Arc::clone(&schema),
                        Arc::clone(&self.key_columns),
                        self.series_key.as_ref(),
                    ))
                }
            });
        }
        // If there are no key columns we still need to initialize the state the first time:
        if target.is_init() {
            *target = LastCacheState::Store(LastCacheStore::new(
                self.count.into(),
                self.ttl,
                Arc::clone(&schema),
                Arc::clone(&self.key_columns),
                self.series_key.as_ref(),
            ));
        }
        let store = target.as_store_mut().expect(
            "cache target should be the actual store after iterating through all key columns",
        );
        let Some(new_columns) = store.push(row, self.accept_new_fields) else {
            // Unless new columns were added, and we need to update the schema, we are done.
            return;
        };

        let mut sb = ArrowSchemaBuilder::new();
        for f in self.schema.fields().iter() {
            sb.push(Arc::clone(f));
        }
        for (name, data_type) in new_columns {
            let field = Arc::new(ArrowField::new(name, data_type, true));
            sb.try_merge(&field).expect("buffer should have validated incoming writes to prevent against data type conflicts");
        }
        let new_schema = Arc::new(sb.finish());
        self.schema = new_schema;
    }

    /// Produce a set of [`RecordBatch`]es from the cache, using the given set of [`Predicate`]s
    fn to_record_batches(&self, predicates: &[Predicate]) -> Result<Vec<RecordBatch>, ArrowError> {
        // map the provided predicates on to the key columns
        // there may not be predicates provided for each key column, hence the Option
        let predicates: Vec<Option<&Predicate>> = self
            .key_columns
            .iter()
            .map(|key| predicates.iter().find(|p| p.key == *key))
            .collect();

        let mut caches = vec![ExtendedLastCacheState {
            state: &self.state,
            additional_columns: vec![],
        }];

        for predicate in predicates {
            if caches.is_empty() {
                return Ok(vec![]);
            }
            let mut new_caches = vec![];
<<<<<<< HEAD
            for c in caches {
                let cache_key = c.state.as_key().unwrap();
=======
            'cache_loop: for c in caches {
                let Some(cache_key) = c.state.as_key() else {
                    continue 'cache_loop;
                };
>>>>>>> 7a7db7d5
                if let Some(pred) = predicate {
                    let next_states = cache_key.evaluate_predicate(pred);
                    new_caches.extend(next_states.into_iter().map(|(state, value)| {
                        let mut additional_columns = c.additional_columns.clone();
                        additional_columns.push((&cache_key.column_name, value));
                        ExtendedLastCacheState {
                            state,
                            additional_columns,
                        }
                    }));
                } else {
                    new_caches.extend(cache_key.value_map.iter().map(|(v, state)| {
                        let mut additional_columns = c.additional_columns.clone();
                        additional_columns.push((&cache_key.column_name, v));
                        ExtendedLastCacheState {
                            state,
                            additional_columns,
                        }
                    }));
                }
            }
            caches = new_caches;
        }

        caches
            .into_iter()
            .map(|c| c.to_record_batch(&self.schema))
            .collect()
    }

    /// Convert a set of DataFusion filter [`Expr`]s into [`Predicate`]s
    ///
    /// This only handles binary expressions, e.g., `foo = 'bar'`, and will use the `key_columns`
    /// to filter out expressions that do not match key columns in the cache.
    fn convert_filter_exprs(&self, exprs: &[Expr]) -> Vec<Predicate> {
        exprs
            .iter()
            .filter_map(|expr| {
                match expr {
                    Expr::BinaryExpr(BinaryExpr { left, op, right }) => {
                        let key = if let Expr::Column(c) = left.as_ref() {
                            if !self.key_columns.contains(c.name()) {
                                return None;
                            }
                            c.name.to_string()
                        } else {
                            return None;
                        };
                        let value = match right.as_ref() {
                            Expr::Literal(ScalarValue::Utf8(Some(v))) => {
                                KeyValue::String(v.to_owned())
                            }
                            Expr::Literal(ScalarValue::Boolean(Some(v))) => KeyValue::Bool(*v),
                            // TODO: handle integer types that can be casted up to i64/u64:
                            Expr::Literal(ScalarValue::Int64(Some(v))) => KeyValue::Int(*v),
                            Expr::Literal(ScalarValue::UInt64(Some(v))) => KeyValue::UInt(*v),
                            _ => return None,
                        };
                        match op {
                            Operator::Eq => Some(Predicate::new_eq(key, value)),
                            Operator::NotEq => Some(Predicate::new_not_eq(key, value)),
                            _ => None,
                        }
                    }
                    Expr::InList(InList {
                        expr,
                        list,
                        negated,
                    }) => {
                        let key = if let Expr::Column(c) = expr.as_ref() {
                            if !self.key_columns.contains(c.name()) {
                                return None;
                            }
                            c.name.to_string()
                        } else {
                            return None;
                        };
                        let values: Vec<KeyValue> = list
                            .iter()
                            .filter_map(|e| match e {
                                Expr::Literal(ScalarValue::Utf8(Some(v))) => {
                                    Some(KeyValue::String(v.to_owned()))
                                }
                                Expr::Literal(ScalarValue::Boolean(Some(v))) => {
                                    Some(KeyValue::Bool(*v))
                                }
                                // TODO: handle integer types that can be casted up to i64/u64:
                                Expr::Literal(ScalarValue::Int64(Some(v))) => {
                                    Some(KeyValue::Int(*v))
                                }
                                Expr::Literal(ScalarValue::UInt64(Some(v))) => {
                                    Some(KeyValue::UInt(*v))
                                }
                                _ => None,
                            })
                            .collect();
                        if *negated {
                            Some(Predicate::new_not_in(key, values))
                        } else {
                            Some(Predicate::new_in(key, values))
                        }
                    }
                    _ => None,
                }
            })
            .collect()
    }

    /// Remove expired values from the internal cache state
    fn remove_expired(&mut self) {
        self.state.remove_expired();
    }
}

/// Extend a [`LastCacheState`] with additional columns
///
/// This is used for scenarios where key column values need to be produced in query outputs. Since
/// They are not stored in the terminal [`LastCacheStore`], we pass them down using this structure.
#[derive(Debug)]
struct ExtendedLastCacheState<'a> {
    state: &'a LastCacheState,
    additional_columns: Vec<(&'a String, &'a KeyValue)>,
}

impl<'a> ExtendedLastCacheState<'a> {
    /// Produce a set of [`RecordBatch`]es from this extended state
    ///
    /// This converts any additional columns to arrow arrays which will extend the [`RecordBatch`]es
    /// produced by the inner [`LastCacheStore`]
    ///
    /// # Panics
    ///
    /// This assumes taht the `state` is a [`LastCacheStore`] and will panic otherwise.
    fn to_record_batch(&self, output_schema: &ArrowSchemaRef) -> Result<RecordBatch, ArrowError> {
        let store = self
            .state
            .as_store()
            .expect("should only be calling to_record_batch when using a store");
        let n = store.len();
        let extended: Option<(Vec<FieldRef>, Vec<ArrayRef>)> = if self.additional_columns.is_empty()
        {
            None
        } else {
            Some(
                self.additional_columns
                    .iter()
                    .map(|(name, value)| {
                        let field = Arc::new(value.as_arrow_field(*name));
                        match value {
                            KeyValue::String(v) => {
                                let mut builder = StringBuilder::new();
                                for _ in 0..n {
                                    builder.append_value(v);
                                }
                                (field, Arc::new(builder.finish()) as ArrayRef)
                            }
                            KeyValue::Int(v) => {
                                let mut builder = Int64Builder::new();
                                for _ in 0..n {
                                    builder.append_value(*v);
                                }
                                (field, Arc::new(builder.finish()) as ArrayRef)
                            }
                            KeyValue::UInt(v) => {
                                let mut builder = UInt64Builder::new();
                                for _ in 0..n {
                                    builder.append_value(*v);
                                }
                                (field, Arc::new(builder.finish()) as ArrayRef)
                            }
                            KeyValue::Bool(v) => {
                                let mut builder = BooleanBuilder::new();
                                for _ in 0..n {
                                    builder.append_value(*v);
                                }
                                (field, Arc::new(builder.finish()) as ArrayRef)
                            }
                        }
                    })
                    .collect(),
            )
        };
        store.to_record_batch(output_schema, extended)
    }
}

/// A predicate used for evaluating key column values in the cache on query
#[derive(Debug, Clone)]
pub(crate) struct Predicate {
    /// The left-hand-side of the predicate
    key: String,
    /// The right-hand-side of the predicate
    kind: PredicateKind,
}

impl Predicate {
    fn new_eq(key: impl Into<String>, value: KeyValue) -> Self {
        Self {
            key: key.into(),
            kind: PredicateKind::Eq(value),
        }
    }

    fn new_not_eq(key: impl Into<String>, value: KeyValue) -> Self {
        Self {
            key: key.into(),
            kind: PredicateKind::NotEq(value),
        }
    }

    fn new_in(key: impl Into<String>, values: Vec<KeyValue>) -> Self {
        Self {
            key: key.into(),
            kind: PredicateKind::In(values),
        }
    }

    fn new_not_in(key: impl Into<String>, values: Vec<KeyValue>) -> Self {
        Self {
            key: key.into(),
            kind: PredicateKind::NotIn(values),
        }
    }
}

#[derive(Debug, Clone)]
pub(crate) enum PredicateKind {
    Eq(KeyValue),
    NotEq(KeyValue),
    In(Vec<KeyValue>),
    NotIn(Vec<KeyValue>),
}

/// Represents the hierarchical last cache structure
#[derive(Debug)]
enum LastCacheState {
    /// An initialized state that is used for easy construction of the cache
    Init,
    /// Represents a branch node in the hierarchy of key columns for the cache
    Key(LastCacheKey),
    /// Represents a terminal node in the hierarchy, i.e., the cache of field values
    Store(LastCacheStore),
}

impl LastCacheState {
    fn is_init(&self) -> bool {
        matches!(self, Self::Init)
    }

    fn as_key(&self) -> Option<&LastCacheKey> {
        match self {
            LastCacheState::Key(key) => Some(key),
            LastCacheState::Store(_) | LastCacheState::Init => None,
        }
    }

    fn as_store(&self) -> Option<&LastCacheStore> {
        match self {
            LastCacheState::Key(_) | LastCacheState::Init => None,
            LastCacheState::Store(store) => Some(store),
        }
    }

    fn as_key_mut(&mut self) -> Option<&mut LastCacheKey> {
        match self {
            LastCacheState::Key(key) => Some(key),
            LastCacheState::Store(_) | LastCacheState::Init => None,
        }
    }

    fn as_store_mut(&mut self) -> Option<&mut LastCacheStore> {
        match self {
            LastCacheState::Key(_) | LastCacheState::Init => None,
            LastCacheState::Store(store) => Some(store),
        }
    }

    /// Remove expired values from this [`LastCacheState`]
    fn remove_expired(&mut self) -> bool {
        match self {
            LastCacheState::Key(k) => k.remove_expired(),
            LastCacheState::Store(s) => s.remove_expired(),
            LastCacheState::Init => false,
        }
    }
}

/// Holds a node within a [`LastCache`] for a given key column
#[derive(Debug)]
struct LastCacheKey {
    /// The name of the key column
    column_name: String,
    /// A map of key column value to nested [`LastCacheState`]
    ///
    /// All values should point at either another key or a [`LastCacheStore`]
    value_map: HashMap<KeyValue, LastCacheState>,
}

impl LastCacheKey {
    /// Evaluate the provided [`Predicate`] by using its value to lookup in this [`LastCacheKey`]'s
    /// value map.
    ///
    /// # Panics
    ///
    /// This assumes that a predicate for this [`LastCacheKey`]'s column was provided, and will panic
    /// otherwise.
    fn evaluate_predicate<'a: 'b, 'b>(
        &'a self,
        predicate: &'b Predicate,
    ) -> Vec<(&'a LastCacheState, &'b KeyValue)> {
        if predicate.key != self.column_name {
            panic!(
                "attempted to evaluate unexpected predicate with key {} for column named {}",
                predicate.key, self.column_name
            );
        }
        match &predicate.kind {
            PredicateKind::Eq(val) => self
                .value_map
                .get(val)
                .map(|s| vec![(s, val)])
                .unwrap_or_default(),
            PredicateKind::NotEq(val) => self
                .value_map
                .iter()
                .filter_map(|(v, s)| (v != val).then_some((s, v)))
                .collect(),
            PredicateKind::In(vals) => vals
                .iter()
                .filter_map(|v| self.value_map.get(v).map(|s| (s, v)))
                .collect(),
            PredicateKind::NotIn(vals) => self
                .value_map
                .iter()
                .filter_map(|(v, s)| (!vals.contains(v)).then_some((s, v)))
                .collect(),
        }
    }

    /// Remove expired values from any cache nested within this [`LastCacheKey`]
    ///
    /// This will recurse down the cache hierarchy, removing all expired cache values from individual
    /// [`LastCacheStore`]s at the lowest level, then dropping any [`LastCacheStore`] that is
    /// completeley empty. As it walks back up the hierarchy, any [`LastCacheKey`] that is empty will
    /// also be dropped from its parent map.
    fn remove_expired(&mut self) -> bool {
        self.value_map.retain(|_, s| !s.remove_expired());
        self.value_map.is_empty()
    }
}

/// A value for a key column in a [`LastCache`]
#[derive(Debug, Clone, Eq, PartialEq, Hash)]
pub(crate) enum KeyValue {
    String(String),
    Int(i64),
    UInt(u64),
    Bool(bool),
}

#[cfg(test)]
impl KeyValue {
    fn string(s: impl Into<String>) -> Self {
        Self::String(s.into())
    }
}

impl KeyValue {
    /// Get the corresponding arrow field definition for this [`KeyValue`]
    fn as_arrow_field(&self, name: impl Into<String>) -> ArrowField {
        match self {
            KeyValue::String(_) => ArrowField::new(name, DataType::Utf8, false),
            KeyValue::Int(_) => ArrowField::new(name, DataType::Int64, false),
            KeyValue::UInt(_) => ArrowField::new(name, DataType::UInt64, false),
            KeyValue::Bool(_) => ArrowField::new(name, DataType::Boolean, false),
        }
    }
}

impl From<&FieldData> for KeyValue {
    fn from(field: &FieldData) -> Self {
        match field {
            FieldData::Key(s) | FieldData::Tag(s) | FieldData::String(s) => {
                Self::String(s.to_owned())
            }
            FieldData::Integer(i) => Self::Int(*i),
            FieldData::UInteger(u) => Self::UInt(*u),
            FieldData::Boolean(b) => Self::Bool(*b),
            FieldData::Timestamp(_) => panic!("unexpected time stamp as key value"),
            FieldData::Float(_) => panic!("unexpected float as key value"),
        }
    }
}

/// Stores the cached column data for the field columns of a given [`LastCache`]
#[derive(Debug)]
struct LastCacheStore {
    /// A map of column name to a [`CacheColumn`] which holds the buffer of data for the column
    /// in the cache.
    ///
    /// An `IndexMap` is used for its performance characteristics: namely, fast iteration as well
    /// as fast lookup (see [here][perf]).
    ///
    /// [perf]: https://github.com/indexmap-rs/indexmap?tab=readme-ov-file#performance
    cache: IndexMap<String, CacheColumn>,
    /// A reference to the set of key columns for the cache
    key_columns: Arc<IndexSet<String>>,
    /// A ring buffer holding the instants at which entries in the cache were inserted
    ///
    /// This is used to evict cache values that outlive the `ttl`
    instants: VecDeque<Instant>,
    /// The capacity of the internal cache buffers
    count: usize,
    /// Time-to-live (TTL) for values in the cache
    ttl: Duration,
    /// The timestamp of the last [`Row`] that was pushed into this store from the buffer.
    ///
    /// This is used to ignore rows that are received with older timestamps.
    last_time: Time,
}

impl LastCacheStore {
    /// Create a new [`LastCacheStore`]
    fn new(
        count: usize,
        ttl: Duration,
        schema: ArrowSchemaRef,
        key_columns: Arc<IndexSet<String>>,
        series_keys: Option<&HashSet<String>>,
    ) -> Self {
        let cache = schema
            .fields()
            .iter()
            .filter(|f| !key_columns.contains(f.name()))
            .map(|f| {
                (
                    f.name().to_string(),
                    CacheColumn::new(
                        f.data_type(),
                        count,
                        series_keys.is_some_and(|sk| sk.contains(f.name().as_str())),
                    ),
                )
            })
            .collect();
        Self {
            cache,
            key_columns,
            instants: VecDeque::with_capacity(count),
            count,
            ttl,
            last_time: Time::from_timestamp_nanos(0),
        }
    }

    /// Get the number of values in the cache.
    fn len(&self) -> usize {
        self.instants.len()
    }

    /// Check if the cache is empty
    fn is_empty(&self) -> bool {
        self.instants.is_empty()
    }

    /// Push a [`Row`] from the buffer into this cache
    ///
    /// If new fields were added to the [`LastCacheStore`] by this push, the return will be a
    /// list of those field's name and arrow [`DataType`], and `None` otherwise.
    fn push<'a>(
        &mut self,
        row: &'a Row,
        accept_new_fields: bool,
    ) -> Option<Vec<(&'a str, DataType)>> {
        if row.time <= self.last_time.timestamp_nanos() {
            return None;
        }
        let mut result = None;
        let mut seen = HashSet::<&str>::new();
        if accept_new_fields {
            // Check the length before any rows are added to ensure that the correct amount
            // of nulls are back-filled when new fields/columns are added:
            let starting_cache_size = self.len();
            for field in row.fields.iter() {
                seen.insert(field.name.as_str());
                if let Some(col) = self.cache.get_mut(&field.name) {
                    // In this case, the field already has an entry in the cache, so just push:
                    col.push(&field.value);
                } else if !self.key_columns.contains(&field.name) {
                    // In this case, there is not an entry for the field in the cache, so if the
                    // value is not one of the key columns, then it is a new field being added.
                    let data_type = data_type_from_buffer_field(field);
                    let col = self
                        .cache
                        .entry(field.name.to_string())
                        .or_insert_with(|| CacheColumn::new(&data_type, self.count, false));
                    // Back-fill the new cache entry with nulls, then push the new value:
                    for _ in 0..starting_cache_size {
                        col.push_null();
                    }
                    col.push(&field.value);
                    // Add the new field to the list of new columns returned:
                    result
                        .get_or_insert_with(Vec::new)
                        .push((field.name.as_str(), data_type));
                }
                // There is no else block, because the only alternative would be that this is a
                // key column, which we ignore.
            }
        } else {
            for field in row.fields.iter() {
                seen.insert(field.name.as_str());
                if let Some(c) = self.cache.get_mut(&field.name) {
                    c.push(&field.value);
                }
            }
        }
        // Need to check for columns not seen in the buffered row data, to push nulls into
        // those respective cache entries.
        for (name, column) in self.cache.iter_mut() {
            if !seen.contains(name.as_str()) {
                column.push_null();
            }
        }
        if self.instants.len() == self.count {
            self.instants.pop_back();
        }
        self.instants.push_front(Instant::now());
        self.last_time = Time::from_timestamp_nanos(row.time);
        result
    }

    /// Convert the contents of this cache into a arrow [`RecordBatch`]
    ///
    /// Accepts an optional `extended` argument containing additional columns to add to the
    /// produced set of [`RecordBatch`]es. These are for the scenario where key columns are
    /// included in the outputted batches, as the [`LastCacheStore`] only holds the field columns
    /// for the cache.
    fn to_record_batch(
        &self,
        output_schema: &ArrowSchemaRef,
        extended: Option<(Vec<FieldRef>, Vec<ArrayRef>)>,
    ) -> Result<RecordBatch, ArrowError> {
        let (fields, mut arrays): (Vec<FieldRef>, Vec<ArrayRef>) = output_schema
            .fields()
            .iter()
            .cloned()
            .filter_map(|f| {
                if let Some(c) = self.cache.get(f.name()) {
                    Some((f, c.data.as_array()))
                } else if self.key_columns.contains(f.name()) {
                    // We prepend key columns with the extended set provided
                    None
                } else {
                    Some((Arc::clone(&f), new_null_array(f.data_type(), self.len())))
                }
            })
            .collect();

        let mut sb = ArrowSchemaBuilder::new();
        if let Some((ext_fields, mut ext_arrays)) = extended {
            // If there are key column values being outputted, they get prepended to appear before
            // all value columns in the query output:
            sb.extend(ext_fields);
            ext_arrays.append(&mut arrays);
            arrays = ext_arrays;
        }
        sb.extend(fields);
        RecordBatch::try_new(Arc::new(sb.finish()), arrays)
    }

    /// Remove expired values from the [`LastCacheStore`]
    ///
    /// Returns whether or not the store is empty after expired entries are removed.
    fn remove_expired(&mut self) -> bool {
        while let Some(instant) = self.instants.back() {
            if instant.elapsed() > self.ttl {
                self.instants.pop_back();
            } else {
                break;
            }
        }
        self.cache
            .iter_mut()
            .for_each(|(_, c)| c.truncate(self.instants.len()));
        // reset the last_time if TTL evicts everything from the cache
        if self.is_empty() {
            self.last_time = Time::from_timestamp_nanos(0);
        }
        self.is_empty()
    }
}

/// A column in a [`LastCache`]
///
/// Stores its size so it can evict old data on push. Stores the time-to-live (TTL) in order
/// to remove expired data.
#[derive(Debug)]
struct CacheColumn {
    /// The number of entries the [`CacheColumn`] will hold before evicting old ones on push
    size: usize,
    /// The buffer containing data for the column
    data: CacheColumnData,
}

impl CacheColumn {
    /// Create a new [`CacheColumn`] for the given arrow [`DataType`] and size
    fn new(data_type: &DataType, size: usize, is_series_key: bool) -> Self {
        Self {
            size,
            data: CacheColumnData::new(data_type, size, is_series_key),
        }
    }

    /// Push [`FieldData`] from the buffer into this column
    fn push(&mut self, field_data: &FieldData) {
        if self.data.len() >= self.size {
            self.data.pop_back();
        }
        self.data.push_front(field_data);
    }

    fn push_null(&mut self) {
        if self.data.len() >= self.size {
            self.data.pop_back();
        }
        self.data.push_front_null();
    }

    /// Truncate the [`CacheColumn`]. This is useful for evicting expired entries.
    fn truncate(&mut self, len: usize) {
        self.data.truncate(len);
    }
}

/// Enumerated type for storing column data for the cache in a buffer
#[derive(Debug)]
enum CacheColumnData {
    I64(VecDeque<Option<i64>>),
    U64(VecDeque<Option<u64>>),
    F64(VecDeque<Option<f64>>),
    String(VecDeque<Option<String>>),
    Bool(VecDeque<Option<bool>>),
    Tag(VecDeque<Option<String>>),
    Key(VecDeque<String>),
    Time(VecDeque<i64>),
}

impl CacheColumnData {
    /// Create a new [`CacheColumnData`]
    fn new(data_type: &DataType, size: usize, is_series_key: bool) -> Self {
        match data_type {
            DataType::Boolean => Self::Bool(VecDeque::with_capacity(size)),
            DataType::Int64 => Self::I64(VecDeque::with_capacity(size)),
            DataType::UInt64 => Self::U64(VecDeque::with_capacity(size)),
            DataType::Float64 => Self::F64(VecDeque::with_capacity(size)),
            DataType::Timestamp(TimeUnit::Nanosecond, _) => {
                Self::Time(VecDeque::with_capacity(size))
            }
            DataType::Utf8 => Self::String(VecDeque::with_capacity(size)),
            DataType::Dictionary(k, v) if **k == DataType::Int32 && **v == DataType::Utf8 => {
                if is_series_key {
                    Self::Key(VecDeque::with_capacity(size))
                } else {
                    Self::Tag(VecDeque::with_capacity(size))
                }
            }
            _ => panic!("unsupported data type for last cache: {data_type}"),
        }
    }

    /// Get the length of the [`CacheColumn`]
    fn len(&self) -> usize {
        match self {
            CacheColumnData::I64(buf) => buf.len(),
            CacheColumnData::U64(buf) => buf.len(),
            CacheColumnData::F64(buf) => buf.len(),
            CacheColumnData::String(buf) => buf.len(),
            CacheColumnData::Bool(buf) => buf.len(),
            CacheColumnData::Tag(buf) => buf.len(),
            CacheColumnData::Key(buf) => buf.len(),
            CacheColumnData::Time(buf) => buf.len(),
        }
    }

    /// Pop the oldest element from the [`CacheColumn`]
    fn pop_back(&mut self) {
        match self {
            CacheColumnData::I64(v) => {
                v.pop_back();
            }
            CacheColumnData::U64(v) => {
                v.pop_back();
            }
            CacheColumnData::F64(v) => {
                v.pop_back();
            }
            CacheColumnData::String(v) => {
                v.pop_back();
            }
            CacheColumnData::Bool(v) => {
                v.pop_back();
            }
            CacheColumnData::Tag(v) => {
                v.pop_back();
            }
            CacheColumnData::Key(v) => {
                v.pop_back();
            }
            CacheColumnData::Time(v) => {
                v.pop_back();
            }
        }
    }

    /// Push a new element into the [`CacheColumn`]
    fn push_front(&mut self, field_data: &FieldData) {
        match (field_data, self) {
            (FieldData::Timestamp(val), CacheColumnData::Time(buf)) => buf.push_front(*val),
            (FieldData::Key(val), CacheColumnData::Key(buf)) => buf.push_front(val.to_owned()),
            (FieldData::Tag(val), CacheColumnData::Tag(buf)) => {
                buf.push_front(Some(val.to_owned()))
            }
            (FieldData::String(val), CacheColumnData::String(buf)) => {
                buf.push_front(Some(val.to_owned()))
            }
            (FieldData::Integer(val), CacheColumnData::I64(buf)) => buf.push_front(Some(*val)),
            (FieldData::UInteger(val), CacheColumnData::U64(buf)) => buf.push_front(Some(*val)),
            (FieldData::Float(val), CacheColumnData::F64(buf)) => buf.push_front(Some(*val)),
            (FieldData::Boolean(val), CacheColumnData::Bool(buf)) => buf.push_front(Some(*val)),
            _ => panic!("invalid field data for cache column"),
        }
    }

    fn push_front_null(&mut self) {
        match self {
            CacheColumnData::I64(buf) => buf.push_front(None),
            CacheColumnData::U64(buf) => buf.push_front(None),
            CacheColumnData::F64(buf) => buf.push_front(None),
            CacheColumnData::String(buf) => buf.push_front(None),
            CacheColumnData::Bool(buf) => buf.push_front(None),
            CacheColumnData::Tag(buf) => buf.push_front(None),
            CacheColumnData::Key(_) => panic!("pushed null value to series key column in cache"),
            CacheColumnData::Time(_) => panic!("pushed null value to time column in cache"),
        }
    }

    /// Produce an arrow [`ArrayRef`] from this column for the sake of producing [`RecordBatch`]es
    fn as_array(&self) -> ArrayRef {
        match self {
            CacheColumnData::I64(buf) => {
                let mut b = Int64Builder::new();
                buf.iter().for_each(|val| match val {
                    Some(v) => b.append_value(*v),
                    None => b.append_null(),
                });
                Arc::new(b.finish())
            }
            CacheColumnData::U64(buf) => {
                let mut b = UInt64Builder::new();
                buf.iter().for_each(|val| match val {
                    Some(v) => b.append_value(*v),
                    None => b.append_null(),
                });
                Arc::new(b.finish())
            }
            CacheColumnData::F64(buf) => {
                let mut b = Float64Builder::new();
                buf.iter().for_each(|val| match val {
                    Some(v) => b.append_value(*v),
                    None => b.append_null(),
                });
                Arc::new(b.finish())
            }
            CacheColumnData::String(buf) => {
                let mut b = StringBuilder::new();
                buf.iter().for_each(|val| match val {
                    Some(v) => b.append_value(v),
                    None => b.append_null(),
                });
                Arc::new(b.finish())
            }
            CacheColumnData::Bool(buf) => {
                let mut b = BooleanBuilder::new();
                buf.iter().for_each(|val| match val {
                    Some(v) => b.append_value(*v),
                    None => b.append_null(),
                });
                Arc::new(b.finish())
            }
            CacheColumnData::Tag(buf) => {
                let mut b: GenericByteDictionaryBuilder<Int32Type, GenericStringType<i32>> =
                    StringDictionaryBuilder::new();
                buf.iter().for_each(|val| match val {
                    Some(v) => b.append_value(v),
                    None => b.append_null(),
                });
                Arc::new(b.finish())
            }
            CacheColumnData::Key(buf) => {
                let mut b: GenericByteDictionaryBuilder<Int32Type, GenericStringType<i32>> =
                    StringDictionaryBuilder::new();
                buf.iter().for_each(|val| {
                    b.append_value(val);
                });
                Arc::new(b.finish())
            }
            CacheColumnData::Time(buf) => {
                let mut b = TimestampNanosecondBuilder::new();
                buf.iter().for_each(|val| b.append_value(*val));
                Arc::new(b.finish())
            }
        }
    }

    fn truncate(&mut self, len: usize) {
        match self {
            CacheColumnData::I64(buf) => buf.truncate(len),
            CacheColumnData::U64(buf) => buf.truncate(len),
            CacheColumnData::F64(buf) => buf.truncate(len),
            CacheColumnData::String(buf) => buf.truncate(len),
            CacheColumnData::Bool(buf) => buf.truncate(len),
            CacheColumnData::Tag(buf) => buf.truncate(len),
            CacheColumnData::Key(buf) => buf.truncate(len),
            CacheColumnData::Time(buf) => buf.truncate(len),
        }
    }
}

fn data_type_from_buffer_field(field: &Field) -> DataType {
    match field.value {
        FieldData::Timestamp(_) => DataType::Timestamp(TimeUnit::Nanosecond, None),
        FieldData::Key(_) => {
            DataType::Dictionary(Box::new(DataType::Int32), Box::new(DataType::Utf8))
        }
        FieldData::Tag(_) => {
            DataType::Dictionary(Box::new(DataType::Int32), Box::new(DataType::Utf8))
        }
        FieldData::String(_) => DataType::Utf8,
        FieldData::Integer(_) => DataType::Int64,
        FieldData::UInteger(_) => DataType::UInt64,
        FieldData::Float(_) => DataType::Float64,
        FieldData::Boolean(_) => DataType::Boolean,
    }
}

#[cfg(test)]
mod tests {
    use std::{sync::Arc, time::Duration};

    use ::object_store::{memory::InMemory, ObjectStore};
    use arrow_util::{assert_batches_eq, assert_batches_sorted_eq};
    use data_types::NamespaceName;
    use iox_time::{MockProvider, Time};

    use crate::{
        last_cache::{KeyValue, Predicate, DEFAULT_CACHE_TTL},
        persister::PersisterImpl,
        wal::WalImpl,
        write_buffer::WriteBufferImpl,
        Bufferer, LastCacheManager, Precision, SegmentDuration,
    };

    async fn setup_write_buffer() -> WriteBufferImpl<WalImpl, MockProvider> {
        let obj_store: Arc<dyn ObjectStore> = Arc::new(InMemory::new());
        let persister = Arc::new(PersisterImpl::new(obj_store));
        let time_provider = Arc::new(MockProvider::new(Time::from_timestamp_nanos(0)));
        WriteBufferImpl::new(
            persister,
            Option::<Arc<WalImpl>>::None,
            time_provider,
            SegmentDuration::new_5m(),
            crate::test_help::make_exec(),
            1000,
        )
        .await
        .unwrap()
    }

    #[tokio::test]
    async fn pick_up_latest_write() {
        let db_name = "foo";
        let tbl_name = "cpu";

        let wbuf = setup_write_buffer().await;

        // Do a write to update the catalog with a database and table:
        wbuf.write_lp(
            NamespaceName::new(db_name).unwrap(),
            format!("{tbl_name},host=a,region=us usage=120").as_str(),
            Time::from_timestamp_nanos(1_000),
            false,
            Precision::Nanosecond,
        )
        .await
        .unwrap();

        // Create the last cache:
        wbuf.create_last_cache(
            db_name,
            tbl_name,
            Some("cache"),
            None,
            None,
            Some(vec!["host".to_string()]),
            None,
        )
        .await
        .expect("create the last cache");

        // Do a write to update the last cache:
        wbuf.write_lp(
            NamespaceName::new(db_name).unwrap(),
            format!("{tbl_name},host=a,region=us usage=99").as_str(),
            Time::from_timestamp_nanos(2_000),
            false,
            Precision::Nanosecond,
        )
        .await
        .unwrap();

        let predicates = &[Predicate::new_eq("host", KeyValue::string("a"))];

        // Check what is in the last cache:
        let batch = wbuf
            .last_cache_provider()
            .get_cache_record_batches(db_name, tbl_name, None, predicates)
            .unwrap()
            .unwrap();

        assert_batches_eq!(
            [
                "+------+--------+-----------------------------+-------+",
                "| host | region | time                        | usage |",
                "+------+--------+-----------------------------+-------+",
                "| a    | us     | 1970-01-01T00:00:00.000002Z | 99.0  |",
                "+------+--------+-----------------------------+-------+",
            ],
            &batch
        );

        // Do another write and see that the cache only holds the latest value:
        wbuf.write_lp(
            NamespaceName::new(db_name).unwrap(),
            format!("{tbl_name},host=a,region=us usage=88").as_str(),
            Time::from_timestamp_nanos(3_000),
            false,
            Precision::Nanosecond,
        )
        .await
        .unwrap();

        let batch = wbuf
            .last_cache_provider()
            .get_cache_record_batches(db_name, tbl_name, None, predicates)
            .unwrap()
            .unwrap();

        assert_batches_eq!(
            [
                "+------+--------+-----------------------------+-------+",
                "| host | region | time                        | usage |",
                "+------+--------+-----------------------------+-------+",
                "| a    | us     | 1970-01-01T00:00:00.000003Z | 88.0  |",
                "+------+--------+-----------------------------+-------+",
            ],
            &batch
        );
    }

    /// Test to ensure that predicates on caches that contain multiple
    /// key columns work as expected.
    ///
    /// When a cache contains multiple key columns, if only a subset, or none of those key columns
    /// are used as predicates, then the remaining key columns, along with their respective values,
    /// will be returned in the query output.
    ///
    /// For example, give the key columns 'region' and 'host', along with the following query:
    ///
    /// ```sql
    /// SELECT * FROM last_cache('cpu') WHERE region = 'us-east';
    /// ```
    ///
    /// We expect that the query result will include a `host` column, to delineate rows associated
    /// with different host values in the cache.
    #[tokio::test]
    async fn cache_key_column_predicates() {
        let db_name = "foo";
        let tbl_name = "cpu";
        let wbuf = setup_write_buffer().await;

        // Do one write to update the catalog with a db and table:
        wbuf.write_lp(
            NamespaceName::new(db_name).unwrap(),
            format!("{tbl_name},region=us,host=a usage=1").as_str(),
            Time::from_timestamp_nanos(500),
            false,
            Precision::Nanosecond,
        )
        .await
        .unwrap();

        // Create the last cache with keys on all tag columns:
        wbuf.create_last_cache(
            db_name,
            tbl_name,
            Some("cache"),
            None,
            None,
            Some(vec!["region".to_string(), "host".to_string()]),
            None,
        )
        .await
        .expect("create last cache");

        // Write some lines to fill multiple keys in the cache:
        wbuf.write_lp(
            NamespaceName::new(db_name).unwrap(),
            format!(
                "\
                {tbl_name},region=us,host=a usage=100\n\
                {tbl_name},region=us,host=b usage=80\n\
                {tbl_name},region=us,host=c usage=60\n\
                {tbl_name},region=ca,host=d usage=40\n\
                {tbl_name},region=ca,host=e usage=20\n\
                {tbl_name},region=ca,host=f usage=30\n\
                "
            )
            .as_str(),
            Time::from_timestamp_nanos(1_000),
            false,
            Precision::Nanosecond,
        )
        .await
        .unwrap();

        struct TestCase<'a> {
            predicates: &'a [Predicate],
            expected: &'a [&'a str],
        }

        let test_cases = [
            // Predicate including both key columns only produces value columns from the cache
            TestCase {
                predicates: &[
                    Predicate::new_eq("region", KeyValue::string("us")),
                    Predicate::new_eq("host", KeyValue::string("c")),
                ],
                expected: &[
                    "+--------+------+-----------------------------+-------+",
                    "| region | host | time                        | usage |",
                    "+--------+------+-----------------------------+-------+",
                    "| us     | c    | 1970-01-01T00:00:00.000001Z | 60.0  |",
                    "+--------+------+-----------------------------+-------+",
                ],
            },
            // Predicate on only region key column will have host column outputted in addition to
            // the value columns:
            TestCase {
                predicates: &[Predicate::new_eq("region", KeyValue::string("us"))],
                expected: &[
                    "+--------+------+-----------------------------+-------+",
                    "| region | host | time                        | usage |",
                    "+--------+------+-----------------------------+-------+",
                    "| us     | a    | 1970-01-01T00:00:00.000001Z | 100.0 |",
                    "| us     | b    | 1970-01-01T00:00:00.000001Z | 80.0  |",
                    "| us     | c    | 1970-01-01T00:00:00.000001Z | 60.0  |",
                    "+--------+------+-----------------------------+-------+",
                ],
            },
            // Similar to previous, with a different region predicate:
            TestCase {
                predicates: &[Predicate::new_eq("region", KeyValue::string("ca"))],
                expected: &[
                    "+--------+------+-----------------------------+-------+",
                    "| region | host | time                        | usage |",
                    "+--------+------+-----------------------------+-------+",
                    "| ca     | d    | 1970-01-01T00:00:00.000001Z | 40.0  |",
                    "| ca     | e    | 1970-01-01T00:00:00.000001Z | 20.0  |",
                    "| ca     | f    | 1970-01-01T00:00:00.000001Z | 30.0  |",
                    "+--------+------+-----------------------------+-------+",
                ],
            },
            // Predicate on only host key column will have region column outputted in addition to
            // the value columns:
            TestCase {
                predicates: &[Predicate::new_eq("host", KeyValue::string("a"))],
                expected: &[
                    "+--------+------+-----------------------------+-------+",
                    "| region | host | time                        | usage |",
                    "+--------+------+-----------------------------+-------+",
                    "| us     | a    | 1970-01-01T00:00:00.000001Z | 100.0 |",
                    "+--------+------+-----------------------------+-------+",
                ],
            },
            // Omitting all key columns from the predicate will have all key columns included in
            // the query result:
            TestCase {
                predicates: &[],
                expected: &[
                    "+--------+------+-----------------------------+-------+",
                    "| region | host | time                        | usage |",
                    "+--------+------+-----------------------------+-------+",
                    "| ca     | d    | 1970-01-01T00:00:00.000001Z | 40.0  |",
                    "| ca     | e    | 1970-01-01T00:00:00.000001Z | 20.0  |",
                    "| ca     | f    | 1970-01-01T00:00:00.000001Z | 30.0  |",
                    "| us     | a    | 1970-01-01T00:00:00.000001Z | 100.0 |",
                    "| us     | b    | 1970-01-01T00:00:00.000001Z | 80.0  |",
                    "| us     | c    | 1970-01-01T00:00:00.000001Z | 60.0  |",
                    "+--------+------+-----------------------------+-------+",
                ],
            },
            // Using a non-existent key column as a predicate has no effect:
            // TODO: should this be an error?
            TestCase {
                predicates: &[Predicate::new_eq("container_id", KeyValue::string("12345"))],
                expected: &[
                    "+--------+------+-----------------------------+-------+",
                    "| region | host | time                        | usage |",
                    "+--------+------+-----------------------------+-------+",
                    "| ca     | d    | 1970-01-01T00:00:00.000001Z | 40.0  |",
                    "| ca     | e    | 1970-01-01T00:00:00.000001Z | 20.0  |",
                    "| ca     | f    | 1970-01-01T00:00:00.000001Z | 30.0  |",
                    "| us     | a    | 1970-01-01T00:00:00.000001Z | 100.0 |",
                    "| us     | b    | 1970-01-01T00:00:00.000001Z | 80.0  |",
                    "| us     | c    | 1970-01-01T00:00:00.000001Z | 60.0  |",
                    "+--------+------+-----------------------------+-------+",
                ],
            },
            // Using a non existent key column value yields empty result set:
            TestCase {
                predicates: &[Predicate::new_eq("region", KeyValue::string("eu"))],
                expected: &["++", "++"],
            },
            // Using an invalid combination of key column values yields an empty result set:
            TestCase {
                predicates: &[
                    Predicate::new_eq("region", KeyValue::string("ca")),
                    Predicate::new_eq("host", KeyValue::string("a")),
                ],
                expected: &["++", "++"],
            },
            // Using a non-existent key column value (for host column) also yields empty result set:
            TestCase {
                predicates: &[Predicate::new_eq("host", KeyValue::string("g"))],
                expected: &["++", "++"],
            },
            // Using an incorrect type for a key column value in predicate also yields empty result
            // set. TODO: should this be an error?
            TestCase {
                predicates: &[Predicate::new_eq("host", KeyValue::Bool(true))],
                expected: &["++", "++"],
            },
            // Using a != predicate
            TestCase {
                predicates: &[Predicate::new_not_eq("region", KeyValue::string("us"))],
                expected: &[
                    "+--------+------+-----------------------------+-------+",
                    "| region | host | time                        | usage |",
                    "+--------+------+-----------------------------+-------+",
                    "| ca     | d    | 1970-01-01T00:00:00.000001Z | 40.0  |",
                    "| ca     | e    | 1970-01-01T00:00:00.000001Z | 20.0  |",
                    "| ca     | f    | 1970-01-01T00:00:00.000001Z | 30.0  |",
                    "+--------+------+-----------------------------+-------+",
                ],
            },
            // Using an IN predicate:
            TestCase {
                predicates: &[Predicate::new_in(
                    "host",
                    vec![KeyValue::string("a"), KeyValue::string("b")],
                )],
                expected: &[
                    "+--------+------+-----------------------------+-------+",
                    "| region | host | time                        | usage |",
                    "+--------+------+-----------------------------+-------+",
                    "| us     | a    | 1970-01-01T00:00:00.000001Z | 100.0 |",
                    "| us     | b    | 1970-01-01T00:00:00.000001Z | 80.0  |",
                    "+--------+------+-----------------------------+-------+",
                ],
            },
            // Using a NOT IN predicate:
            TestCase {
                predicates: &[Predicate::new_not_in(
                    "host",
                    vec![KeyValue::string("a"), KeyValue::string("b")],
                )],
                expected: &[
                    "+--------+------+-----------------------------+-------+",
                    "| region | host | time                        | usage |",
                    "+--------+------+-----------------------------+-------+",
                    "| ca     | d    | 1970-01-01T00:00:00.000001Z | 40.0  |",
                    "| ca     | e    | 1970-01-01T00:00:00.000001Z | 20.0  |",
                    "| ca     | f    | 1970-01-01T00:00:00.000001Z | 30.0  |",
                    "| us     | c    | 1970-01-01T00:00:00.000001Z | 60.0  |",
                    "+--------+------+-----------------------------+-------+",
                ],
            },
        ];

        for t in test_cases {
            let batches = wbuf
                .last_cache_provider()
                .get_cache_record_batches(db_name, tbl_name, None, t.predicates)
                .unwrap()
                .unwrap();

            assert_batches_sorted_eq!(t.expected, &batches);
        }
    }

    #[tokio::test]
    async fn non_default_cache_size() {
        let db_name = "foo";
        let tbl_name = "cpu";
        let wbuf = setup_write_buffer().await;

        // Do one write to update the catalog with a db and table:
        wbuf.write_lp(
            NamespaceName::new(db_name).unwrap(),
            format!("{tbl_name},region=us,host=a usage=1").as_str(),
            Time::from_timestamp_nanos(500),
            false,
            Precision::Nanosecond,
        )
        .await
        .unwrap();

        // Create the last cache with keys on all tag columns:
        wbuf.create_last_cache(
            db_name,
            tbl_name,
            Some("cache"),
            Some(10),
            None,
            Some(vec!["region".to_string(), "host".to_string()]),
            None,
        )
        .await
        .expect("create last cache");

        // Do several writes to populate the cache:
        struct Write {
            lp: String,
            time: i64,
        }

        let writes = [
            Write {
                lp: format!(
                    "{tbl_name},region=us,host=a usage=100\n\
                    {tbl_name},region=us,host=b usage=80"
                ),
                time: 1_000,
            },
            Write {
                lp: format!(
                    "{tbl_name},region=us,host=a usage=99\n\
                    {tbl_name},region=us,host=b usage=88"
                ),
                time: 1_500,
            },
            Write {
                lp: format!(
                    "{tbl_name},region=us,host=a usage=95\n\
                    {tbl_name},region=us,host=b usage=92"
                ),
                time: 2_000,
            },
            Write {
                lp: format!(
                    "{tbl_name},region=us,host=a usage=90\n\
                    {tbl_name},region=us,host=b usage=99"
                ),
                time: 2_500,
            },
        ];

        for write in writes {
            wbuf.write_lp(
                NamespaceName::new(db_name).unwrap(),
                write.lp.as_str(),
                Time::from_timestamp_nanos(write.time),
                false,
                Precision::Nanosecond,
            )
            .await
            .unwrap();
        }

        struct TestCase<'a> {
            predicates: &'a [Predicate],
            expected: &'a [&'a str],
        }

        let test_cases = [
            TestCase {
                predicates: &[
                    Predicate::new_eq("region", KeyValue::string("us")),
                    Predicate::new_eq("host", KeyValue::string("a")),
                ],
                expected: &[
                    "+--------+------+--------------------------------+-------+",
                    "| region | host | time                           | usage |",
                    "+--------+------+--------------------------------+-------+",
                    "| us     | a    | 1970-01-01T00:00:00.000001500Z | 99.0  |",
                    "| us     | a    | 1970-01-01T00:00:00.000001Z    | 100.0 |",
                    "| us     | a    | 1970-01-01T00:00:00.000002500Z | 90.0  |",
                    "| us     | a    | 1970-01-01T00:00:00.000002Z    | 95.0  |",
                    "+--------+------+--------------------------------+-------+",
                ],
            },
            TestCase {
                predicates: &[Predicate::new_eq("region", KeyValue::string("us"))],
                expected: &[
                    "+--------+------+--------------------------------+-------+",
                    "| region | host | time                           | usage |",
                    "+--------+------+--------------------------------+-------+",
                    "| us     | a    | 1970-01-01T00:00:00.000001500Z | 99.0  |",
                    "| us     | a    | 1970-01-01T00:00:00.000001Z    | 100.0 |",
                    "| us     | a    | 1970-01-01T00:00:00.000002500Z | 90.0  |",
                    "| us     | a    | 1970-01-01T00:00:00.000002Z    | 95.0  |",
                    "| us     | b    | 1970-01-01T00:00:00.000001500Z | 88.0  |",
                    "| us     | b    | 1970-01-01T00:00:00.000001Z    | 80.0  |",
                    "| us     | b    | 1970-01-01T00:00:00.000002500Z | 99.0  |",
                    "| us     | b    | 1970-01-01T00:00:00.000002Z    | 92.0  |",
                    "+--------+------+--------------------------------+-------+",
                ],
            },
            TestCase {
                predicates: &[Predicate::new_eq("host", KeyValue::string("a"))],
                expected: &[
                    "+--------+------+--------------------------------+-------+",
                    "| region | host | time                           | usage |",
                    "+--------+------+--------------------------------+-------+",
                    "| us     | a    | 1970-01-01T00:00:00.000001500Z | 99.0  |",
                    "| us     | a    | 1970-01-01T00:00:00.000001Z    | 100.0 |",
                    "| us     | a    | 1970-01-01T00:00:00.000002500Z | 90.0  |",
                    "| us     | a    | 1970-01-01T00:00:00.000002Z    | 95.0  |",
                    "+--------+------+--------------------------------+-------+",
                ],
            },
            TestCase {
                predicates: &[Predicate::new_eq("host", KeyValue::string("b"))],
                expected: &[
                    "+--------+------+--------------------------------+-------+",
                    "| region | host | time                           | usage |",
                    "+--------+------+--------------------------------+-------+",
                    "| us     | b    | 1970-01-01T00:00:00.000001500Z | 88.0  |",
                    "| us     | b    | 1970-01-01T00:00:00.000001Z    | 80.0  |",
                    "| us     | b    | 1970-01-01T00:00:00.000002500Z | 99.0  |",
                    "| us     | b    | 1970-01-01T00:00:00.000002Z    | 92.0  |",
                    "+--------+------+--------------------------------+-------+",
                ],
            },
            TestCase {
                predicates: &[],
                expected: &[
                    "+--------+------+--------------------------------+-------+",
                    "| region | host | time                           | usage |",
                    "+--------+------+--------------------------------+-------+",
                    "| us     | a    | 1970-01-01T00:00:00.000001500Z | 99.0  |",
                    "| us     | a    | 1970-01-01T00:00:00.000001Z    | 100.0 |",
                    "| us     | a    | 1970-01-01T00:00:00.000002500Z | 90.0  |",
                    "| us     | a    | 1970-01-01T00:00:00.000002Z    | 95.0  |",
                    "| us     | b    | 1970-01-01T00:00:00.000001500Z | 88.0  |",
                    "| us     | b    | 1970-01-01T00:00:00.000001Z    | 80.0  |",
                    "| us     | b    | 1970-01-01T00:00:00.000002500Z | 99.0  |",
                    "| us     | b    | 1970-01-01T00:00:00.000002Z    | 92.0  |",
                    "+--------+------+--------------------------------+-------+",
                ],
            },
        ];

        for t in test_cases {
            let batches = wbuf
                .last_cache_provider()
                .get_cache_record_batches(db_name, tbl_name, None, t.predicates)
                .unwrap()
                .unwrap();

            assert_batches_sorted_eq!(t.expected, &batches);
        }
    }

    #[tokio::test]
    async fn cache_ttl() {
        let db_name = "foo";
        let tbl_name = "cpu";
        let wbuf = setup_write_buffer().await;

        // Do one write to update the catalog with a db and table:
        wbuf.write_lp(
            NamespaceName::new(db_name).unwrap(),
            format!("{tbl_name},region=us,host=a usage=1").as_str(),
            Time::from_timestamp_nanos(500),
            false,
            Precision::Nanosecond,
        )
        .await
        .unwrap();

        // Create the last cache with keys on all tag columns:
        wbuf.create_last_cache(
            db_name,
            tbl_name,
            Some("cache"),
            // use a cache size greater than 1 to ensure the TTL is doing the evicting
            Some(10),
            Some(Duration::from_millis(50)),
            Some(vec!["region".to_string(), "host".to_string()]),
            None,
        )
        .await
        .expect("create last cache");

        // Write some lines to fill the cache:
        wbuf.write_lp(
            NamespaceName::new(db_name).unwrap(),
            format!(
                "\
                {tbl_name},region=us,host=a usage=100\n\
                {tbl_name},region=us,host=b usage=80\n\
                {tbl_name},region=us,host=c usage=60\n\
                {tbl_name},region=ca,host=d usage=40\n\
                {tbl_name},region=ca,host=e usage=20\n\
                {tbl_name},region=ca,host=f usage=30\n\
                "
            )
            .as_str(),
            Time::from_timestamp_nanos(1_000),
            false,
            Precision::Nanosecond,
        )
        .await
        .unwrap();

        // Check the cache for values:
        let predicates = &[
            Predicate::new_eq("region", KeyValue::string("us")),
            Predicate::new_eq("host", KeyValue::string("a")),
        ];

        // Check what is in the last cache:
        let batches = wbuf
            .last_cache_provider()
            .get_cache_record_batches(db_name, tbl_name, None, predicates)
            .unwrap()
            .unwrap();

        assert_batches_sorted_eq!(
            [
                "+--------+------+-----------------------------+-------+",
                "| region | host | time                        | usage |",
                "+--------+------+-----------------------------+-------+",
                "| us     | a    | 1970-01-01T00:00:00.000001Z | 100.0 |",
                "+--------+------+-----------------------------+-------+",
            ],
            &batches
        );

        // wait for the TTL to clear the cache
        tokio::time::sleep(Duration::from_millis(100)).await;

        // Check what is in the last cache:
        let batches = wbuf
            .last_cache_provider()
            .get_cache_record_batches(db_name, tbl_name, None, predicates)
            .unwrap()
            .unwrap();

        // The cache is completely empty after the TTL evicted data, so it will give back nothing:
        assert_batches_sorted_eq!(["++", "++",], &batches);

        // Ensure that records can be written to the cache again:
        wbuf.write_lp(
            NamespaceName::new(db_name).unwrap(),
            format!(
                "\
                {tbl_name},region=us,host=a usage=333\n\
                "
            )
            .as_str(),
            Time::from_timestamp_nanos(500_000_000),
            false,
            Precision::Nanosecond,
        )
        .await
        .unwrap();

        // Check the cache for values:
        let predicates = &[Predicate::new_eq("host", KeyValue::string("a"))];

        // Check what is in the last cache:
        let batches = wbuf
            .last_cache_provider()
            .get_cache_record_batches(db_name, tbl_name, None, predicates)
            .unwrap()
            .unwrap();

        assert_batches_sorted_eq!(
            [
                "+--------+------+--------------------------+-------+",
                "| region | host | time                     | usage |",
                "+--------+------+--------------------------+-------+",
                "| us     | a    | 1970-01-01T00:00:00.500Z | 333.0 |",
                "+--------+------+--------------------------+-------+",
            ],
            &batches
        );
    }

    #[tokio::test]
    async fn fields_as_key_columns() {
        let db_name = "cassini_mission";
        let tbl_name = "temp";
        let wbuf = setup_write_buffer().await;

        // Do one write to update the catalog with a db and table:
        wbuf.write_lp(
            NamespaceName::new(db_name).unwrap(),
            format!(
                "{tbl_name},component_id=111 active=true,type=\"camera\",loc=\"port\",reading=150"
            )
            .as_str(),
            Time::from_timestamp_nanos(500),
            false,
            Precision::Nanosecond,
        )
        .await
        .unwrap();

        // Create the last cache with keys on some field columns:
        wbuf.create_last_cache(
            db_name,
            tbl_name,
            Some("cache"),
            None,
            Some(Duration::from_millis(50)),
            Some(vec![
                "component_id".to_string(),
                "active".to_string(),
                "type".to_string(),
                "loc".to_string(),
            ]),
            None,
        )
        .await
        .expect("create last cache");

        // Write some lines to fill the cache:
        wbuf.write_lp(
            NamespaceName::new(db_name).unwrap(),
            format!(
                "\
                {tbl_name},component_id=111 active=true,type=\"camera\",loc=\"port\",reading=150\n\
                {tbl_name},component_id=222 active=true,type=\"camera\",loc=\"starboard\",reading=250\n\
                {tbl_name},component_id=333 active=true,type=\"camera\",loc=\"fore\",reading=145\n\
                {tbl_name},component_id=444 active=true,type=\"solar-panel\",loc=\"port\",reading=233\n\
                {tbl_name},component_id=555 active=false,type=\"solar-panel\",loc=\"huygens\",reading=200\n\
                {tbl_name},component_id=666 active=false,type=\"comms-dish\",loc=\"huygens\",reading=220\n\
                "
            )
            .as_str(),
            Time::from_timestamp_nanos(1_000),
            false,
            Precision::Nanosecond,
        )
        .await
        .unwrap();

        struct TestCase<'a> {
            predicates: &'a [Predicate],
            expected: &'a [&'a str],
        }

        let test_cases = [
            // No predicates gives everything:
            TestCase {
                predicates: &[],
                expected: &[
                    "+--------------+--------+-------------+-----------+---------+-----------------------------+",
                    "| component_id | active | type        | loc       | reading | time                        |",
                    "+--------------+--------+-------------+-----------+---------+-----------------------------+",
                    "| 111          | true   | camera      | port      | 150.0   | 1970-01-01T00:00:00.000001Z |",
                    "| 222          | true   | camera      | starboard | 250.0   | 1970-01-01T00:00:00.000001Z |",
                    "| 333          | true   | camera      | fore      | 145.0   | 1970-01-01T00:00:00.000001Z |",
                    "| 444          | true   | solar-panel | port      | 233.0   | 1970-01-01T00:00:00.000001Z |",
                    "| 555          | false  | solar-panel | huygens   | 200.0   | 1970-01-01T00:00:00.000001Z |",
                    "| 666          | false  | comms-dish  | huygens   | 220.0   | 1970-01-01T00:00:00.000001Z |",
                    "+--------------+--------+-------------+-----------+---------+-----------------------------+",
                ],
            },
            // Predicates on tag key column work as expected:
            TestCase {
                predicates: &[Predicate::new_eq("component_id", KeyValue::string("333"))],
                expected: &[
                    "+--------------+--------+--------+------+---------+-----------------------------+",
                    "| component_id | active | type   | loc  | reading | time                        |",
                    "+--------------+--------+--------+------+---------+-----------------------------+",
                    "| 333          | true   | camera | fore | 145.0   | 1970-01-01T00:00:00.000001Z |",
                    "+--------------+--------+--------+------+---------+-----------------------------+",
                ],
            },
            // Predicate on a non-string field key:
            TestCase {
                predicates: &[Predicate::new_eq("active", KeyValue::Bool(false))],
                expected: &[
                    "+--------------+--------+-------------+---------+---------+-----------------------------+",
                    "| component_id | active | type        | loc     | reading | time                        |",
                    "+--------------+--------+-------------+---------+---------+-----------------------------+",
                    "| 555          | false  | solar-panel | huygens | 200.0   | 1970-01-01T00:00:00.000001Z |",
                    "| 666          | false  | comms-dish  | huygens | 220.0   | 1970-01-01T00:00:00.000001Z |",
                    "+--------------+--------+-------------+---------+---------+-----------------------------+",
                ],
            },
            // Predicate on a string field key:
            TestCase {
                predicates: &[Predicate::new_eq("type", KeyValue::string("camera"))],
                expected: &[
                    "+--------------+--------+--------+-----------+---------+-----------------------------+",
                    "| component_id | active | type   | loc       | reading | time                        |",
                    "+--------------+--------+--------+-----------+---------+-----------------------------+",
                    "| 111          | true   | camera | port      | 150.0   | 1970-01-01T00:00:00.000001Z |",
                    "| 222          | true   | camera | starboard | 250.0   | 1970-01-01T00:00:00.000001Z |",
                    "| 333          | true   | camera | fore      | 145.0   | 1970-01-01T00:00:00.000001Z |",
                    "+--------------+--------+--------+-----------+---------+-----------------------------+",
                ],
            }
        ];

        for t in test_cases {
            let batches = wbuf
                .last_cache_provider()
                .get_cache_record_batches(db_name, tbl_name, None, t.predicates)
                .unwrap()
                .unwrap();

            assert_batches_sorted_eq!(t.expected, &batches);
        }
    }

    #[tokio::test]
    async fn series_key_as_default() {
        let db_name = "windmills";
        let tbl_name = "wind_speed";
        let wbuf = setup_write_buffer().await;

        // Do one write to update the catalog with a db and table:
        wbuf.write_lp_v3(
            NamespaceName::new(db_name).unwrap(),
            format!("{tbl_name} state/ca/county/napa/farm/10-01 speed=60").as_str(),
            Time::from_timestamp_nanos(500),
            false,
            Precision::Nanosecond,
        )
        .await
        .unwrap();

        // Create the last cache with keys on some field columns:
        wbuf.create_last_cache(db_name, tbl_name, Some("cache"), None, None, None, None)
            .await
            .expect("create last cache");

        // Write some lines to fill the cache:
        wbuf.write_lp_v3(
            NamespaceName::new(db_name).unwrap(),
            format!(
                "\
                {tbl_name} state/ca/county/napa/farm/10-01 speed=50\n\
                {tbl_name} state/ca/county/napa/farm/10-02 speed=49\n\
                {tbl_name} state/ca/county/orange/farm/20-01 speed=40\n\
                {tbl_name} state/ca/county/orange/farm/20-02 speed=33\n\
                {tbl_name} state/ca/county/yolo/farm/30-01 speed=62\n\
                {tbl_name} state/ca/county/nevada/farm/40-01 speed=66\n\
                "
            )
            .as_str(),
            Time::from_timestamp_nanos(1_000),
            false,
            Precision::Nanosecond,
        )
        .await
        .unwrap();

        struct TestCase<'a> {
            predicates: &'a [Predicate],
            expected: &'a [&'a str],
        }

        let test_cases = [
            // No predicates yields everything in the cache
            TestCase {
                predicates: &[],
                expected: &[
                    "+-------+--------+-------+-------+-----------------------------+",
                    "| state | county | farm  | speed | time                        |",
                    "+-------+--------+-------+-------+-----------------------------+",
                    "| ca    | napa   | 10-01 | 50.0  | 1970-01-01T00:00:00.000001Z |",
                    "| ca    | napa   | 10-02 | 49.0  | 1970-01-01T00:00:00.000001Z |",
                    "| ca    | nevada | 40-01 | 66.0  | 1970-01-01T00:00:00.000001Z |",
                    "| ca    | orange | 20-01 | 40.0  | 1970-01-01T00:00:00.000001Z |",
                    "| ca    | orange | 20-02 | 33.0  | 1970-01-01T00:00:00.000001Z |",
                    "| ca    | yolo   | 30-01 | 62.0  | 1970-01-01T00:00:00.000001Z |",
                    "+-------+--------+-------+-------+-----------------------------+",
                ],
            },
            // Predicate on state column, which is part of the series key:
            TestCase {
                predicates: &[Predicate::new_eq("state", KeyValue::string("ca"))],
                expected: &[
                    "+-------+--------+-------+-------+-----------------------------+",
                    "| state | county | farm  | speed | time                        |",
                    "+-------+--------+-------+-------+-----------------------------+",
                    "| ca    | napa   | 10-01 | 50.0  | 1970-01-01T00:00:00.000001Z |",
                    "| ca    | napa   | 10-02 | 49.0  | 1970-01-01T00:00:00.000001Z |",
                    "| ca    | nevada | 40-01 | 66.0  | 1970-01-01T00:00:00.000001Z |",
                    "| ca    | orange | 20-01 | 40.0  | 1970-01-01T00:00:00.000001Z |",
                    "| ca    | orange | 20-02 | 33.0  | 1970-01-01T00:00:00.000001Z |",
                    "| ca    | yolo   | 30-01 | 62.0  | 1970-01-01T00:00:00.000001Z |",
                    "+-------+--------+-------+-------+-----------------------------+",
                ],
            },
            // Predicate on county column, which is part of the series key:
            TestCase {
                predicates: &[Predicate::new_eq("county", KeyValue::string("napa"))],
                expected: &[
                    "+-------+--------+-------+-------+-----------------------------+",
                    "| state | county | farm  | speed | time                        |",
                    "+-------+--------+-------+-------+-----------------------------+",
                    "| ca    | napa   | 10-01 | 50.0  | 1970-01-01T00:00:00.000001Z |",
                    "| ca    | napa   | 10-02 | 49.0  | 1970-01-01T00:00:00.000001Z |",
                    "+-------+--------+-------+-------+-----------------------------+",
                ],
            },
            // Predicate on farm column, which is part of the series key:
            TestCase {
                predicates: &[Predicate::new_eq("farm", KeyValue::string("30-01"))],
                expected: &[
                    "+-------+--------+-------+-------+-----------------------------+",
                    "| state | county | farm  | speed | time                        |",
                    "+-------+--------+-------+-------+-----------------------------+",
                    "| ca    | yolo   | 30-01 | 62.0  | 1970-01-01T00:00:00.000001Z |",
                    "+-------+--------+-------+-------+-----------------------------+",
                ],
            },
            // Predicate on all series key columns:
            TestCase {
                predicates: &[
                    Predicate::new_eq("state", KeyValue::string("ca")),
                    Predicate::new_eq("county", KeyValue::string("nevada")),
                    Predicate::new_eq("farm", KeyValue::string("40-01")),
                ],
                expected: &[
                    "+-------+--------+-------+-------+-----------------------------+",
                    "| state | county | farm  | speed | time                        |",
                    "+-------+--------+-------+-------+-----------------------------+",
                    "| ca    | nevada | 40-01 | 66.0  | 1970-01-01T00:00:00.000001Z |",
                    "+-------+--------+-------+-------+-----------------------------+",
                ],
            },
        ];

        for t in test_cases {
            let batches = wbuf
                .last_cache_provider()
                .get_cache_record_batches(db_name, tbl_name, None, t.predicates)
                .unwrap()
                .unwrap();

            assert_batches_sorted_eq!(t.expected, &batches);
        }
    }

    #[tokio::test]
    async fn tag_set_as_default() {
        let db_name = "windmills";
        let tbl_name = "wind_speed";
        let wbuf = setup_write_buffer().await;

        // Do one write to update the catalog with a db and table:
        wbuf.write_lp(
            NamespaceName::new(db_name).unwrap(),
            format!("{tbl_name},state=ca,county=napa,farm=10-01 speed=60").as_str(),
            Time::from_timestamp_nanos(500),
            false,
            Precision::Nanosecond,
        )
        .await
        .unwrap();

        // Create the last cache with keys on some field columns:
        wbuf.create_last_cache(db_name, tbl_name, Some("cache"), None, None, None, None)
            .await
            .expect("create last cache");

        // Write some lines to fill the cache:
        wbuf.write_lp(
            NamespaceName::new(db_name).unwrap(),
            format!(
                "\
                {tbl_name},state=ca,county=napa,farm=10-01 speed=50\n\
                {tbl_name},state=ca,county=napa,farm=10-02 speed=49\n\
                {tbl_name},state=ca,county=orange,farm=20-01 speed=40\n\
                {tbl_name},state=ca,county=orange,farm=20-02 speed=33\n\
                {tbl_name},state=ca,county=yolo,farm=30-01 speed=62\n\
                {tbl_name},state=ca,county=nevada,farm=40-01 speed=66\n\
                "
            )
            .as_str(),
            Time::from_timestamp_nanos(1_000),
            false,
            Precision::Nanosecond,
        )
        .await
        .unwrap();

        struct TestCase<'a> {
            predicates: &'a [Predicate],
            expected: &'a [&'a str],
        }

        let test_cases = [
            // No predicates yields everything in the cache
            TestCase {
                predicates: &[],
                expected: &[
                    "+--------+-------+-------+-------+-----------------------------+",
                    "| county | farm  | state | speed | time                        |",
                    "+--------+-------+-------+-------+-----------------------------+",
                    "| napa   | 10-01 | ca    | 50.0  | 1970-01-01T00:00:00.000001Z |",
                    "| napa   | 10-02 | ca    | 49.0  | 1970-01-01T00:00:00.000001Z |",
                    "| nevada | 40-01 | ca    | 66.0  | 1970-01-01T00:00:00.000001Z |",
                    "| orange | 20-01 | ca    | 40.0  | 1970-01-01T00:00:00.000001Z |",
                    "| orange | 20-02 | ca    | 33.0  | 1970-01-01T00:00:00.000001Z |",
                    "| yolo   | 30-01 | ca    | 62.0  | 1970-01-01T00:00:00.000001Z |",
                    "+--------+-------+-------+-------+-----------------------------+",
                ],
            },
            // Predicate on state column, which is part of the series key:
            TestCase {
                predicates: &[Predicate::new_eq("state", KeyValue::string("ca"))],
                expected: &[
                    "+--------+-------+-------+-------+-----------------------------+",
                    "| county | farm  | state | speed | time                        |",
                    "+--------+-------+-------+-------+-----------------------------+",
                    "| napa   | 10-01 | ca    | 50.0  | 1970-01-01T00:00:00.000001Z |",
                    "| napa   | 10-02 | ca    | 49.0  | 1970-01-01T00:00:00.000001Z |",
                    "| nevada | 40-01 | ca    | 66.0  | 1970-01-01T00:00:00.000001Z |",
                    "| orange | 20-01 | ca    | 40.0  | 1970-01-01T00:00:00.000001Z |",
                    "| orange | 20-02 | ca    | 33.0  | 1970-01-01T00:00:00.000001Z |",
                    "| yolo   | 30-01 | ca    | 62.0  | 1970-01-01T00:00:00.000001Z |",
                    "+--------+-------+-------+-------+-----------------------------+",
                ],
            },
            // Predicate on county column, which is part of the series key:
            TestCase {
                predicates: &[Predicate::new_eq("county", KeyValue::string("napa"))],
                expected: &[
                    "+--------+-------+-------+-------+-----------------------------+",
                    "| county | farm  | state | speed | time                        |",
                    "+--------+-------+-------+-------+-----------------------------+",
                    "| napa   | 10-01 | ca    | 50.0  | 1970-01-01T00:00:00.000001Z |",
                    "| napa   | 10-02 | ca    | 49.0  | 1970-01-01T00:00:00.000001Z |",
                    "+--------+-------+-------+-------+-----------------------------+",
                ],
            },
            // Predicate on farm column, which is part of the series key:
            TestCase {
                predicates: &[Predicate::new_eq("farm", KeyValue::string("30-01"))],
                expected: &[
                    "+--------+-------+-------+-------+-----------------------------+",
                    "| county | farm  | state | speed | time                        |",
                    "+--------+-------+-------+-------+-----------------------------+",
                    "| yolo   | 30-01 | ca    | 62.0  | 1970-01-01T00:00:00.000001Z |",
                    "+--------+-------+-------+-------+-----------------------------+",
                ],
            },
            // Predicate on all series key columns:
            TestCase {
                predicates: &[
                    Predicate::new_eq("state", KeyValue::string("ca")),
                    Predicate::new_eq("county", KeyValue::string("nevada")),
                    Predicate::new_eq("farm", KeyValue::string("40-01")),
                ],
                expected: &[
                    "+--------+-------+-------+-------+-----------------------------+",
                    "| county | farm  | state | speed | time                        |",
                    "+--------+-------+-------+-------+-----------------------------+",
                    "| nevada | 40-01 | ca    | 66.0  | 1970-01-01T00:00:00.000001Z |",
                    "+--------+-------+-------+-------+-----------------------------+",
                ],
            },
        ];

        for t in test_cases {
            let batches = wbuf
                .last_cache_provider()
                .get_cache_record_batches(db_name, tbl_name, None, t.predicates)
                .unwrap()
                .unwrap();

            assert_batches_sorted_eq!(t.expected, &batches);
        }
    }

    #[tokio::test]
    async fn null_values() {
        let db_name = "weather";
        let tbl_name = "temp";
        let wbuf = setup_write_buffer().await;

        // Do a write to update catalog
        wbuf.write_lp(
            NamespaceName::new(db_name).unwrap(),
            format!("{tbl_name},province=on,county=bruce,township=kincardine lo=15,hi=21,avg=18")
                .as_str(),
            Time::from_timestamp_nanos(500),
            false,
            Precision::Nanosecond,
        )
        .await
        .unwrap();

        // Create the last cache using default tags as keys
        wbuf.create_last_cache(db_name, tbl_name, None, Some(10), None, None, None)
            .await
            .expect("create last cache");

        // Write some lines to fill the cache, but omit fields to produce nulls:
        wbuf.write_lp(
            NamespaceName::new(db_name).unwrap(),
            format!(
                "\
                {tbl_name},province=on,county=bruce,township=kincardine hi=21,avg=18\n\
                {tbl_name},province=on,county=huron,township=goderich lo=16,hi=22\n\
                {tbl_name},province=on,county=bruce,township=culrock lo=13,avg=15\n\
                {tbl_name},province=on,county=wentworth,township=ancaster lo=18,hi=23,avg=20\n\
                {tbl_name},province=on,county=york,township=york lo=20\n\
                {tbl_name},province=on,county=welland,township=bertie avg=20\n\
                "
            )
            .as_str(),
            Time::from_timestamp_nanos(1_000),
            false,
            Precision::Nanosecond,
        )
        .await
        .unwrap();

        let batches = wbuf
            .last_cache_provider()
            .get_cache_record_batches(db_name, tbl_name, None, &[])
            .unwrap()
            .unwrap();

        assert_batches_sorted_eq!(
            [
                "+-----------+----------+------------+------+------+------+-----------------------------+",
                "| county    | province | township   | avg  | hi   | lo   | time                        |",
                "+-----------+----------+------------+------+------+------+-----------------------------+",
                "| bruce     | on       | culrock    | 15.0 |      | 13.0 | 1970-01-01T00:00:00.000001Z |",
                "| bruce     | on       | kincardine | 18.0 | 21.0 |      | 1970-01-01T00:00:00.000001Z |",
                "| huron     | on       | goderich   |      | 22.0 | 16.0 | 1970-01-01T00:00:00.000001Z |",
                "| welland   | on       | bertie     | 20.0 |      |      | 1970-01-01T00:00:00.000001Z |",
                "| wentworth | on       | ancaster   | 20.0 | 23.0 | 18.0 | 1970-01-01T00:00:00.000001Z |",
                "| york      | on       | york       |      |      | 20.0 | 1970-01-01T00:00:00.000001Z |",
                "+-----------+----------+------------+------+------+------+-----------------------------+",
            ],
            &batches
        );
    }

    #[tokio::test]
    async fn new_fields_added_to_default_cache() {
        let db_name = "nhl_stats";
        let tbl_name = "plays";
        let wbuf = setup_write_buffer().await;

        // Do a write to setup catalog:
        wbuf.write_lp(
            NamespaceName::new(db_name).unwrap(),
            format!(r#"{tbl_name},game_id=1 type="shot",player="kessel""#).as_str(),
            Time::from_timestamp_nanos(500),
            false,
            Precision::Nanosecond,
        )
        .await
        .unwrap();

        // Create the last cache using default tags as keys
        wbuf.create_last_cache(db_name, tbl_name, None, Some(10), None, None, None)
            .await
            .expect("create last cache");

        // Write some lines to fill the cache. The last two lines include a new field "zone" which
        // should be added and appear in queries:
        wbuf.write_lp(
            NamespaceName::new(db_name).unwrap(),
            format!(
                "\
                {tbl_name},game_id=1 type=\"shot\",player=\"mackinnon\"\n\
                {tbl_name},game_id=2 type=\"shot\",player=\"matthews\"\n\
                {tbl_name},game_id=3 type=\"hit\",player=\"tkachuk\",zone=\"away\"\n\
                {tbl_name},game_id=4 type=\"save\",player=\"bobrovsky\",zone=\"home\"\n\
                "
            )
            .as_str(),
            Time::from_timestamp_nanos(1_000),
            false,
            Precision::Nanosecond,
        )
        .await
        .unwrap();

        struct TestCase<'a> {
            predicates: &'a [Predicate],
            expected: &'a [&'a str],
        }

        let test_cases = [
            // Cache that has values in the zone columns should produce them:
            TestCase {
                predicates: &[Predicate::new_eq("game_id", KeyValue::string("4"))],
                expected: &[
                    "+---------+-----------+-----------------------------+------+------+",
                    "| game_id | player    | time                        | type | zone |",
                    "+---------+-----------+-----------------------------+------+------+",
                    "| 4       | bobrovsky | 1970-01-01T00:00:00.000001Z | save | home |",
                    "+---------+-----------+-----------------------------+------+------+",
                ],
            },
            // Cache that does not have a zone column will produce it with nulls:
            TestCase {
                predicates: &[Predicate::new_eq("game_id", KeyValue::string("1"))],
                expected: &[
                    "+---------+-----------+-----------------------------+------+------+",
                    "| game_id | player    | time                        | type | zone |",
                    "+---------+-----------+-----------------------------+------+------+",
                    "| 1       | mackinnon | 1970-01-01T00:00:00.000001Z | shot |      |",
                    "+---------+-----------+-----------------------------+------+------+",
                ],
            },
            // Pulling from multiple caches will fill in with nulls:
            TestCase {
                predicates: &[],
                expected: &[
                    "+---------+-----------+-----------------------------+------+------+",
                    "| game_id | player    | time                        | type | zone |",
                    "+---------+-----------+-----------------------------+------+------+",
                    "| 1       | mackinnon | 1970-01-01T00:00:00.000001Z | shot |      |",
                    "| 2       | matthews  | 1970-01-01T00:00:00.000001Z | shot |      |",
                    "| 3       | tkachuk   | 1970-01-01T00:00:00.000001Z | hit  | away |",
                    "| 4       | bobrovsky | 1970-01-01T00:00:00.000001Z | save | home |",
                    "+---------+-----------+-----------------------------+------+------+",
                ],
            },
        ];

        for t in test_cases {
            let batches = wbuf
                .last_cache_provider()
                .get_cache_record_batches(db_name, tbl_name, None, t.predicates)
                .unwrap()
                .unwrap();

            assert_batches_sorted_eq!(t.expected, &batches);
        }
    }

    #[tokio::test]
    async fn new_field_ordering() {
        let db_name = "db";
        let tbl_name = "tbl";
        let wbuf = setup_write_buffer().await;

        // Do a write to setup catalog:
        wbuf.write_lp(
            NamespaceName::new(db_name).unwrap(),
            format!(r#"{tbl_name},t1=a f1=1"#).as_str(),
            Time::from_timestamp_nanos(500),
            false,
            Precision::Nanosecond,
        )
        .await
        .unwrap();

        // Create the last cache using the single `t1` tag column as key
        // and using the default for fields, so that new fields will get added
        // to the cache.
        wbuf.create_last_cache(
            db_name,
            tbl_name,
            None,
            None, // use default cache size of 1
            None,
            Some(vec!["t1".to_string()]),
            None,
        )
        .await
        .expect("create last cache");

        // Write some lines to fill the cache. In this case, with just the existing
        // columns in the table, i.e., t1 and f1
        wbuf.write_lp(
            NamespaceName::new(db_name).unwrap(),
            format!(
                "\
                {tbl_name},t1=a f1=1
                {tbl_name},t1=b f1=10
                {tbl_name},t1=c f1=100
                "
            )
            .as_str(),
            Time::from_timestamp_nanos(1_000),
            false,
            Precision::Nanosecond,
        )
        .await
        .unwrap();

        // Write lines containing new fields f2 and f3, but with different orders for
        // each key column value, i.e., t1=a and t1=b:
        wbuf.write_lp(
            NamespaceName::new(db_name).unwrap(),
            format!(
                "\
                {tbl_name},t1=a f1=1,f2=2,f3=3,f4=4
                {tbl_name},t1=b f1=10,f4=40,f3=30
                {tbl_name},t1=c f1=100,f3=300,f2=200
                "
            )
            .as_str(),
            Time::from_timestamp_nanos(1_500),
            false,
            Precision::Nanosecond,
        )
        .await
        .unwrap();

        struct TestCase<'a> {
            predicates: &'a [Predicate],
            expected: &'a [&'a str],
        }

        let test_cases = [
            // Can query on specific key column values:
            TestCase {
                predicates: &[Predicate::new_eq("t1", KeyValue::string("a"))],
                expected: &[
                    "+----+-----+--------------------------------+-----+-----+-----+",
                    "| t1 | f1  | time                           | f2  | f3  | f4  |",
                    "+----+-----+--------------------------------+-----+-----+-----+",
                    "| a  | 1.0 | 1970-01-01T00:00:00.000001500Z | 2.0 | 3.0 | 4.0 |",
                    "+----+-----+--------------------------------+-----+-----+-----+",
                ],
            },
            TestCase {
                predicates: &[Predicate::new_eq("t1", KeyValue::string("b"))],
                expected: &[
                    "+----+------+--------------------------------+----+------+------+",
                    "| t1 | f1   | time                           | f2 | f3   | f4   |",
                    "+----+------+--------------------------------+----+------+------+",
                    "| b  | 10.0 | 1970-01-01T00:00:00.000001500Z |    | 30.0 | 40.0 |",
                    "+----+------+--------------------------------+----+------+------+",
                ],
            },
            TestCase {
                predicates: &[Predicate::new_eq("t1", KeyValue::string("c"))],
                expected: &[
                    "+----+-------+--------------------------------+-------+-------+----+",
                    "| t1 | f1    | time                           | f2    | f3    | f4 |",
                    "+----+-------+--------------------------------+-------+-------+----+",
                    "| c  | 100.0 | 1970-01-01T00:00:00.000001500Z | 200.0 | 300.0 |    |",
                    "+----+-------+--------------------------------+-------+-------+----+",
                ],
            },
            // Can query accross key column values:
            TestCase {
                predicates: &[],
                expected: &[
                    "+----+-------+--------------------------------+-------+-------+------+",
                    "| t1 | f1    | time                           | f2    | f3    | f4   |",
                    "+----+-------+--------------------------------+-------+-------+------+",
                    "| a  | 1.0   | 1970-01-01T00:00:00.000001500Z | 2.0   | 3.0   | 4.0  |",
                    "| b  | 10.0  | 1970-01-01T00:00:00.000001500Z |       | 30.0  | 40.0 |",
                    "| c  | 100.0 | 1970-01-01T00:00:00.000001500Z | 200.0 | 300.0 |      |",
                    "+----+-------+--------------------------------+-------+-------+------+",
                ],
            },
        ];

        for t in test_cases {
            let batches = wbuf
                .last_cache_provider()
                .get_cache_record_batches(db_name, tbl_name, None, t.predicates)
                .unwrap()
                .unwrap();

            assert_batches_sorted_eq!(t.expected, &batches);
        }
    }

    #[tokio::test]
    async fn idempotent_cache_creation() {
        let db_name = "db";
        let tbl_name = "tbl";
        let wbuf = setup_write_buffer().await;

        // Do a write to setup catalog:
        wbuf.write_lp(
            NamespaceName::new(db_name).unwrap(),
            format!(r#"{tbl_name},t1=a,t2=b f1=1,f2=2"#).as_str(),
            Time::from_timestamp_nanos(500),
            false,
            Precision::Nanosecond,
        )
        .await
        .unwrap();

        // Create a last cache using all default settings
        wbuf.create_last_cache(db_name, tbl_name, None, None, None, None, None)
            .await
            .expect("create last cache");
        assert_eq!(wbuf.last_cache_provider().size(), 1);

        // Doing the same should be fine:
        wbuf.create_last_cache(db_name, tbl_name, None, None, None, None, None)
            .await
            .expect("create last cache");
        assert_eq!(wbuf.last_cache_provider().size(), 1);

        // Specify the same arguments as what the defaults would produce (minus the value columns)
        wbuf.create_last_cache(
            db_name,
            tbl_name,
            Some("tbl_t1_t2_last_cache"),
            Some(1),
            Some(DEFAULT_CACHE_TTL),
            Some(vec!["t1".to_string(), "t2".to_string()]),
            None,
        )
        .await
        .expect("create last cache");
        assert_eq!(wbuf.last_cache_provider().size(), 1);

        // Specify value columns, which would deviate from above, as that implies different cache
        // behaviour, i.e., no new fields are accepted:
        wbuf.create_last_cache(
            db_name,
            tbl_name,
            None,
            None,
            None,
            None,
            Some(vec!["f1".to_string(), "f2".to_string()]),
        )
        .await
        .expect_err("create last cache should have failed");
        assert_eq!(wbuf.last_cache_provider().size(), 1);

        // Specify different key columns, along with the same cache name will produce error:
        wbuf.create_last_cache(
            db_name,
            tbl_name,
            Some("tbl_t1_t2_last_cache"),
            None,
            None,
            Some(vec!["t1".to_string()]),
            None,
        )
        .await
        .expect_err("create last cache should have failed");
        assert_eq!(wbuf.last_cache_provider().size(), 1);

        // However, just specifying different key columns and no cache name will result in a
        // different generated cache name, and therefore cache, so it will work:
        let name = wbuf
            .create_last_cache(
                db_name,
                tbl_name,
                None,
                None,
                None,
                Some(vec!["t1".to_string()]),
                None,
            )
            .await
            .expect("create last cache should have failed");
        assert_eq!(wbuf.last_cache_provider().size(), 2);
        assert_eq!(
            Some("tbl_t1_last_cache"),
            name.map(|info| info.name).as_deref()
        );

        // Specify different TTL:
        wbuf.create_last_cache(
            db_name,
            tbl_name,
            None,
            None,
            Some(Duration::from_secs(10)),
            None,
            None,
        )
        .await
        .expect_err("create last cache should have failed");
        assert_eq!(wbuf.last_cache_provider().size(), 2);

        // Specify different count:
        wbuf.create_last_cache(db_name, tbl_name, None, Some(10), None, None, None)
            .await
            .expect_err("create last cache should have failed");
        assert_eq!(wbuf.last_cache_provider().size(), 2);
    }
}<|MERGE_RESOLUTION|>--- conflicted
+++ resolved
@@ -637,15 +637,10 @@
                 return Ok(vec![]);
             }
             let mut new_caches = vec![];
-<<<<<<< HEAD
             for c in caches {
-                let cache_key = c.state.as_key().unwrap();
-=======
-            'cache_loop: for c in caches {
                 let Some(cache_key) = c.state.as_key() else {
-                    continue 'cache_loop;
+                    continue;
                 };
->>>>>>> 7a7db7d5
                 if let Some(pred) = predicate {
                     let next_states = cache_key.evaluate_predicate(pred);
                     new_caches.extend(next_states.into_iter().map(|(state, value)| {
