//! This package contains definitions for writing data into InfluxDB3. The logical data model is the standard
//! InfluxDB model of Database > Table > Row. As the data arrives into the server it is written into the wal
//! and buffered in memory in a queryable format. Periodically the WAL is snapshot, which converts the in memory
//! data into parquet files that are persisted to object storage. A snapshot file is written that contains the
//! metadata of the parquet files that were written in that snapshot.

pub mod chunk;
pub mod paths;
pub mod persister;
pub mod write_buffer;

use anyhow::Context;
use async_trait::async_trait;
use data_types::{NamespaceName, TimestampMinMax};
use datafusion::{
    catalog::Session,
    common::{Column, DFSchema},
    error::DataFusionError,
    execution::context::ExecutionProps,
    logical_expr::interval_arithmetic::Interval,
    physical_expr::{
        analyze, create_physical_expr,
        utils::{Guarantee, LiteralGuarantee},
        AnalysisContext, ExprBoundaries,
    },
    prelude::Expr,
    scalar::ScalarValue,
};
use hashbrown::{HashMap, HashSet};
use influxdb3_cache::{
    distinct_cache::{CreateDistinctCacheArgs, DistinctCacheProvider},
    last_cache::LastCacheProvider,
};
use influxdb3_catalog::catalog::{Catalog, CatalogSequenceNumber, DatabaseSchema, TableDefinition};
use influxdb3_id::{ColumnId, DbId, ParquetFileId, SerdeVecMap, TableId};
use influxdb3_wal::{
    DistinctCacheDefinition, LastCacheDefinition, SnapshotSequenceNumber, Wal,
    WalFileSequenceNumber,
};
use iox_query::QueryChunk;
use iox_time::Time;
use observability_deps::tracing::debug;
use schema::{InfluxColumnType, TIME_COLUMN_NAME};
use serde::{Deserialize, Serialize};
use std::{fmt::Debug, sync::Arc, time::Duration};
use thiserror::Error;
use twox_hash::XxHash64;
use write_buffer::INDEX_HASH_SEED;

#[derive(Debug, Error)]
pub enum Error {
    #[error("object store path error: {0}")]
    ObjStorePath(#[from] object_store::path::Error),

    #[error("write buffer error: {0}")]
    WriteBuffer(#[from] write_buffer::Error),

    #[error("persister error: {0}")]
    Persister(#[from] persister::Error),

<<<<<<< HEAD
    #[error("queries not supported in compactor only mode")]
    CompactorOnly,
=======
    #[error(transparent)]
    Anyhow(#[from] anyhow::Error),
>>>>>>> d1fd155b
}

pub type Result<T, E = Error> = std::result::Result<T, E>;

pub trait WriteBuffer:
    Bufferer + ChunkContainer + DistinctCacheManager + LastCacheManager + DatabaseManager
{
}

/// Database manager - supports only delete operation
#[async_trait::async_trait]
pub trait DatabaseManager: Debug + Send + Sync + 'static {
    async fn create_database(&self, name: String) -> Result<(), write_buffer::Error>;
    async fn soft_delete_database(&self, name: String) -> Result<(), write_buffer::Error>;
    async fn create_table(
        &self,
        db: String,
        table: String,
        tags: Vec<String>,
        fields: Vec<(String, String)>,
    ) -> Result<(), write_buffer::Error>;
    async fn soft_delete_table(
        &self,
        db_name: String,
        table_name: String,
    ) -> Result<(), write_buffer::Error>;
}

/// The buffer is for buffering data in memory and in the wal before it is persisted as parquet files in storage.
#[async_trait]
pub trait Bufferer: Debug + Send + Sync + 'static {
    /// Validates the line protocol, writes it into the WAL if configured, writes it into the in memory buffer
    /// and returns the result with any lines that had errors and summary statistics.
    async fn write_lp(
        &self,
        database: NamespaceName<'static>,
        lp: &str,
        ingest_time: Time,
        accept_partial: bool,
        precision: Precision,
    ) -> write_buffer::Result<BufferedWriteRequest>;

    /// Returns the database schema provider
    fn catalog(&self) -> Arc<Catalog>;

    /// Reutrns the WAL this bufferer is using
    fn wal(&self) -> Arc<dyn Wal>;

    /// Returns the parquet files for a given database and table
    fn parquet_files(&self, db_id: DbId, table_id: TableId) -> Vec<ParquetFile> {
        self.parquet_files_filtered(db_id, table_id, &BufferFilter::default())
    }

    /// Returns the parquet files for a given database and table that satisfy the given filter
    fn parquet_files_filtered(
        &self,
        db_id: DbId,
        table_id: TableId,
        filter: &BufferFilter,
    ) -> Vec<ParquetFile>;

    /// A channel to watch for when new persisted snapshots are created
    fn watch_persisted_snapshots(&self) -> tokio::sync::watch::Receiver<Option<PersistedSnapshot>>;
}

/// ChunkContainer is used by the query engine to get chunks for a given table. Chunks will generally be in the
/// `Bufferer` for those in memory from buffered writes or the `Persister` for parquet files that have been persisted.
pub trait ChunkContainer: Debug + Send + Sync + 'static {
    fn get_table_chunks(
        &self,
        database_name: &str,
        table_name: &str,
        filters: &[Expr],
        projection: Option<&Vec<usize>>,
        ctx: &dyn Session,
    ) -> Result<Vec<Arc<dyn QueryChunk>>, DataFusionError>;
}

/// [`DistinctCacheManager`] is used to manage interaction with a [`DistinctCacheProvider`]. This enables
/// cache creation, deletion, and getting access to existing
#[async_trait::async_trait]
pub trait DistinctCacheManager: Debug + Send + Sync + 'static {
    /// Get a reference to the distinct value cache provider
    fn distinct_cache_provider(&self) -> Arc<DistinctCacheProvider>;

    /// Create a new distinct value cache
    async fn create_distinct_cache(
        &self,
        db_schema: Arc<DatabaseSchema>,
        cache_name: Option<String>,
        args: CreateDistinctCacheArgs,
    ) -> Result<Option<DistinctCacheDefinition>, write_buffer::Error>;

    /// Delete a distinct value cache
    async fn delete_distinct_cache(
        &self,
        db_id: &DbId,
        tbl_id: &TableId,
        cache_name: &str,
    ) -> Result<(), write_buffer::Error>;
}

/// [`LastCacheManager`] is used to manage interaction with a last-n-value cache provider. This enables
/// cache creation, deletion, and getting access to existing caches in underlying [`LastCacheProvider`].
/// It is important that the state of the cache is also maintained in the catalog.
#[async_trait::async_trait]
pub trait LastCacheManager: Debug + Send + Sync + 'static {
    /// Get a reference to the last cache provider
    fn last_cache_provider(&self) -> Arc<LastCacheProvider>;
    /// Create a new last-n-value cache
    ///
    /// This should handle updating the catalog with the cache information, so that it will be
    /// preserved on server restarts.
    #[allow(clippy::too_many_arguments)]
    async fn create_last_cache(
        &self,
        db_id: DbId,
        tbl_id: TableId,
        cache_name: Option<&str>,
        count: Option<usize>,
        ttl: Option<Duration>,
        key_columns: Option<Vec<ColumnId>>,
        value_columns: Option<Vec<ColumnId>>,
    ) -> Result<Option<LastCacheDefinition>, write_buffer::Error>;
    /// Delete a last-n-value cache
    ///
    /// This should handle removal of the cache's information from the catalog as well
    async fn delete_last_cache(
        &self,
        db_id: DbId,
        tbl_id: TableId,
        cache_name: &str,
    ) -> Result<(), write_buffer::Error>;
}

/// A single write request can have many lines in it. A writer can request to accept all lines that are valid, while
/// returning an error for any invalid lines. This is the error information for a single invalid line.
#[derive(Debug, Serialize)]
pub struct WriteLineError {
    pub original_line: String,
    pub line_number: usize,
    pub error_message: String,
}

/// A write that has been validated against the catalog schema, written to the WAL (if configured), and buffered in
/// memory. This is the summary information for the write along with any errors that were encountered.
#[derive(Debug)]
pub struct BufferedWriteRequest {
    pub db_name: NamespaceName<'static>,
    pub invalid_lines: Vec<WriteLineError>,
    pub line_count: usize,
    pub field_count: usize,
    pub index_count: usize,
}

/// The collection of Parquet files that were persisted in a snapshot
#[derive(Debug, Serialize, Deserialize, Eq, PartialEq, Clone)]
pub struct PersistedSnapshot {
    /// The writer identifier that persisted this snapshot
    pub writer_id: String,
    /// The next file id to be used with `ParquetFile`s when the snapshot is loaded
    pub next_file_id: ParquetFileId,
    /// The next db id to be used for databases when the snapshot is loaded
    pub next_db_id: DbId,
    /// The next table id to be used for tables when the snapshot is loaded
    pub next_table_id: TableId,
    /// The next column id to be used for columns when the snapshot is loaded
    pub next_column_id: ColumnId,
    /// The snapshot sequence number associated with this snapshot
    pub snapshot_sequence_number: SnapshotSequenceNumber,
    /// The wal file sequence number that triggered this snapshot
    pub wal_file_sequence_number: WalFileSequenceNumber,
    /// The catalog sequence number associated with this snapshot
    pub catalog_sequence_number: CatalogSequenceNumber,
    /// The size of the snapshot parquet files in bytes.
    pub parquet_size_bytes: u64,
    /// The number of rows across all parquet files in the snapshot.
    pub row_count: u64,
    /// The min time from all parquet files in the snapshot.
    pub min_time: i64,
    /// The max time from all parquet files in the snapshot.
    pub max_time: i64,
    /// The collection of databases that had tables persisted in this snapshot. The tables will then have their
    /// name and the parquet file.
    pub databases: SerdeVecMap<DbId, DatabaseTables>,
}

impl PersistedSnapshot {
    pub fn new(
        writer_id: String,
        snapshot_sequence_number: SnapshotSequenceNumber,
        wal_file_sequence_number: WalFileSequenceNumber,
        catalog_sequence_number: CatalogSequenceNumber,
    ) -> Self {
        Self {
            writer_id,
            next_file_id: ParquetFileId::next_id(),
            next_db_id: DbId::next_id(),
            next_table_id: TableId::next_id(),
            next_column_id: ColumnId::next_id(),
            snapshot_sequence_number,
            wal_file_sequence_number,
            catalog_sequence_number,
            parquet_size_bytes: 0,
            row_count: 0,
            min_time: i64::MAX,
            max_time: i64::MIN,
            databases: SerdeVecMap::new(),
        }
    }

    fn add_parquet_file(
        &mut self,
        database_id: DbId,
        table_id: TableId,
        parquet_file: ParquetFile,
    ) {
        // Update the next_file_id field, as we likely have a new file
        self.next_file_id = ParquetFileId::next_id();
        self.parquet_size_bytes += parquet_file.size_bytes;
        self.row_count += parquet_file.row_count;
        self.min_time = self.min_time.min(parquet_file.min_time);
        self.max_time = self.max_time.max(parquet_file.max_time);

        self.databases
            .entry(database_id)
            .or_default()
            .tables
            .entry(table_id)
            .or_default()
            .push(parquet_file);
    }

    pub fn db_table_and_file_count(&self) -> (u64, u64, u64) {
        let mut db_count = 0;
        let mut table_count = 0;
        let mut file_count = 0;
        for (_, db_tables) in &self.databases {
            db_count += 1;
            table_count += db_tables.tables.len() as u64;
            file_count += db_tables.tables.values().fold(0, |mut acc, files| {
                acc += files.len() as u64;
                acc
            });
        }
        (db_count, table_count, file_count)
    }

    pub fn overall_db_table_file_counts(host_snapshots: &[PersistedSnapshot]) -> (u64, u64, u64) {
        let overall_counts = host_snapshots.iter().fold((0, 0, 0), |mut acc, item| {
            let (db_count, table_count, file_count) = item.db_table_and_file_count();
            acc.0 += db_count;
            acc.1 += table_count;
            acc.2 += file_count;
            acc
        });
        overall_counts
    }
}

#[derive(Debug, Serialize, Deserialize, Default, Eq, PartialEq, Clone)]
pub struct DatabaseTables {
    pub tables: SerdeVecMap<TableId, Vec<ParquetFile>>,
}

/// The summary data for a persisted parquet file in a snapshot.
#[derive(Debug, Serialize, Deserialize, Eq, PartialEq, Clone)]
pub struct ParquetFile {
    pub id: ParquetFileId,
    pub path: String,
    pub size_bytes: u64,
    pub row_count: u64,
    /// chunk time nanos
    pub chunk_time: i64,
    /// min time nanos
    pub min_time: i64,
    /// max time nanos
    pub max_time: i64,
}

impl ParquetFile {
    pub fn timestamp_min_max(&self) -> TimestampMinMax {
        TimestampMinMax {
            min: self.min_time,
            max: self.max_time,
        }
    }
}

#[cfg(test)]
impl ParquetFile {
    pub(crate) fn create_for_test(path: impl Into<String>) -> Self {
        Self {
            id: ParquetFileId::new(),
            path: path.into(),
            size_bytes: 1024,
            row_count: 1,
            chunk_time: 0,
            min_time: 0,
            max_time: 1,
        }
    }
}

/// The precision of the timestamp
#[derive(Clone, Copy, Debug, Serialize, Deserialize, PartialEq, Eq)]
#[serde(rename_all = "lowercase")]
pub enum Precision {
    Auto,
    Second,
    Millisecond,
    Microsecond,
    Nanosecond,
}

impl Default for Precision {
    fn default() -> Self {
        Self::Auto
    }
}

impl From<iox_http::write::Precision> for Precision {
    fn from(legacy: iox_http::write::Precision) -> Self {
        match legacy {
            iox_http::write::Precision::Second => Precision::Second,
            iox_http::write::Precision::Millisecond => Precision::Millisecond,
            iox_http::write::Precision::Microsecond => Precision::Microsecond,
            iox_http::write::Precision::Nanosecond => Precision::Nanosecond,
        }
    }
}

/// Guess precision based off of a given timestamp.
// Note that this will fail in June 2128, but that's not our problem
pub(crate) fn guess_precision(timestamp: i64) -> Precision {
    const NANO_SECS_PER_SEC: i64 = 1_000_000_000;
    // Get the absolute value of the timestamp so we can work with negative
    // numbers
    let val = timestamp.abs() / NANO_SECS_PER_SEC;

    if val < 5 {
        // If the time sent to us is in seconds then this will be a number less than
        // 5 so for example if the time in seconds is 1_708_976_567 then it will be
        // 1 (due to integer truncation) and be less than 5
        Precision::Second
    } else if val < 5_000 {
        // If however the value is milliseconds and not seconds than the same number
        // for time but now in milliseconds 1_708_976_567_000 when divided will now
        // be 1708 which is bigger than the previous if statement but less than this
        // one and so we return milliseconds
        Precision::Millisecond
    } else if val < 5_000_000 {
        // If we do the same thing here by going up another order of magnitude then
        // 1_708_976_567_000_000 when divided will be 1708976 which is large enough
        // for this if statement
        Precision::Microsecond
    } else {
        // Anything else we can assume is large enough of a number that it must
        // be nanoseconds
        Precision::Nanosecond
    }
}

#[cfg(test)]
mod test_helpers {
    use crate::write_buffer::validator::WriteValidator;
    use crate::Precision;
    use data_types::NamespaceName;
    use influxdb3_catalog::catalog::Catalog;
    use influxdb3_wal::{Gen1Duration, WriteBatch};
    use iox_time::Time;
    use std::sync::Arc;

    #[allow(dead_code)]
    pub(crate) fn lp_to_write_batch(
        catalog: Arc<Catalog>,
        db_name: &'static str,
        lp: &str,
    ) -> WriteBatch {
        let db_name = NamespaceName::new(db_name).unwrap();
        let result = WriteValidator::initialize(db_name.clone(), catalog, 0)
            .unwrap()
            .v1_parse_lines_and_update_schema(
                lp,
                false,
                Time::from_timestamp_nanos(0),
                Precision::Nanosecond,
            )
            .unwrap()
            .convert_lines_to_buffer(Gen1Duration::new_5m());

        result.valid_data
    }
}

#[cfg(test)]
pub(crate) mod test_help {
    use iox_query::exec::DedicatedExecutor;
    use iox_query::exec::Executor;
    use iox_query::exec::ExecutorConfig;
    use object_store::memory::InMemory;
    use object_store::ObjectStore;
    use parquet_file::storage::ParquetStorage;
    use parquet_file::storage::StorageId;
    use std::num::NonZeroUsize;
    use std::sync::Arc;

    pub(crate) fn make_exec() -> Arc<Executor> {
        let metrics = Arc::new(metric::Registry::default());
        let object_store: Arc<dyn ObjectStore> = Arc::new(InMemory::new());

        let parquet_store = ParquetStorage::new(
            Arc::clone(&object_store),
            StorageId::from("test_exec_storage"),
        );
        Arc::new(Executor::new_with_config_and_executor(
            ExecutorConfig {
                target_query_partitions: NonZeroUsize::new(1).unwrap(),
                object_stores: [&parquet_store]
                    .into_iter()
                    .map(|store| (store.id(), Arc::clone(store.object_store())))
                    .collect(),
                metric_registry: Arc::clone(&metrics),
                // Default to 1gb
                mem_pool_size: 1024 * 1024 * 1024, // 1024 (b/kb) * 1024 (kb/mb) * 1024 (mb/gb)
            },
            DedicatedExecutor::new_testing(),
        ))
    }
}

/// A derived set of filters that are used to prune data in the buffer when serving queries
#[derive(Debug, Default)]
pub struct BufferFilter {
    time_lower_bound_ns: Option<i64>,
    time_upper_bound_ns: Option<i64>,
    guarantees: HashMap<ColumnId, BufferGuarantee>,
}

#[derive(Debug)]
pub struct BufferGuarantee {
    pub guarantee: Guarantee,
    pub literal_hashes: HashSet<u64>,
}

impl BufferFilter {
    /// Create a new `BufferFilter` given a [`TableDefinition`] and set of filter [`Expr`]s from
    /// a logical query plan.
    ///
    /// This method analyzes the incoming `exprs` to do two things:
    ///
    /// - determine if there are any filters on the `time` column, in which case, attempt to derive
    ///   an interval that defines the boundaries on `time` from the query.
    /// - determine if there are any [`LiteralGuarantee`]s on tag columns contained in the filter
    ///   predicates of the query.
    pub fn new(table_def: &Arc<TableDefinition>, exprs: &[Expr]) -> Result<Self> {
        debug!(input = ?exprs, ">>> creating buffer filter");
        let mut time_interval: Option<Interval> = None;
        let arrow_schema = table_def.schema.as_arrow();
        let time_col_index = arrow_schema
            .fields()
            .iter()
            .position(|f| f.name() == TIME_COLUMN_NAME)
            .context("table should have a time column")?;
        let mut guarantees = HashMap::new();

        // DF schema and execution properties used for handling physical expressions:
        let df_schema = DFSchema::try_from(Arc::clone(&arrow_schema))
            .context("table schema was not able to convert to datafusion schema")?;
        let props = ExecutionProps::new();

        for expr in exprs.iter().filter(|e| {
            // NOTE: filter out most expression types, as they are not relevant to time bound
            // analysis, or deriving literal guarantees on tag columns
            matches!(
                e,
                Expr::BinaryExpr(_) | Expr::Not(_) | Expr::Between(_) | Expr::InList(_)
            )
        }) {
            let Ok(physical_expr) = create_physical_expr(expr, &df_schema, &props) else {
                continue;
            };
            // Check if the expression refers to the `time` column:
            if expr
                .column_refs()
                .contains(&Column::new_unqualified(TIME_COLUMN_NAME))
            {
                // Determine time bounds, if provided:
                let boundaries = ExprBoundaries::try_new_unbounded(&arrow_schema)
                    .context("unable to create unbounded expr boundaries on incoming expression")?;
                let mut analysis = analyze(
                    &physical_expr,
                    AnalysisContext::new(boundaries),
                    &arrow_schema,
                )
                .context("unable to analyze provided filters for a boundary on the time column")?;

                // Set the boundaries on the time column using the evaluated interval, if it exisxts
                // If an interval was already derived from a previous expression, we take their
                // intersection, or produce an error if:
                // - the derived intervals are not compatible (different types)
                // - the derived intervals do not intersect, this should be a user error, i.e., a
                //   poorly formed query
                if let Some(ExprBoundaries { interval, .. }) = (time_col_index
                    < analysis.boundaries.len())
                .then_some(analysis.boundaries.remove(time_col_index))
                {
                    if let Some(existing) = time_interval.take() {
                        let intersection = existing.intersect(interval).context(
                                "failed to derive a time interval from provided filters",
                            )?.context("provided filters on time column did not produce a valid set of boundaries")?;
                        time_interval.replace(intersection);
                    } else {
                        time_interval.replace(interval);
                    }
                }
            }

            // Determine any literal guarantees made on tag columns:
            let literal_guarantees = LiteralGuarantee::analyze(&physical_expr);
            for LiteralGuarantee {
                column,
                guarantee,
                literals,
            } in literal_guarantees
            {
                // We are only interested in literal guarantees on tag columns for the buffer index:
                let Some((column_id, InfluxColumnType::Tag)) = table_def
                    .column_definition(column.name())
                    .map(|def| (def.id, def.data_type))
                else {
                    continue;
                };

                // We are only interested in string literals with respect to tag columns:
                let literals = literals
                    .into_iter()
                    .filter_map(|l| match l {
                        ScalarValue::Utf8(Some(s)) | ScalarValue::Utf8View(Some(s)) => Some(s),
                        _ => None,
                    })
                    .map(|s| XxHash64::oneshot(INDEX_HASH_SEED, s.as_bytes()))
                    .collect::<HashSet<u64>>();

                if literals.is_empty() {
                    continue;
                }

                // Update the guarantees on this column. We handle multiple guarantees here, i.e.,
                // if there are multiple Expr's that lead to multiple guarantees on a given column.
                guarantees
                    .entry(column_id)
                    .and_modify(|e: &mut BufferGuarantee| {
                        debug!(current = ?e.guarantee, incoming = ?guarantee, ">>> updating existing guarantee");
                        use Guarantee::*;
                        match (e.guarantee, guarantee) {
                            (In, In) | (NotIn, NotIn) => {
                                e.literal_hashes = e.literal_hashes.union(&literals).cloned().collect()
                            }
                            (In, NotIn) => {
                                e.literal_hashes = e.literal_hashes.difference(&literals).cloned().collect()
                            }
                            (NotIn, In) => {
                                e.literal_hashes = literals.difference(&e.literal_hashes).cloned().collect()
                            }
                        }
                    })
                    .or_insert(BufferGuarantee {
                        guarantee,
                        literal_hashes: literals,
                    });
                debug!(?guarantees, ">>> updated guarantees");
            }
        }

        // Determine the lower and upper bound from the derived interval on time:
        // TODO: we may open this up more to other scalar types, e.g., other timestamp types
        //       depending on how users define time bounds.
        let (time_lower_bound_ns, time_upper_bound_ns) = if let Some(i) = time_interval {
            let low = if let ScalarValue::TimestampNanosecond(Some(l), _) = i.lower() {
                Some(*l)
            } else {
                None
            };
            let high = if let ScalarValue::TimestampNanosecond(Some(h), _) = i.upper() {
                Some(*h)
            } else {
                None
            };

            (low, high)
        } else {
            (None, None)
        };

        Ok(Self {
            time_lower_bound_ns,
            time_upper_bound_ns,
            guarantees,
        })
    }

    /// Test a `min` and `max` time against this filter to check if the range they define overlaps
    /// with the range defined by the bounds in this filter.
    pub fn test_time_stamp_min_max(&self, min_time_ns: i64, max_time_ns: i64) -> bool {
        match (self.time_lower_bound_ns, self.time_upper_bound_ns) {
            (None, None) => true,
            (None, Some(u)) => min_time_ns <= u,
            (Some(l), None) => max_time_ns >= l,
            (Some(l), Some(u)) => min_time_ns <= u && max_time_ns >= l,
        }
    }

    pub fn guarantees(&self) -> impl Iterator<Item = (&ColumnId, &BufferGuarantee)> {
        self.guarantees.iter()
    }
}

#[cfg(test)]
mod tests {
    use influxdb3_catalog::catalog::CatalogSequenceNumber;
    use influxdb3_id::{ColumnId, DbId, ParquetFileId, SerdeVecMap, TableId};
    use influxdb3_wal::{SnapshotSequenceNumber, WalFileSequenceNumber};

    use crate::{DatabaseTables, ParquetFile, PersistedSnapshot};

    #[test]
    fn test_overall_counts() {
        let host = "host_id";
        // db 1 setup
        let db_id_1 = DbId::from(0);
        let mut dbs_1 = SerdeVecMap::new();
        let table_id_1 = TableId::from(0);
        let mut tables_1 = SerdeVecMap::new();
        let parquet_files_1 = vec![
            ParquetFile {
                id: ParquetFileId::from(1),
                path: "some_path".to_string(),
                size_bytes: 100_000,
                row_count: 200,
                chunk_time: 1123456789,
                min_time: 11234567777,
                max_time: 11234567788,
            },
            ParquetFile {
                id: ParquetFileId::from(2),
                path: "some_path".to_string(),
                size_bytes: 100_000,
                row_count: 200,
                chunk_time: 1123456789,
                min_time: 11234567777,
                max_time: 11234567788,
            },
        ];
        tables_1.insert(table_id_1, parquet_files_1);
        dbs_1.insert(db_id_1, DatabaseTables { tables: tables_1 });

        // add dbs_1 to snapshot
        let persisted_snapshot_1 = PersistedSnapshot {
            writer_id: host.to_string(),
            next_file_id: ParquetFileId::from(0),
            next_db_id: DbId::from(1),
            next_table_id: TableId::from(1),
            next_column_id: ColumnId::from(1),
            snapshot_sequence_number: SnapshotSequenceNumber::new(124),
            wal_file_sequence_number: WalFileSequenceNumber::new(100),
            catalog_sequence_number: CatalogSequenceNumber::new(100),
            databases: dbs_1,
            min_time: 0,
            max_time: 1,
            row_count: 0,
            parquet_size_bytes: 0,
        };

        // db 2 setup
        let db_id_2 = DbId::from(2);
        let mut dbs_2 = SerdeVecMap::new();
        let table_id_2 = TableId::from(2);
        let mut tables_2 = SerdeVecMap::new();
        let parquet_files_2 = vec![
            ParquetFile {
                id: ParquetFileId::from(4),
                path: "some_path".to_string(),
                size_bytes: 100_000,
                row_count: 200,
                chunk_time: 1123456789,
                min_time: 11234567777,
                max_time: 11234567788,
            },
            ParquetFile {
                id: ParquetFileId::from(5),
                path: "some_path".to_string(),
                size_bytes: 100_000,
                row_count: 200,
                chunk_time: 1123456789,
                min_time: 11234567777,
                max_time: 11234567788,
            },
        ];
        tables_2.insert(table_id_2, parquet_files_2);
        dbs_2.insert(db_id_2, DatabaseTables { tables: tables_2 });

        // add dbs_2 to snapshot
        let persisted_snapshot_2 = PersistedSnapshot {
            writer_id: host.to_string(),
            next_file_id: ParquetFileId::from(5),
            next_db_id: DbId::from(2),
            next_table_id: TableId::from(22),
            next_column_id: ColumnId::from(22),
            snapshot_sequence_number: SnapshotSequenceNumber::new(124),
            wal_file_sequence_number: WalFileSequenceNumber::new(100),
            catalog_sequence_number: CatalogSequenceNumber::new(100),
            databases: dbs_2,
            min_time: 0,
            max_time: 1,
            row_count: 0,
            parquet_size_bytes: 0,
        };

        let overall_counts = PersistedSnapshot::overall_db_table_file_counts(&[
            persisted_snapshot_1,
            persisted_snapshot_2,
        ]);
        assert_eq!((2, 2, 4), overall_counts);
    }

    #[test]
    fn test_overall_counts_zero() {
        // db 1 setup
        let db_id_1 = DbId::from(0);
        let mut dbs_1 = SerdeVecMap::new();
        let table_id_1 = TableId::from(0);
        let mut tables_1 = SerdeVecMap::new();
        let parquet_files_1 = vec![
            ParquetFile {
                id: ParquetFileId::from(1),
                path: "some_path".to_string(),
                size_bytes: 100_000,
                row_count: 200,
                chunk_time: 1123456789,
                min_time: 11234567777,
                max_time: 11234567788,
            },
            ParquetFile {
                id: ParquetFileId::from(2),
                path: "some_path".to_string(),
                size_bytes: 100_000,
                row_count: 200,
                chunk_time: 1123456789,
                min_time: 11234567777,
                max_time: 11234567788,
            },
        ];
        tables_1.insert(table_id_1, parquet_files_1);
        dbs_1.insert(db_id_1, DatabaseTables { tables: tables_1 });

        // db 2 setup
        let db_id_2 = DbId::from(2);
        let mut dbs_2 = SerdeVecMap::new();
        let table_id_2 = TableId::from(2);
        let mut tables_2 = SerdeVecMap::new();
        let parquet_files_2 = vec![
            ParquetFile {
                id: ParquetFileId::from(4),
                path: "some_path".to_string(),
                size_bytes: 100_000,
                row_count: 200,
                chunk_time: 1123456789,
                min_time: 11234567777,
                max_time: 11234567788,
            },
            ParquetFile {
                id: ParquetFileId::from(5),
                path: "some_path".to_string(),
                size_bytes: 100_000,
                row_count: 200,
                chunk_time: 1123456789,
                min_time: 11234567777,
                max_time: 11234567788,
            },
        ];
        tables_2.insert(table_id_2, parquet_files_2);
        dbs_2.insert(db_id_2, DatabaseTables { tables: tables_2 });

        // add dbs_2 to snapshot
        let overall_counts = PersistedSnapshot::overall_db_table_file_counts(&[]);
        assert_eq!((0, 0, 0), overall_counts);
    }
}<|MERGE_RESOLUTION|>--- conflicted
+++ resolved
@@ -58,13 +58,11 @@
     #[error("persister error: {0}")]
     Persister(#[from] persister::Error),
 
-<<<<<<< HEAD
     #[error("queries not supported in compactor only mode")]
     CompactorOnly,
-=======
+
     #[error(transparent)]
     Anyhow(#[from] anyhow::Error),
->>>>>>> d1fd155b
 }
 
 pub type Result<T, E = Error> = std::result::Result<T, E>;
