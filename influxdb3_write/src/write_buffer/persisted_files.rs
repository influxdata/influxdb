//! This tracks what files have been persisted by the write buffer, limited to the last 72 hours.
//! When queries come in they will combine whatever chunks exist from `QueryableBuffer` with
//! the persisted files to get the full set of data to query.

use crate::ChunkFilter;
use crate::{ParquetFile, PersistedSnapshot};
use hashbrown::HashMap;
use influxdb3_id::DbId;
use influxdb3_id::TableId;
use influxdb3_telemetry::ParquetMetrics;
use parking_lot::RwLock;

type DatabaseToTables = HashMap<DbId, TableToFiles>;
type TableToFiles = HashMap<TableId, Vec<ParquetFile>>;

#[derive(Debug, Default)]
pub struct PersistedFiles {
<<<<<<< HEAD
    /// The time provider to check if something is older than 3 days
    _time_provider: Arc<dyn TimeProvider>,
=======
>>>>>>> 3f2e9538
    inner: RwLock<Inner>,
}

impl PersistedFiles {
<<<<<<< HEAD
    pub fn new(time_provider: Arc<dyn TimeProvider>) -> Self {
        Self {
            _time_provider: time_provider,
            inner: Default::default(),
        }
=======
    pub fn new() -> Self {
        Default::default()
>>>>>>> 3f2e9538
    }
    /// Create a new `PersistedFiles` from a list of persisted snapshots
    pub fn new_from_persisted_snapshots(persisted_snapshots: Vec<PersistedSnapshot>) -> Self {
        let inner = Inner::new_from_persisted_snapshots(persisted_snapshots);
        Self {
<<<<<<< HEAD
            _time_provider: time_provider,
=======
>>>>>>> 3f2e9538
            inner: RwLock::new(inner),
        }
    }

    /// Add all files from a persisted snapshot
    pub fn add_persisted_snapshot_files(&self, persisted_snapshot: PersistedSnapshot) {
        let mut inner = self.inner.write();
        inner.add_persisted_snapshot(persisted_snapshot);
    }

    /// Get the list of files for a given database and table, always return in descending order of min_time
    pub fn get_files(&self, db_id: DbId, table_id: TableId) -> Vec<ParquetFile> {
        self.get_files_filtered(db_id, table_id, &ChunkFilter::default())
    }

    /// Get the list of files for a given database and table, using the provided filter to filter results.
    ///
    /// Always return in descending order of min_time
    pub fn get_files_filtered(
        &self,
        db_id: DbId,
        table_id: TableId,
        filter: &ChunkFilter,
    ) -> Vec<ParquetFile> {
<<<<<<< HEAD
        let mut files = {
            let inner = self.inner.read();
            inner
                .files
                .get(&db_id)
                .and_then(|tables| tables.get(&table_id))
                .cloned()
                .unwrap_or_default()
                .into_iter()
                .filter(|file| filter.test_time_stamp_min_max(file.min_time, file.max_time))
                .collect::<Vec<_>>()
        };
=======
        let inner = self.inner.read();
        let mut files = inner
            .files
            .get(&db_id)
            .and_then(|tables| tables.get(&table_id))
            .cloned()
            .unwrap_or_default()
            .into_iter()
            .filter(|file| filter.test_time_stamp_min_max(file.min_time, file.max_time))
            .collect::<Vec<_>>();
>>>>>>> 3f2e9538

        files.sort_by(|a, b| b.min_time.cmp(&a.min_time));

        files
    }
}

impl ParquetMetrics for PersistedFiles {
    /// Get parquet file metrics, file count, row count and size in MB
    fn get_metrics(&self) -> (u64, f64, u64) {
        let inner = self.inner.read();
        (
            inner.parquet_files_count,
            inner.parquet_files_size_mb,
            inner.parquet_files_row_count,
        )
    }
}

#[derive(Debug, Default)]
struct Inner {
    /// The map of databases to tables to files
    pub files: DatabaseToTables,
    /// Overall count of the parquet files
    pub parquet_files_count: u64,
    /// Total size of all parquet files in MB
    pub parquet_files_size_mb: f64,
    /// Overall row count within the parquet files
    pub parquet_files_row_count: u64,
}

impl Inner {
    pub fn new_from_persisted_snapshots(persisted_snapshots: Vec<PersistedSnapshot>) -> Self {
        let mut file_count = 0;
        let mut size_in_mb = 0.0;
        let mut row_count = 0;

        let files = persisted_snapshots.into_iter().fold(
            hashbrown::HashMap::new(),
            |mut files, persisted_snapshot| {
                size_in_mb += as_mb(persisted_snapshot.parquet_size_bytes);
                row_count += persisted_snapshot.row_count;
                let parquet_files_added =
                    update_persisted_files_with_snapshot(true, persisted_snapshot, &mut files);
                file_count += parquet_files_added;
                files
            },
        );

        Self {
            files,
            parquet_files_count: file_count,
            parquet_files_row_count: row_count,
            parquet_files_size_mb: size_in_mb,
        }
    }

    pub fn add_persisted_snapshot(&mut self, persisted_snapshot: PersistedSnapshot) {
        self.parquet_files_row_count += persisted_snapshot.row_count;
        self.parquet_files_size_mb += as_mb(persisted_snapshot.parquet_size_bytes);
        let file_count =
            update_persisted_files_with_snapshot(false, persisted_snapshot, &mut self.files);
        self.parquet_files_count += file_count;
    }
}

fn as_mb(bytes: u64) -> f64 {
    let factor = (1_000 * 1_000) as f64;
    bytes as f64 / factor
}

fn update_persisted_files_with_snapshot(
    initial_load: bool,
    persisted_snapshot: PersistedSnapshot,
    db_to_tables: &mut HashMap<DbId, HashMap<TableId, Vec<ParquetFile>>>,
) -> u64 {
    let mut file_count = 0;
    persisted_snapshot
        .databases
        .into_iter()
        .for_each(|(db_id, tables)| {
            let db_tables: &mut HashMap<TableId, Vec<ParquetFile>> =
                db_to_tables.entry(db_id).or_default();

            tables
                .tables
                .into_iter()
                .for_each(|(table_id, mut new_parquet_files)| {
                    let table_files = db_tables.entry(table_id).or_default();
                    if initial_load {
                        file_count += new_parquet_files.len() as u64;
                        table_files.append(&mut new_parquet_files);
                    } else {
                        let mut filtered_files: Vec<ParquetFile> = new_parquet_files
                            .into_iter()
                            .filter(|file| !table_files.contains(file))
                            .collect();
                        file_count += filtered_files.len() as u64;
                        table_files.append(&mut filtered_files);
                    }
                });
        });
    file_count
}

#[cfg(test)]
mod tests {

    use datafusion::prelude::col;
    use datafusion::prelude::lit_timestamp_nano;
    use datafusion::prelude::Expr;
    use influxdb3_catalog::catalog::CatalogSequenceNumber;
    use influxdb3_catalog::catalog::TableDefinition;
    use influxdb3_id::ColumnId;
    use influxdb3_wal::{SnapshotSequenceNumber, WalFileSequenceNumber};
    use observability_deps::tracing::info;
    use pretty_assertions::assert_eq;
    use schema::InfluxColumnType;
    use std::sync::Arc;

    use crate::ParquetFileId;

    use super::*;

    #[test_log::test(test)]
    fn test_get_metrics_after_initial_load() {
        let all_persisted_snapshot_files = build_persisted_snapshots();
        let persisted_file =
            PersistedFiles::new_from_persisted_snapshots(all_persisted_snapshot_files);

        let (file_count, size_in_mb, row_count) = persisted_file.get_metrics();

        info!(metrics = ?persisted_file.get_metrics(), "All files metrics");
        assert_eq!(10, file_count);
        assert_eq!(0.5, size_in_mb);
        assert_eq!(100, row_count);
    }

    #[test_log::test(test)]
    fn test_get_metrics_after_update() {
        let all_persisted_snapshot_files = build_persisted_snapshots();
        let persisted_file =
            PersistedFiles::new_from_persisted_snapshots(all_persisted_snapshot_files);
        let parquet_files = build_parquet_files(5);
        let new_snapshot = build_snapshot(parquet_files, 1, 1, 1);
        persisted_file.add_persisted_snapshot_files(new_snapshot);

        let (file_count, size_in_mb, row_count) = persisted_file.get_metrics();

        info!(metrics = ?persisted_file.get_metrics(), "All files metrics");
        assert_eq!(15, file_count);
        assert_eq!(0.75, size_in_mb);
        assert_eq!(150, row_count);
    }

    #[test_log::test(test)]
    fn test_get_metrics_after_update_with_duplicate_file() {
        let all_persisted_snapshot_files = build_persisted_snapshots();
        let already_existing_file = all_persisted_snapshot_files
            .last()
            .unwrap()
            .databases
            .get(&DbId::from(0))
            .unwrap()
            .tables
            .get(&TableId::from(0))
            .unwrap()
            .last()
            .cloned()
            .unwrap();

        let persisted_file =
            PersistedFiles::new_from_persisted_snapshots(all_persisted_snapshot_files);
        let mut parquet_files = build_parquet_files(4);
        info!(all_persisted_files = ?persisted_file, "Full persisted file");
        info!(already_existing_file = ?already_existing_file, "Existing file");
        parquet_files.push(already_existing_file);

        let new_snapshot = build_snapshot(parquet_files, 1, 1, 1);
        persisted_file.add_persisted_snapshot_files(new_snapshot);

        let (file_count, size_in_mb, row_count) = persisted_file.get_metrics();
        info!(all_persisted_files = ?persisted_file, "Full persisted file after");

        info!(metrics = ?persisted_file.get_metrics(), "All files metrics");
        assert_eq!(14, file_count);
        // TODO: Just tying in TODO within build_snapshot function below. Even though
        //       there are only 14 files added to persisted_file the below 2 metrics
        //       are for 15 files because of using `add_parquet_file` directly which
        //       doesn't check for duplicates
        assert_eq!(0.75, size_in_mb);
        assert_eq!(150, row_count);
    }

    #[test]
    fn test_get_files_with_filters() {
        let parquet_files = (0..100)
            .step_by(10)
            .map(|i| {
                let chunk_time = i;
                ParquetFile {
                    id: ParquetFileId::new(),
                    path: format!("/path/{i:03}.parquet"),
                    size_bytes: 1,
                    row_count: 1,
                    chunk_time,
                    min_time: chunk_time,
                    max_time: chunk_time + 10,
                }
            })
            .collect();
        let persisted_snapshots = vec![build_snapshot(parquet_files, 0, 0, 0)];
        let persisted_files = PersistedFiles::new_from_persisted_snapshots(persisted_snapshots);

        struct TestCase<'a> {
            filter: &'a [Expr],
            expected_n_files: usize,
        }

        let test_cases = [
            TestCase {
                filter: &[],
                expected_n_files: 10,
            },
            TestCase {
                filter: &[col("time").gt(lit_timestamp_nano(0))],
                expected_n_files: 10,
            },
            TestCase {
                filter: &[col("time").gt(lit_timestamp_nano(50))],
                expected_n_files: 5,
            },
            TestCase {
                filter: &[col("time").gt(lit_timestamp_nano(90))],
                expected_n_files: 1,
            },
            TestCase {
                filter: &[col("time").gt(lit_timestamp_nano(100))],
                expected_n_files: 0,
            },
            TestCase {
                filter: &[col("time").lt(lit_timestamp_nano(100))],
                expected_n_files: 10,
            },
            TestCase {
                filter: &[col("time").lt(lit_timestamp_nano(50))],
                expected_n_files: 5,
            },
            TestCase {
                filter: &[col("time").lt(lit_timestamp_nano(10))],
                expected_n_files: 1,
            },
            TestCase {
                filter: &[col("time").lt(lit_timestamp_nano(0))],
                expected_n_files: 0,
            },
            TestCase {
                filter: &[col("time")
                    .gt(lit_timestamp_nano(20))
                    .and(col("time").lt(lit_timestamp_nano(40)))],
                expected_n_files: 2,
            },
            TestCase {
                filter: &[col("time")
                    .gt(lit_timestamp_nano(20))
                    .and(col("time").lt(lit_timestamp_nano(30)))],
                expected_n_files: 1,
            },
            TestCase {
                filter: &[col("time")
                    .gt(lit_timestamp_nano(21))
                    .and(col("time").lt(lit_timestamp_nano(29)))],
                expected_n_files: 1,
            },
            TestCase {
                filter: &[col("time")
                    .gt(lit_timestamp_nano(0))
                    .and(col("time").lt(lit_timestamp_nano(100)))],
                expected_n_files: 10,
            },
        ];

        let table_def = Arc::new(
            TableDefinition::new(
                TableId::from(0),
                "test-tbl".into(),
                vec![(
                    ColumnId::from(0),
                    "time".into(),
                    InfluxColumnType::Timestamp,
                )],
                vec![],
            )
            .unwrap(),
        );

        for t in test_cases {
            let filter = ChunkFilter::new(&table_def, t.filter).unwrap();
            let filtered_files =
                persisted_files.get_files_filtered(DbId::from(0), TableId::from(0), &filter);
            assert_eq!(
                t.expected_n_files,
                filtered_files.len(),
                "wrong number of filtered files:\n\
                result: {filtered_files:?}\n\
                filter provided: {filter:?}"
            );
        }
    }

    fn build_persisted_snapshots() -> Vec<PersistedSnapshot> {
        let mut all_persisted_snapshot_files = Vec::new();
        let parquet_files_1 = build_parquet_files(5);
        all_persisted_snapshot_files.push(build_snapshot(parquet_files_1, 1, 1, 1));

        let parquet_files_2 = build_parquet_files(5);
        all_persisted_snapshot_files.push(build_snapshot(parquet_files_2, 2, 2, 2));

        all_persisted_snapshot_files
    }

    fn build_snapshot(
        parquet_files: Vec<ParquetFile>,
        snapshot_id: u64,
        wal_id: u64,
        catalog_id: u32,
    ) -> PersistedSnapshot {
        let snap1 = SnapshotSequenceNumber::new(snapshot_id);
        let wal1 = WalFileSequenceNumber::new(wal_id);
        let cat1 = CatalogSequenceNumber::new(catalog_id);
        let mut new_snapshot =
            PersistedSnapshot::new("sample-host-id".to_owned(), snap1, wal1, cat1);
        parquet_files.into_iter().for_each(|file| {
            // TODO: Check why `add_parquet_file` method does not check if file is
            //       already present. This is checked when trying to add a new PersistedSnapshot
            //       as part of snapshotting process.
            new_snapshot.add_parquet_file(DbId::from(0), TableId::from(0), file);
        });
        new_snapshot
    }

    fn build_parquet_files(num_files: u32) -> Vec<ParquetFile> {
        let parquet_files: Vec<ParquetFile> = (0..num_files)
            .map(|_| ParquetFile {
                id: ParquetFileId::new(),
                path: "/random/path/file".to_owned(),
                size_bytes: 50_000,
                row_count: 10,
                chunk_time: 10,
                min_time: 10,
                max_time: 200,
            })
            .collect();
        parquet_files
    }
}<|MERGE_RESOLUTION|>--- conflicted
+++ resolved
@@ -15,34 +15,17 @@
 
 #[derive(Debug, Default)]
 pub struct PersistedFiles {
-<<<<<<< HEAD
-    /// The time provider to check if something is older than 3 days
-    _time_provider: Arc<dyn TimeProvider>,
-=======
->>>>>>> 3f2e9538
     inner: RwLock<Inner>,
 }
 
 impl PersistedFiles {
-<<<<<<< HEAD
-    pub fn new(time_provider: Arc<dyn TimeProvider>) -> Self {
-        Self {
-            _time_provider: time_provider,
-            inner: Default::default(),
-        }
-=======
     pub fn new() -> Self {
         Default::default()
->>>>>>> 3f2e9538
     }
     /// Create a new `PersistedFiles` from a list of persisted snapshots
     pub fn new_from_persisted_snapshots(persisted_snapshots: Vec<PersistedSnapshot>) -> Self {
         let inner = Inner::new_from_persisted_snapshots(persisted_snapshots);
         Self {
-<<<<<<< HEAD
-            _time_provider: time_provider,
-=======
->>>>>>> 3f2e9538
             inner: RwLock::new(inner),
         }
     }
@@ -67,20 +50,6 @@
         table_id: TableId,
         filter: &ChunkFilter,
     ) -> Vec<ParquetFile> {
-<<<<<<< HEAD
-        let mut files = {
-            let inner = self.inner.read();
-            inner
-                .files
-                .get(&db_id)
-                .and_then(|tables| tables.get(&table_id))
-                .cloned()
-                .unwrap_or_default()
-                .into_iter()
-                .filter(|file| filter.test_time_stamp_min_max(file.min_time, file.max_time))
-                .collect::<Vec<_>>()
-        };
-=======
         let inner = self.inner.read();
         let mut files = inner
             .files
@@ -91,7 +60,6 @@
             .into_iter()
             .filter(|file| filter.test_time_stamp_min_max(file.min_time, file.max_time))
             .collect::<Vec<_>>();
->>>>>>> 3f2e9538
 
         files.sort_by(|a, b| b.min_time.cmp(&a.min_time));
 
