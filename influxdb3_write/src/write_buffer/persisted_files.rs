--- conflicted
+++ resolved
@@ -49,8 +49,6 @@
 
     /// Get the list of files for a given database and table, always return in descending order of min_time
     pub fn get_files(&self, db_id: DbId, table_id: TableId) -> Vec<ParquetFile> {
-<<<<<<< HEAD
-=======
         self.get_files_filtered(db_id, table_id, &BufferFilter::default())
     }
 
@@ -63,8 +61,6 @@
         table_id: TableId,
         filter: &BufferFilter,
     ) -> Vec<ParquetFile> {
-        let three_days_ago = (self.time_provider.now() - crate::THREE_DAYS).timestamp_nanos();
->>>>>>> d1fd155b
         let mut files = {
             let inner = self.inner.read();
             inner
@@ -74,11 +70,7 @@
                 .cloned()
                 .unwrap_or_default()
                 .into_iter()
-<<<<<<< HEAD
-=======
                 .filter(|file| filter.test_time_stamp_min_max(file.min_time, file.max_time))
-                .filter(|file| file.min_time > three_days_ago)
->>>>>>> d1fd155b
                 .collect::<Vec<_>>()
         };
 
