--- conflicted
+++ resolved
@@ -2,12 +2,9 @@
 
 mod metrics;
 pub mod persisted_files;
-<<<<<<< HEAD
-mod pro;
-=======
 #[allow(dead_code)]
 pub mod plugins;
->>>>>>> 0db71b69
+mod pro;
 pub mod queryable_buffer;
 mod table_buffer;
 pub mod validator;
@@ -16,11 +13,7 @@
 use crate::write_buffer::persisted_files::PersistedFiles;
 use crate::write_buffer::queryable_buffer::QueryableBuffer;
 use crate::write_buffer::validator::WriteValidator;
-<<<<<<< HEAD
-use crate::{chunk::ParquetChunk, DatabaseManager, ProcessingEngineManager};
-=======
 use crate::{chunk::ParquetChunk, write_buffer, DatabaseManager};
->>>>>>> 0db71b69
 use crate::{
     BufferedWriteRequest, Bufferer, ChunkContainer, LastCacheManager, MetaCacheManager,
     ParquetFile, PersistedSnapshot, Precision, WriteBuffer, WriteLineError,
@@ -40,17 +33,11 @@
 use influxdb3_catalog::catalog;
 use influxdb3_catalog::catalog::{Catalog, DatabaseSchema};
 use influxdb3_id::{ColumnId, DbId, TableId};
-<<<<<<< HEAD
-use influxdb3_wal::{
-    object_store::WalObjectStore, DeleteDatabaseDefinition, PluginDefinition, PluginType,
-    TriggerDefinition, TriggerSpecificationDefinition,
-=======
 use influxdb3_wal::FieldDataType;
 use influxdb3_wal::TableDefinition;
 use influxdb3_wal::{
     object_store::WalObjectStore, DeleteDatabaseDefinition, PluginDefinition, PluginType,
     TriggerDefinition, TriggerSpecificationDefinition, WalContents,
->>>>>>> 0db71b69
 };
 use influxdb3_wal::{
     CatalogBatch, CatalogOp, LastCacheDefinition, LastCacheDelete, LastCacheSize,
@@ -914,16 +901,10 @@
             database_name: Arc::clone(&db_schema.name),
             ops: vec![catalog_op],
         };
-<<<<<<< HEAD
-        self.catalog.apply_catalog_batch(&catalog_batch)?;
-        let wal_op = WalOp::Catalog(catalog_batch);
-        self.wal.write_ops(vec![wal_op]).await?;
-=======
         if let Some(catalog_batch) = self.catalog.apply_catalog_batch(catalog_batch)? {
             let wal_op = WalOp::Catalog(catalog_batch);
             self.wal.write_ops(vec![wal_op]).await?;
         }
->>>>>>> 0db71b69
         Ok(())
     }
 
@@ -959,13 +940,6 @@
             database_name: Arc::clone(&db_schema.name),
             ops: vec![catalog_op],
         };
-<<<<<<< HEAD
-        self.catalog.apply_catalog_batch(&catalog_batch)?;
-        let wal_op = WalOp::Catalog(catalog_batch);
-        self.wal.write_ops(vec![wal_op]).await?;
-        Ok(())
-    }
-=======
         if let Some(catalog_batch) = self.catalog.apply_catalog_batch(catalog_batch)? {
             let wal_op = WalOp::Catalog(catalog_batch);
             self.wal.write_ops(vec![wal_op]).await?;
@@ -1012,7 +986,6 @@
 #[allow(unused)]
 pub(crate) enum PluginEvent {
     WriteWalContents(Arc<WalContents>),
->>>>>>> 0db71b69
 }
 
 impl WriteBuffer for WriteBufferImpl {}
