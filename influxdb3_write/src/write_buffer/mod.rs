//! Implementation of an in-memory buffer for writes that persists data into a wal if it is configured.

pub mod persisted_files;
pub mod queryable_buffer;
mod table_buffer;
pub(crate) mod validator;

use crate::cache::ParquetCache;
use crate::chunk::ParquetChunk;
use crate::last_cache::{self, CreateCacheArguments, LastCacheProvider};
use crate::persister::Persister;
use crate::write_buffer::persisted_files::PersistedFiles;
use crate::write_buffer::queryable_buffer::QueryableBuffer;
use crate::write_buffer::validator::WriteValidator;
use crate::{
    BufferedWriteRequest, Bufferer, ChunkContainer, LastCacheManager, ParquetFile,
    PersistedSnapshot, Precision, WriteBuffer, WriteLineError, NEXT_FILE_ID,
};
use async_trait::async_trait;
use data_types::{ChunkId, ChunkOrder, ColumnType, NamespaceName, NamespaceNameError};
use datafusion::catalog::Session;
use datafusion::common::DataFusionError;
use datafusion::datasource::object_store::ObjectStoreUrl;
use datafusion::logical_expr::Expr;
use datafusion::physical_plan::SendableRecordBatchStream;
use hashbrown::HashSet;
use influxdb3_catalog::catalog::Catalog;
use influxdb3_wal::object_store::WalObjectStore;
use influxdb3_wal::CatalogOp::CreateLastCache;
use influxdb3_wal::{
    CatalogBatch, CatalogOp, LastCacheDefinition, LastCacheDelete, Wal, WalConfig, WalFileNotifier,
    WalOp,
};
use iox_query::chunk_statistics::{create_chunk_statistics, NoColumnRanges};
use iox_query::QueryChunk;
use iox_time::{Time, TimeProvider};
use object_store::path::Path as ObjPath;
use object_store::{ObjectMeta, ObjectStore};
use observability_deps::tracing::{debug, error};
use parquet_file::storage::ParquetExecInput;
use schema::Schema;
use std::sync::atomic::Ordering;
use std::sync::Arc;
use std::time::Duration;
use thiserror::Error;
use tokio::sync::watch::Receiver;

#[derive(Debug, Error)]
pub enum Error {
    #[error("parsing for line protocol failed")]
    ParseError(WriteLineError),

    #[error("column type mismatch for column {name}: existing: {existing:?}, new: {new:?}")]
    ColumnTypeMismatch {
        name: String,
        existing: ColumnType,
        new: ColumnType,
    },

    #[error("catalog update erorr {0}")]
    CatalogUpdateError(#[from] influxdb3_catalog::catalog::Error),

    #[error("error from persister: {0}")]
    PersisterError(#[from] crate::persister::Error),

    #[error("corrupt load state: {0}")]
    CorruptLoadState(String),

    #[error("database name error: {0}")]
    DatabaseNameError(#[from] NamespaceNameError),

    #[error("error from table buffer: {0}")]
    TableBufferError(#[from] table_buffer::Error),

    #[error("error in last cache: {0}")]
    LastCacheError(#[from] last_cache::Error),

    #[error("tried accessing database and table that do not exist")]
    DbDoesNotExist,

    #[error("tried accessing database and table that do not exist")]
    TableDoesNotExist,

    #[error(
        "updating catalog on delete of last cache failed, you will need to delete the cache \
        again on server restart"
    )]
    DeleteLastCache(#[source] influxdb3_catalog::catalog::Error),

    #[error("error from wal: {0}")]
    WalError(#[from] influxdb3_wal::Error),

    #[error("cannot write to a read-only server")]
    NoWriteInReadOnly,
}

pub type Result<T, E = Error> = std::result::Result<T, E>;

#[derive(Debug)]
pub struct WriteRequest<'a> {
    pub db_name: NamespaceName<'static>,
    pub line_protocol: &'a str,
    pub default_time: u64,
}

#[derive(Debug)]
pub struct WriteBufferImpl {
    catalog: Arc<Catalog>,
    persister: Arc<Persister>,
    parquet_cache: Arc<ParquetCache>,
    persisted_files: Arc<PersistedFiles>,
    buffer: Arc<QueryableBuffer>,
    wal_config: WalConfig,
    wal: Arc<dyn Wal>,
    time_provider: Arc<dyn TimeProvider>,
    last_cache: Arc<LastCacheProvider>,
}

/// The maximum number of snapshots to load on start
pub const N_SNAPSHOTS_TO_LOAD_ON_START: usize = 1_000;

impl WriteBufferImpl {
    pub async fn new(
        persister: Arc<Persister>,
        catalog: Arc<Catalog>,
        last_cache: Arc<LastCacheProvider>,
        time_provider: Arc<dyn TimeProvider>,
        executor: Arc<iox_query::exec::Executor>,
        wal_config: WalConfig,
    ) -> Result<Self> {
        // load snapshots and replay the wal into the in memory buffer
        let persisted_snapshots = persister
            .load_snapshots(N_SNAPSHOTS_TO_LOAD_ON_START)
            .await?;
        let last_wal_sequence_number = persisted_snapshots
            .first()
            .map(|s| s.wal_file_sequence_number);
        let last_snapshot_sequence_number = persisted_snapshots
            .first()
            .map(|s| s.snapshot_sequence_number);
        // Set the next db id to use when adding a new database
        persisted_snapshots
            .first()
            .map(|s| s.next_db_id.set_next_id())
            .unwrap_or(());
        // Set the next file id to use when persisting ParquetFiles
        NEXT_FILE_ID.store(
            persisted_snapshots
                .first()
                .map(|s| s.next_file_id.as_u64())
                .unwrap_or(0),
            Ordering::SeqCst,
        );
        let persisted_files = Arc::new(PersistedFiles::new_from_persisted_snapshots(
            persisted_snapshots,
        ));
        let parquet_cache = Arc::new(ParquetCache::new(&persister.mem_pool));
        let queryable_buffer = Arc::new(QueryableBuffer::new(
            executor,
            Arc::clone(&catalog),
            Arc::clone(&persister),
            Arc::clone(&last_cache),
            Arc::clone(&persisted_files),
            Arc::clone(&parquet_cache),
        ));

        // create the wal instance, which will replay into the queryable buffer and start
        // the background flush task.
        let wal = WalObjectStore::new(
            persister.object_store(),
            persister.host_identifier_prefix(),
            Arc::clone(&queryable_buffer) as Arc<dyn WalFileNotifier>,
            wal_config,
            last_wal_sequence_number,
            last_snapshot_sequence_number,
        )
        .await?;

        Ok(Self {
            catalog,
            parquet_cache,
            persister,
            wal_config,
            wal,
            time_provider,
            last_cache,
            persisted_files,
            buffer: queryable_buffer,
        })
    }

    pub fn catalog(&self) -> Arc<Catalog> {
        Arc::clone(&self.catalog)
    }

    pub fn persisted_files(&self) -> Arc<PersistedFiles> {
        Arc::clone(&self.persisted_files)
    }

    async fn write_lp(
        &self,
        db_name: NamespaceName<'static>,
        lp: &str,
        ingest_time: Time,
        accept_partial: bool,
        precision: Precision,
    ) -> Result<BufferedWriteRequest> {
        debug!("write_lp to {} in writebuffer", db_name);

        // validated lines will update the in-memory catalog, ensuring that all write operations
        // past this point will be infallible
        let result = WriteValidator::initialize(
            db_name.clone(),
            self.catalog(),
            ingest_time.timestamp_nanos(),
        )?
        .v1_parse_lines_and_update_schema(lp, accept_partial)?
        .convert_lines_to_buffer(ingest_time, self.wal_config.gen1_duration, precision);

        // if there were catalog updates, ensure they get persisted to the wal, so they're
        // replayed on restart
        let mut ops = Vec::with_capacity(2);
        if let Some(catalog_batch) = result.catalog_updates {
            ops.push(WalOp::Catalog(catalog_batch));
        }
        ops.push(WalOp::Write(result.valid_data));

        // write to the wal. Behind the scenes the ops get buffered in memory and once a second (or
        // whatever the configured wal flush interval is set to) the buffer is flushed and all the
        // data is persisted into a single wal file in the configured object store. Then the
        // contents are sent to the configured notifier, which in this case is the queryable buffer.
        // Thus, after this returns, the data is both durable and queryable.
        self.wal.write_ops(ops).await?;

        Ok(BufferedWriteRequest {
            db_name,
            invalid_lines: result.errors,
            line_count: result.line_count,
            field_count: result.field_count,
            index_count: result.index_count,
        })
    }

    async fn write_lp_v3(
        &self,
        db_name: NamespaceName<'static>,
        lp: &str,
        ingest_time: Time,
        accept_partial: bool,
        precision: Precision,
    ) -> Result<BufferedWriteRequest> {
        // validated lines will update the in-memory catalog, ensuring that all write operations
        // past this point will be infallible
        let result = WriteValidator::initialize(
            db_name.clone(),
            self.catalog(),
            ingest_time.timestamp_nanos(),
        )?
        .v3_parse_lines_and_update_schema(lp, accept_partial)?
        .convert_lines_to_buffer(ingest_time, self.wal_config.gen1_duration, precision);

        // if there were catalog updates, ensure they get persisted to the wal, so they're
        // replayed on restart
        let mut ops = Vec::with_capacity(2);
        if let Some(catalog_batch) = result.catalog_updates {
            ops.push(WalOp::Catalog(catalog_batch));
        }
        ops.push(WalOp::Write(result.valid_data));

        // write to the wal. Behind the scenes the ops get buffered in memory and once a second (or
        // whatever the configured wal flush interval is set to) the buffer is flushed and all the
        // data is persisted into a single wal file in the configured object store. Then the
        // contents are sent to the configured notifier, which in this case is the queryable buffer.
        // Thus, after this returns, the data is both durable and queryable.
        self.wal.write_ops(ops).await?;

        Ok(BufferedWriteRequest {
            db_name,
            invalid_lines: result.errors,
            line_count: result.line_count,
            field_count: result.field_count,
            index_count: result.index_count,
        })
    }

    fn get_table_chunks(
        &self,
        database_name: &str,
        table_name: &str,
        filters: &[Expr],
        projection: Option<&Vec<usize>>,
        ctx: &dyn Session,
    ) -> Result<Vec<Arc<dyn QueryChunk>>, DataFusionError> {
        let db_schema = self
            .catalog
            .db_schema(database_name)
            .ok_or_else(|| DataFusionError::Execution(format!("db {} not found", database_name)))?;

        let table_schema = {
            let table = db_schema.tables.get(table_name).ok_or_else(|| {
                DataFusionError::Execution(format!(
                    "table {} not found in db {}",
                    table_name, database_name
                ))
            })?;

            table.schema.clone()
        };

        let mut chunks = self.buffer.get_table_chunks(
            Arc::clone(&db_schema),
            table_name,
            filters,
            projection,
            ctx,
        )?;
        let parquet_files = self.persisted_files.get_files(database_name, table_name);

        let mut chunk_order = chunks.len() as i64;
        let mut cached_paths = HashSet::new();

        // Get any cached files and add them to the query
        // This is mostly the same as above, but we change the object store to
        // point to the in memory cache
        for parquet_file in self
            .parquet_cache
            .get_parquet_files(database_name, table_name)
        {
            let partition_key = data_types::PartitionKey::from(parquet_file.chunk_time.to_string());
            let partition_id = data_types::partition::TransitionPartitionId::new(
                data_types::TableId::new(0),
                &partition_key,
            );

            let chunk_stats = create_chunk_statistics(
                Some(parquet_file.row_count as usize),
                &table_schema,
                Some(parquet_file.timestamp_min_max()),
                &NoColumnRanges,
            );

            let location = ObjPath::from(parquet_file.path.clone());

            let parquet_exec = ParquetExecInput {
                object_store_url: self.persister.object_store_url().clone(),
                object_meta: ObjectMeta {
                    location,
                    last_modified: Default::default(),
                    size: parquet_file.size_bytes as usize,
                    e_tag: None,
                    version: None,
                },
                object_store: Arc::clone(&self.parquet_cache.object_store()),
            };

            let parquet_chunk = ParquetChunk {
                schema: table_schema.clone(),
                stats: Arc::new(chunk_stats),
                partition_id,
                sort_key: None,
                id: ChunkId::new(),
                chunk_order: ChunkOrder::new(chunk_order),
                parquet_exec,
            };

            chunk_order += 1;

            cached_paths.insert(parquet_file.path);
            chunks.push(Arc::new(parquet_chunk));
        }

        for parquet_file in parquet_files {
            if cached_paths.contains(&parquet_file.path) {
                continue;
            }
            let parquet_chunk = parquet_chunk_from_file(
                &parquet_file,
                &table_schema,
                self.persister.object_store_url().clone(),
                self.persister.object_store(),
                chunk_order,
            );

            chunk_order += 1;

            chunks.push(Arc::new(parquet_chunk));
        }

        Ok(chunks)
    }

    pub async fn cache_parquet(
        &self,
        db_name: Arc<str>,
        table_name: Arc<str>,
        min_time: i64,
        max_time: i64,
        records: SendableRecordBatchStream,
    ) -> Result<(), Error> {
        Ok(self
            .parquet_cache
            .persist_parquet_file(db_name, table_name, min_time, max_time, records, None)
            .await?)
    }

    pub async fn update_parquet(
        &self,
        db_name: Arc<str>,
        table_name: Arc<str>,
        min_time: i64,
        max_time: i64,
        path: ObjPath,
        records: SendableRecordBatchStream,
    ) -> Result<(), Error> {
        Ok(self
            .parquet_cache
            .persist_parquet_file(db_name, table_name, min_time, max_time, records, Some(path))
            .await?)
    }

    pub async fn remove_parquet(&self, path: ObjPath) -> Result<(), Error> {
        Ok(self.parquet_cache.remove_parquet_file(path).await?)
    }

    pub async fn purge_cache(&self) -> Result<(), Error> {
        Ok(self.parquet_cache.purge_cache().await?)
    }
}

pub fn parquet_chunk_from_file(
    parquet_file: &ParquetFile,
    table_schema: &Schema,
    object_store_url: ObjectStoreUrl,
    object_store: Arc<dyn ObjectStore>,
    chunk_order: i64,
) -> ParquetChunk {
    let partition_key = data_types::PartitionKey::from(parquet_file.chunk_time.to_string());
    let partition_id = data_types::partition::TransitionPartitionId::new(
        data_types::TableId::new(0),
        &partition_key,
    );

    let chunk_stats = create_chunk_statistics(
        Some(parquet_file.row_count as usize),
        table_schema,
        Some(parquet_file.timestamp_min_max()),
        &NoColumnRanges,
    );

    let location = ObjPath::from(parquet_file.path.clone());

    let parquet_exec = ParquetExecInput {
        object_store_url,
        object_meta: ObjectMeta {
            location,
            last_modified: Default::default(),
            size: parquet_file.size_bytes as usize,
            e_tag: None,
            version: None,
        },
        object_store,
    };

    ParquetChunk {
        schema: table_schema.clone(),
        stats: Arc::new(chunk_stats),
        partition_id,
        sort_key: None,
        id: ChunkId::new(),
        chunk_order: ChunkOrder::new(chunk_order),
        parquet_exec,
    }
}

#[async_trait]
impl Bufferer for WriteBufferImpl {
    async fn write_lp(
        &self,
        database: NamespaceName<'static>,
        lp: &str,
        ingest_time: Time,
        accept_partial: bool,
        precision: Precision,
    ) -> Result<BufferedWriteRequest> {
        self.write_lp(database, lp, ingest_time, accept_partial, precision)
            .await
    }

    async fn write_lp_v3(
        &self,
        database: NamespaceName<'static>,
        lp: &str,
        ingest_time: Time,
        accept_partial: bool,
        precision: Precision,
    ) -> Result<BufferedWriteRequest> {
        self.write_lp_v3(database, lp, ingest_time, accept_partial, precision)
            .await
    }

    fn catalog(&self) -> Arc<Catalog> {
        self.catalog()
    }

    fn parquet_files(&self, db_name: &str, table_name: &str) -> Vec<ParquetFile> {
        self.buffer.persisted_parquet_files(db_name, table_name)
    }

    fn watch_persisted_snapshots(&self) -> Receiver<Option<PersistedSnapshot>> {
        self.buffer.persisted_snapshot_notify_rx()
    }
}

impl ChunkContainer for WriteBufferImpl {
    fn get_table_chunks(
        &self,
        database_name: &str,
        table_name: &str,
        filters: &[Expr],
        projection: Option<&Vec<usize>>,
        ctx: &dyn Session,
    ) -> crate::Result<Vec<Arc<dyn QueryChunk>>, DataFusionError> {
        self.get_table_chunks(database_name, table_name, filters, projection, ctx)
    }
}

#[async_trait::async_trait]
impl LastCacheManager for WriteBufferImpl {
    fn last_cache_provider(&self) -> Arc<LastCacheProvider> {
        Arc::clone(&self.last_cache)
    }

    /// Create a new last-N-value cache in the specified database and table, along with the given
    /// parameters.
    ///
    /// Returns the name of the newly created cache, or `None` if a cache was not created, but the
    /// provided parameters match those of an existing cache.
    #[allow(clippy::too_many_arguments)]
    async fn create_last_cache(
        &self,
        db_name: &str,
        tbl_name: &str,
        cache_name: Option<&str>,
        count: Option<usize>,
        ttl: Option<Duration>,
        key_columns: Option<Vec<String>>,
        value_columns: Option<Vec<String>>,
    ) -> Result<Option<LastCacheDefinition>, Error> {
        let cache_name = cache_name.map(Into::into);
        let catalog = self.catalog();
        let db_schema = catalog.db_schema(db_name).ok_or(Error::DbDoesNotExist)?;
        let schema = db_schema
            .get_table(tbl_name)
            .ok_or(Error::TableDoesNotExist)?
            .schema()
            .clone();

        if let Some(info) = self.last_cache.create_cache(CreateCacheArguments {
            db_name: db_name.to_string(),
            tbl_name: tbl_name.to_string(),
            schema,
            cache_name,
            count,
            ttl,
            key_columns,
            value_columns,
        })? {
            self.catalog.add_last_cache(db_name, tbl_name, info.clone());
            let add_cache_catalog_batch = WalOp::Catalog(CatalogBatch {
                time_ns: self.time_provider.now().timestamp_nanos(),
                database_id: db_schema.id,
                database_name: Arc::clone(&db_schema.name),
                ops: vec![CreateLastCache(info.clone())],
            });
            self.wal.write_ops(vec![add_cache_catalog_batch]).await?;

            Ok(Some(info))
        } else {
            Ok(None)
        }
    }

    async fn delete_last_cache(
        &self,
        db_name: &str,
        tbl_name: &str,
        cache_name: &str,
    ) -> crate::Result<(), self::Error> {
        let catalog = self.catalog();
        self.last_cache
            .delete_cache(db_name, tbl_name, cache_name)?;
        catalog.delete_last_cache(db_name, tbl_name, cache_name);

        // NOTE: if this fails then the cache will be gone from the running server, but will be
        // resurrected on server restart.
        self.wal
            .write_ops(vec![WalOp::Catalog(CatalogBatch {
                time_ns: self.time_provider.now().timestamp_nanos(),
                database_id: catalog.db_schema(db_name).expect("db exists").id,
                database_name: db_name.into(),
                ops: vec![CatalogOp::DeleteLastCache(LastCacheDelete {
                    table: tbl_name.into(),
                    name: cache_name.into(),
                })],
            })])
            .await?;

        Ok(())
    }
}

impl WriteBuffer for WriteBufferImpl {}

#[cfg(test)]
#[allow(clippy::await_holding_lock)]
mod tests {
    use super::*;
    use crate::paths::{CatalogFilePath, SnapshotInfoFilePath};
    use crate::persister::Persister;
    use crate::PersistedSnapshot;
    use arrow::record_batch::RecordBatch;
    use arrow_util::{assert_batches_eq, assert_batches_sorted_eq};
    use bytes::Bytes;
    use datafusion::execution::memory_pool::{MemoryPool, UnboundedMemoryPool};
    use datafusion_util::config::register_iox_object_store;
    use futures_util::StreamExt;
    use influxdb3_catalog::catalog::SequenceNumber;
    use influxdb3_id::DbId;
    use influxdb3_wal::{Gen1Duration, SnapshotSequenceNumber, WalFileSequenceNumber};
    use iox_query::exec::IOxSessionContext;
    use iox_time::{MockProvider, Time};
    use object_store::local::LocalFileSystem;
    use object_store::memory::InMemory;
    use object_store::{ObjectStore, PutPayload};

    #[test]
    fn parse_lp_into_buffer() {
        let host_id = Arc::from("dummy-host-id");
        let instance_id = Arc::from("dummy-instance-id");
        let catalog = Arc::new(Catalog::new(host_id, instance_id));
        let db_name = NamespaceName::new("foo").unwrap();
        let lp = "cpu,region=west user=23.2 100\nfoo f1=1i";
        WriteValidator::initialize(db_name, Arc::clone(&catalog), 0)
            .unwrap()
            .v1_parse_lines_and_update_schema(lp, false)
            .unwrap()
            .convert_lines_to_buffer(
                Time::from_timestamp_nanos(0),
                Gen1Duration::new_5m(),
                Precision::Nanosecond,
            );

        let db = catalog.db_schema("foo").unwrap();

        assert_eq!(db.tables.len(), 2);
        assert_eq!(db.tables.get("cpu").unwrap().num_columns(), 3);
        assert_eq!(db.tables.get("foo").unwrap().num_columns(), 2);
    }

    #[tokio::test(flavor = "multi_thread", worker_threads = 2)]
    async fn writes_data_to_wal_and_is_queryable() {
        let object_store: Arc<dyn ObjectStore> = Arc::new(InMemory::new());
<<<<<<< HEAD
        let mem_pool: Arc<dyn MemoryPool> = Arc::new(UnboundedMemoryPool::default());
        let persister = Arc::new(Persister::new(
            Arc::clone(&object_store),
            "test_host",
            mem_pool,
        ));
        let host_id = Arc::from("dummy-host-id");
        let (last_cache, catalog) = persister
            .load_last_cache_and_catalog(host_id)
            .await
            .unwrap();
=======
        let persister = Arc::new(Persister::new(Arc::clone(&object_store), "test_host"));
        let catalog = persister.load_or_create_catalog().await.unwrap();
        let last_cache = LastCacheProvider::new_from_catalog(&catalog.clone_inner()).unwrap();
>>>>>>> 54d209d0
        let time_provider: Arc<dyn TimeProvider> =
            Arc::new(MockProvider::new(Time::from_timestamp_nanos(0)));
        let write_buffer = WriteBufferImpl::new(
            Arc::clone(&persister),
            Arc::new(catalog),
            Arc::new(last_cache),
            Arc::clone(&time_provider),
            crate::test_help::make_exec(),
            WalConfig::test_config(),
        )
        .await
        .unwrap();
        let session_context = IOxSessionContext::with_testing();
        let runtime_env = session_context.inner().runtime_env();
        register_iox_object_store(runtime_env, "influxdb3", Arc::clone(&object_store));

        let _ = write_buffer
            .write_lp(
                NamespaceName::new("foo").unwrap(),
                "cpu bar=1 10",
                Time::from_timestamp_nanos(123),
                false,
                Precision::Nanosecond,
            )
            .await
            .unwrap();

        let expected = [
            "+-----+--------------------------------+",
            "| bar | time                           |",
            "+-----+--------------------------------+",
            "| 1.0 | 1970-01-01T00:00:00.000000010Z |",
            "+-----+--------------------------------+",
        ];
        let actual = get_table_batches(&write_buffer, "foo", "cpu", &session_context).await;
        assert_batches_eq!(&expected, &actual);

        // do two more writes to trigger a snapshot
        let _ = write_buffer
            .write_lp(
                NamespaceName::new("foo").unwrap(),
                "cpu bar=2 20",
                Time::from_timestamp_nanos(124),
                false,
                Precision::Nanosecond,
            )
            .await
            .unwrap();

        let _ = write_buffer
            .write_lp(
                NamespaceName::new("foo").unwrap(),
                "cpu bar=3 30",
                Time::from_timestamp_nanos(125),
                false,
                Precision::Nanosecond,
            )
            .await;

        // query the buffer and make sure we get the data back
        let expected = [
            "+-----+--------------------------------+",
            "| bar | time                           |",
            "+-----+--------------------------------+",
            "| 1.0 | 1970-01-01T00:00:00.000000010Z |",
            "| 2.0 | 1970-01-01T00:00:00.000000020Z |",
            "| 3.0 | 1970-01-01T00:00:00.000000030Z |",
            "+-----+--------------------------------+",
        ];
        let actual = get_table_batches(&write_buffer, "foo", "cpu", &session_context).await;
        assert_batches_eq!(&expected, &actual);

        // now load a new buffer from object storage
        let catalog = persister.load_or_create_catalog().await.unwrap();
        let last_cache = LastCacheProvider::new_from_catalog(&catalog.clone_inner()).unwrap();
        let write_buffer = WriteBufferImpl::new(
            Arc::clone(&persister),
            Arc::new(catalog),
            Arc::new(last_cache),
            Arc::clone(&time_provider),
            crate::test_help::make_exec(),
            WalConfig {
                gen1_duration: Gen1Duration::new_1m(),
                max_write_buffer_size: 100,
                flush_interval: Duration::from_millis(50),
                snapshot_size: 100,
            },
        )
        .await
        .unwrap();

        let actual = get_table_batches(&write_buffer, "foo", "cpu", &session_context).await;
        assert_batches_eq!(&expected, &actual);
    }

    #[tokio::test(flavor = "multi_thread", worker_threads = 1)]
    async fn last_cache_create_and_delete_is_durable() {
        let (wbuf, _ctx) = setup(
            Time::from_timestamp_nanos(0),
            Arc::new(InMemory::new()),
            WalConfig {
                gen1_duration: Gen1Duration::new_1m(),
                max_write_buffer_size: 100,
                flush_interval: Duration::from_millis(10),
                snapshot_size: 1,
            },
        )
        .await;
        let db_name = "db";
        let tbl_name = "table";
        let cache_name = "cache";
        // Write some data to the current segment and update the catalog:
        wbuf.write_lp(
            NamespaceName::new(db_name).unwrap(),
            format!("{tbl_name},t1=a f1=true").as_str(),
            Time::from_timestamp(20, 0).unwrap(),
            false,
            Precision::Nanosecond,
        )
        .await
        .unwrap();
        // Create a last cache:
        wbuf.create_last_cache(db_name, tbl_name, Some(cache_name), None, None, None, None)
            .await
            .unwrap();

        // load a new write buffer to ensure its durable
        let catalog = wbuf.persister.load_or_create_catalog().await.unwrap();
        let last_cache = LastCacheProvider::new_from_catalog(&catalog.clone_inner()).unwrap();
        let wbuf = WriteBufferImpl::new(
            Arc::clone(&wbuf.persister),
            Arc::new(catalog),
            Arc::new(last_cache),
            Arc::clone(&wbuf.time_provider),
            Arc::clone(&wbuf.buffer.executor),
            WalConfig {
                gen1_duration: Gen1Duration::new_1m(),
                max_write_buffer_size: 100,
                flush_interval: Duration::from_millis(10),
                snapshot_size: 1,
            },
        )
        .await
        .unwrap();

        let catalog_json = catalog_to_json(&wbuf.catalog);
        insta::assert_json_snapshot!("catalog-immediately-after-last-cache-create",
            catalog_json,
            { ".instance_id" => "[uuid]" }
        );

        // Do another write that will update the state of the catalog, specifically, the table
        // that the last cache was created for, and add a new field to the table/cache `f2`:
        wbuf.write_lp(
            NamespaceName::new(db_name).unwrap(),
            format!("{tbl_name},t1=a f1=false,f2=42i").as_str(),
            Time::from_timestamp(30, 0).unwrap(),
            false,
            Precision::Nanosecond,
        )
        .await
        .unwrap();

        // and do another replay and verification
        let catalog = wbuf.persister.load_or_create_catalog().await.unwrap();
        let last_cache = LastCacheProvider::new_from_catalog(&catalog.clone_inner()).unwrap();
        let wbuf = WriteBufferImpl::new(
            Arc::clone(&wbuf.persister),
            Arc::new(catalog),
            Arc::new(last_cache),
            Arc::clone(&wbuf.time_provider),
            Arc::clone(&wbuf.buffer.executor),
            WalConfig {
                gen1_duration: Gen1Duration::new_1m(),
                max_write_buffer_size: 100,
                flush_interval: Duration::from_millis(10),
                snapshot_size: 1,
            },
        )
        .await
        .unwrap();

        let catalog_json = catalog_to_json(&wbuf.catalog);
        insta::assert_json_snapshot!(
           "catalog-after-last-cache-create-and-new-field",
           catalog_json,
           { ".instance_id" => "[uuid]" }
        );

        // write a new data point to fill the cache
        wbuf.write_lp(
            NamespaceName::new(db_name).unwrap(),
            format!("{tbl_name},t1=a f1=true,f2=53i").as_str(),
            Time::from_timestamp(40, 0).unwrap(),
            false,
            Precision::Nanosecond,
        )
        .await
        .unwrap();

        // Fetch record batches from the last cache directly:
        let expected = [
            "+----+------+----------------------+----+",
            "| t1 | f1   | time                 | f2 |",
            "+----+------+----------------------+----+",
            "| a  | true | 1970-01-01T00:00:40Z | 53 |",
            "+----+------+----------------------+----+",
        ];
        let actual = wbuf
            .last_cache_provider()
            .get_cache_record_batches(db_name, tbl_name, None, &[])
            .unwrap()
            .unwrap();
        assert_batches_eq!(&expected, &actual);
        // Delete the last cache:
        wbuf.delete_last_cache(db_name, tbl_name, cache_name)
            .await
            .unwrap();

        // do another reload and verify it's gone
        let catalog = wbuf.persister.load_or_create_catalog().await.unwrap();
        let last_cache = LastCacheProvider::new_from_catalog(&catalog.clone_inner()).unwrap();
        let wbuf = WriteBufferImpl::new(
            Arc::clone(&wbuf.persister),
            Arc::new(catalog),
            Arc::new(last_cache),
            Arc::clone(&wbuf.time_provider),
            Arc::clone(&wbuf.buffer.executor),
            WalConfig {
                gen1_duration: Gen1Duration::new_1m(),
                max_write_buffer_size: 100,
                flush_interval: Duration::from_millis(10),
                snapshot_size: 1,
            },
        )
        .await
        .unwrap();
        let catalog_json = catalog_to_json(&wbuf.catalog);
        insta::assert_json_snapshot!("catalog-immediately-after-last-cache-delete",
            catalog_json,
            { ".instance_id" => "[uuid]" }
        );
    }

    #[tokio::test(flavor = "multi_thread", worker_threads = 2)]
    async fn returns_chunks_across_parquet_and_buffered_data() {
        let (write_buffer, session_context) = setup(
            Time::from_timestamp_nanos(0),
            Arc::new(InMemory::new()),
            WalConfig {
                gen1_duration: Gen1Duration::new_1m(),
                max_write_buffer_size: 100,
                flush_interval: Duration::from_millis(10),
                snapshot_size: 2,
            },
        )
        .await;

        let _ = write_buffer
            .write_lp(
                NamespaceName::new("foo").unwrap(),
                "cpu bar=1",
                Time::from_timestamp(10, 0).unwrap(),
                false,
                Precision::Nanosecond,
            )
            .await
            .unwrap();

        let expected = [
            "+-----+----------------------+",
            "| bar | time                 |",
            "+-----+----------------------+",
            "| 1.0 | 1970-01-01T00:00:10Z |",
            "+-----+----------------------+",
        ];
        let actual = get_table_batches(&write_buffer, "foo", "cpu", &session_context).await;
        assert_batches_sorted_eq!(&expected, &actual);

        let _ = write_buffer
            .write_lp(
                NamespaceName::new("foo").unwrap(),
                "cpu bar=2",
                Time::from_timestamp(65, 0).unwrap(),
                false,
                Precision::Nanosecond,
            )
            .await
            .unwrap();

        let expected = [
            "+-----+----------------------+",
            "| bar | time                 |",
            "+-----+----------------------+",
            "| 1.0 | 1970-01-01T00:00:10Z |",
            "| 2.0 | 1970-01-01T00:01:05Z |",
            "+-----+----------------------+",
        ];
        let actual = get_table_batches(&write_buffer, "foo", "cpu", &session_context).await;
        assert_batches_sorted_eq!(&expected, &actual);

        // trigger snapshot with a third write, creating parquet files
        let _ = write_buffer
            .write_lp(
                NamespaceName::new("foo").unwrap(),
                "cpu bar=3 147000000000",
                Time::from_timestamp(147, 0).unwrap(),
                false,
                Precision::Nanosecond,
            )
            .await
            .unwrap();

        // give the snapshot some time to persist in the background
        let mut ticks = 0;
        loop {
            ticks += 1;
            let persisted = write_buffer.persister.load_snapshots(1000).await.unwrap();
            if !persisted.is_empty() {
                assert_eq!(persisted.len(), 1);
                assert_eq!(persisted[0].min_time, 10000000000);
                assert_eq!(persisted[0].row_count, 2);
                break;
            } else if ticks > 10 {
                panic!("not persisting");
            }
            tokio::time::sleep(Duration::from_millis(10)).await;
        }

        let expected = [
            "+-----+----------------------+",
            "| bar | time                 |",
            "+-----+----------------------+",
            "| 3.0 | 1970-01-01T00:02:27Z |",
            "| 2.0 | 1970-01-01T00:01:05Z |",
            "| 1.0 | 1970-01-01T00:00:10Z |",
            "+-----+----------------------+",
        ];
        let actual = get_table_batches(&write_buffer, "foo", "cpu", &session_context).await;
        assert_batches_sorted_eq!(&expected, &actual);

        // now validate that buffered data and parquet data are all returned
        let _ = write_buffer
            .write_lp(
                NamespaceName::new("foo").unwrap(),
                "cpu bar=4",
                Time::from_timestamp(250, 0).unwrap(),
                false,
                Precision::Nanosecond,
            )
            .await
            .unwrap();

        let expected = [
            "+-----+----------------------+",
            "| bar | time                 |",
            "+-----+----------------------+",
            "| 3.0 | 1970-01-01T00:02:27Z |",
            "| 4.0 | 1970-01-01T00:04:10Z |",
            "| 2.0 | 1970-01-01T00:01:05Z |",
            "| 1.0 | 1970-01-01T00:00:10Z |",
            "+-----+----------------------+",
        ];
        let actual = get_table_batches(&write_buffer, "foo", "cpu", &session_context).await;
        assert_batches_sorted_eq!(&expected, &actual);

        let actual = get_table_batches(&write_buffer, "foo", "cpu", &session_context).await;
        assert_batches_sorted_eq!(&expected, &actual);
        // and now replay in a new write buffer and attempt to write
        let catalog = write_buffer
            .persister
            .load_or_create_catalog()
            .await
            .unwrap();
        let last_cache = LastCacheProvider::new_from_catalog(&catalog.clone_inner()).unwrap();
        let write_buffer = WriteBufferImpl::new(
            Arc::clone(&write_buffer.persister),
            Arc::new(catalog),
            Arc::new(last_cache),
            Arc::clone(&write_buffer.time_provider),
            Arc::clone(&write_buffer.buffer.executor),
            WalConfig {
                gen1_duration: Gen1Duration::new_1m(),
                max_write_buffer_size: 100,
                flush_interval: Duration::from_millis(10),
                snapshot_size: 2,
            },
        )
        .await
        .unwrap();
        let ctx = IOxSessionContext::with_testing();
        let runtime_env = ctx.inner().runtime_env();
        register_iox_object_store(
            runtime_env,
            "influxdb3",
            write_buffer.persister.object_store(),
        );

        // verify the data is still there
        let actual = get_table_batches(&write_buffer, "foo", "cpu", &ctx).await;
        assert_batches_sorted_eq!(&expected, &actual);

        // now write some new data
        let _ = write_buffer
            .write_lp(
                NamespaceName::new("foo").unwrap(),
                "cpu bar=5",
                Time::from_timestamp(300, 0).unwrap(),
                false,
                Precision::Nanosecond,
            )
            .await
            .unwrap();

        // and write more to force another snapshot
        let _ = write_buffer
            .write_lp(
                NamespaceName::new("foo").unwrap(),
                "cpu bar=6",
                Time::from_timestamp(330, 0).unwrap(),
                false,
                Precision::Nanosecond,
            )
            .await
            .unwrap();

        let expected = [
            "+-----+----------------------+",
            "| bar | time                 |",
            "+-----+----------------------+",
            "| 1.0 | 1970-01-01T00:00:10Z |",
            "| 2.0 | 1970-01-01T00:01:05Z |",
            "| 3.0 | 1970-01-01T00:02:27Z |",
            "| 4.0 | 1970-01-01T00:04:10Z |",
            "| 5.0 | 1970-01-01T00:05:00Z |",
            "| 6.0 | 1970-01-01T00:05:30Z |",
            "+-----+----------------------+",
        ];
        let actual = get_table_batches(&write_buffer, "foo", "cpu", &ctx).await;
        assert_batches_sorted_eq!(&expected, &actual);
    }

    #[tokio::test(flavor = "multi_thread", worker_threads = 2)]
    async fn catalog_snapshots_only_if_updated() {
        let (write_buffer, _ctx) = setup(
            Time::from_timestamp_nanos(0),
            Arc::new(InMemory::new()),
            WalConfig {
                gen1_duration: Gen1Duration::new_1m(),
                max_write_buffer_size: 100,
                flush_interval: Duration::from_millis(5),
                snapshot_size: 1,
            },
        )
        .await;

        let db_name = "foo";
        // do three writes to force a snapshot
        do_writes(
            db_name,
            &write_buffer,
            &[
                TestWrite {
                    lp: "cpu bar=1",
                    time_seconds: 10,
                },
                TestWrite {
                    lp: "cpu bar=2",
                    time_seconds: 20,
                },
                TestWrite {
                    lp: "cpu bar=3",
                    time_seconds: 30,
                },
            ],
        )
        .await;

        verify_catalog_count(2, write_buffer.persister.object_store()).await;
        verify_snapshot_count(1, &write_buffer.persister).await;

        // only another two writes are needed to trigger a snapshot, because there is still one
        // WAL period left from before:
        do_writes(
            db_name,
            &write_buffer,
            &[
                TestWrite {
                    lp: "cpu bar=4",
                    time_seconds: 40,
                },
                TestWrite {
                    lp: "cpu bar=5",
                    time_seconds: 50,
                },
            ],
        )
        .await;

        // verify the catalog didn't get persisted, but a snapshot did
        verify_catalog_count(2, write_buffer.persister.object_store()).await;
        verify_snapshot_count(2, &write_buffer.persister).await;

        // and finally, do two more, with a catalog update, forcing persistence
        do_writes(
            db_name,
            &write_buffer,
            &[
                TestWrite {
                    lp: "cpu bar=6,asdf=true",
                    time_seconds: 60,
                },
                TestWrite {
                    lp: "cpu bar=7,asdf=true",
                    time_seconds: 70,
                },
            ],
        )
        .await;

        verify_catalog_count(3, write_buffer.persister.object_store()).await;
        verify_snapshot_count(3, &write_buffer.persister).await;
    }

    /// Check that when a WriteBuffer is initialized with existing snapshot files, that newly
    /// generated snapshot files use the next sequence number.
    #[tokio::test(flavor = "multi_thread", worker_threads = 1)]
    async fn new_snapshots_use_correct_sequence() {
        // set up a local file system object store:
        let object_store: Arc<dyn ObjectStore> =
            Arc::new(LocalFileSystem::new_with_prefix(test_helpers::tmp_dir().unwrap()).unwrap());

        // create a snapshot file that will be loaded on initialization of the write buffer:
        // Set NEXT_FILE_ID to a non zero number for the snapshot
        NEXT_FILE_ID.store(500, Ordering::SeqCst);
        let prev_snapshot_seq = SnapshotSequenceNumber::new(42);
        let prev_snapshot = PersistedSnapshot::new(
            "test_host".to_string(),
            prev_snapshot_seq,
            WalFileSequenceNumber::new(0),
            SequenceNumber::new(0),
        );
        let snapshot_json = serde_json::to_vec(&prev_snapshot).unwrap();
        // set NEXT_FILE_ID to be 0 so that we can make sure when it's loaded from the
        // snapshot that it becomes the expected number
        NEXT_FILE_ID.store(0, Ordering::SeqCst);

        // put the snapshot file in object store:
        object_store
            .put(
                &SnapshotInfoFilePath::new("test_host", prev_snapshot_seq),
                PutPayload::from_bytes(Bytes::from(snapshot_json)),
            )
            .await
            .unwrap();

        // setup the write buffer:
        let (wbuf, _ctx) = setup(
            Time::from_timestamp_nanos(0),
            Arc::clone(&object_store),
            WalConfig {
                gen1_duration: Gen1Duration::new_1m(),
                max_write_buffer_size: 100,
                flush_interval: Duration::from_millis(5),
                snapshot_size: 1,
            },
        )
        .await;

        // Assert that loading the snapshots sets NEXT_FILE_ID to the correct id number
        assert_eq!(NEXT_FILE_ID.load(Ordering::SeqCst), 500);

        // there should be one snapshot already, i.e., the one we created above:
        verify_snapshot_count(1, &wbuf.persister).await;
        // there is only one initial catalog so far:
        verify_catalog_count(1, object_store.clone()).await;

        // do three writes to force a new snapshot
        wbuf.write_lp(
            NamespaceName::new("foo").unwrap(),
            "cpu bar=1",
            Time::from_timestamp(10, 0).unwrap(),
            false,
            Precision::Nanosecond,
        )
        .await
        .unwrap();
        wbuf.write_lp(
            NamespaceName::new("foo").unwrap(),
            "cpu bar=2",
            Time::from_timestamp(20, 0).unwrap(),
            false,
            Precision::Nanosecond,
        )
        .await
        .unwrap();
        wbuf.write_lp(
            NamespaceName::new("foo").unwrap(),
            "cpu bar=3",
            Time::from_timestamp(30, 0).unwrap(),
            false,
            Precision::Nanosecond,
        )
        .await
        .unwrap();

        // Check that there are now 2 snapshots:
        verify_snapshot_count(2, &wbuf.persister).await;
        // Check that the next sequence number is used for the new snapshot:
        assert_eq!(
            prev_snapshot_seq.next(),
            wbuf.wal.last_snapshot_sequence_number().await
        );
        // There should be a catalog now, since the above writes updated the catalog
        verify_catalog_count(2, object_store.clone()).await;
        // Check the catalog sequence number in the latest snapshot is correct:
        let persisted_snapshot_bytes = object_store
            .get(&SnapshotInfoFilePath::new(
                "test_host",
                prev_snapshot_seq.next(),
            ))
            .await
            .unwrap()
            .bytes()
            .await
            .unwrap();
        let persisted_snapshot =
            serde_json::from_slice::<PersistedSnapshot>(&persisted_snapshot_bytes).unwrap();
        // NOTE: it appears that writes which create a new db increment the catalog sequence twice.
        // This is likely due to the catalog sequence being incremented first for the db creation and
        // then again for the updates to the table written to. Hence the sequence number is 2 here.
        // If we manage to make it so that scenario only increments the catalog sequence once, then
        // this assertion may fail:
        assert_eq!(
            SequenceNumber::new(2),
            persisted_snapshot.catalog_sequence_number
        );
    }

    /// This is the reproducer for [#25277][see]
    ///
    /// [see]: https://github.com/influxdata/influxdb/issues/25277
    #[tokio::test(flavor = "multi_thread", worker_threads = 1)]
    async fn writes_not_dropped_on_snapshot() {
        let obj_store: Arc<dyn ObjectStore> = Arc::new(InMemory::new());
        let (wbuf, _) = setup(
            Time::from_timestamp_nanos(0),
            Arc::clone(&obj_store),
            WalConfig {
                gen1_duration: Gen1Duration::new_1m(),
                max_write_buffer_size: 100,
                flush_interval: Duration::from_millis(10),
                snapshot_size: 1,
            },
        )
        .await;

        let db_name = "coffee_shop";
        let tbl_name = "menu";

        // do some writes to get a snapshot:
        do_writes(
            db_name,
            &wbuf,
            &[
                TestWrite {
                    lp: format!("{tbl_name},name=espresso price=2.50"),
                    time_seconds: 1,
                },
                TestWrite {
                    lp: format!("{tbl_name},name=americano price=3.00"),
                    time_seconds: 2,
                },
                TestWrite {
                    lp: format!("{tbl_name},name=latte price=4.50"),
                    time_seconds: 3,
                },
            ],
        )
        .await;

        // wait for snapshot to be created:
        verify_snapshot_count(1, &wbuf.persister).await;

        // Now drop the write buffer, and create a new one that replays:
        drop(wbuf);
        let (wbuf, ctx) = setup(
            Time::from_timestamp_nanos(0),
            Arc::clone(&obj_store),
            WalConfig {
                gen1_duration: Gen1Duration::new_1m(),
                max_write_buffer_size: 100,
                flush_interval: Duration::from_millis(10),
                snapshot_size: 1,
            },
        )
        .await;

        // Get the record batches from replayed buffer:
        let batches = get_table_batches(&wbuf, db_name, tbl_name, &ctx).await;
        assert_batches_sorted_eq!(
            [
                "+-----------+-------+----------------------+",
                "| name      | price | time                 |",
                "+-----------+-------+----------------------+",
                "| americano | 3.0   | 1970-01-01T00:00:02Z |",
                "| espresso  | 2.5   | 1970-01-01T00:00:01Z |",
                "| latte     | 4.5   | 1970-01-01T00:00:03Z |",
                "+-----------+-------+----------------------+",
            ],
            &batches
        );
    }

    #[tokio::test(flavor = "multi_thread", worker_threads = 1)]
    async fn writes_not_dropped_on_larger_snapshot_size() {
        let obj_store: Arc<dyn ObjectStore> = Arc::new(InMemory::new());
        let (wbuf, _) = setup(
            Time::from_timestamp_nanos(0),
            Arc::clone(&obj_store),
            WalConfig {
                gen1_duration: Gen1Duration::new_1m(),
                max_write_buffer_size: 100,
                flush_interval: Duration::from_millis(10),
                snapshot_size: 2,
            },
        )
        .await;

        let db_name = "coffee_shop";
        let tbl_name = "menu";

        // Do six writes to trigger a snapshot
        do_writes(
            db_name,
            &wbuf,
            &[
                TestWrite {
                    lp: format!("{tbl_name},name=espresso,type=drink price=2.50"),
                    time_seconds: 1,
                },
                TestWrite {
                    lp: format!("{tbl_name},name=americano,type=drink price=3.00"),
                    time_seconds: 2,
                },
                TestWrite {
                    lp: format!("{tbl_name},name=latte,type=drink price=4.50"),
                    time_seconds: 3,
                },
                TestWrite {
                    lp: format!("{tbl_name},name=croissant,type=food price=5.50"),
                    time_seconds: 4,
                },
                TestWrite {
                    lp: format!("{tbl_name},name=muffin,type=food price=4.50"),
                    time_seconds: 5,
                },
                TestWrite {
                    lp: format!("{tbl_name},name=biscotto,type=food price=3.00"),
                    time_seconds: 6,
                },
            ],
        )
        .await;

        verify_snapshot_count(1, &wbuf.persister).await;

        // Drop the write buffer, and create a new one that replays:
        drop(wbuf);
        let (wbuf, ctx) = setup(
            Time::from_timestamp_nanos(0),
            Arc::clone(&obj_store),
            WalConfig {
                gen1_duration: Gen1Duration::new_1m(),
                max_write_buffer_size: 100,
                flush_interval: Duration::from_millis(10),
                snapshot_size: 2,
            },
        )
        .await;

        // Get the record batches from replyed buffer:
        let batches = get_table_batches(&wbuf, db_name, tbl_name, &ctx).await;
        assert_batches_sorted_eq!(
            [
                "+-----------+-------+----------------------+-------+",
                "| name      | price | time                 | type  |",
                "+-----------+-------+----------------------+-------+",
                "| americano | 3.0   | 1970-01-01T00:00:02Z | drink |",
                "| biscotto  | 3.0   | 1970-01-01T00:00:06Z | food  |",
                "| croissant | 5.5   | 1970-01-01T00:00:04Z | food  |",
                "| espresso  | 2.5   | 1970-01-01T00:00:01Z | drink |",
                "| latte     | 4.5   | 1970-01-01T00:00:03Z | drink |",
                "| muffin    | 4.5   | 1970-01-01T00:00:05Z | food  |",
                "+-----------+-------+----------------------+-------+",
            ],
            &batches
        );
    }

    #[tokio::test(flavor = "multi_thread", worker_threads = 1)]
    async fn writes_not_dropped_with_future_writes() {
        let obj_store: Arc<dyn ObjectStore> = Arc::new(InMemory::new());
        let (wbuf, _) = setup(
            Time::from_timestamp_nanos(0),
            Arc::clone(&obj_store),
            WalConfig {
                gen1_duration: Gen1Duration::new_1m(),
                max_write_buffer_size: 100,
                flush_interval: Duration::from_millis(10),
                snapshot_size: 1,
            },
        )
        .await;

        let db_name = "coffee_shop";
        let tbl_name = "menu";

        // do some writes to get a snapshot:
        do_writes(
            db_name,
            &wbuf,
            &[
                TestWrite {
                    lp: format!("{tbl_name},name=espresso price=2.50"),
                    time_seconds: 1,
                },
                // This write is way out in the future, so as to be outside the normal
                // range for a snapshot:
                TestWrite {
                    lp: format!("{tbl_name},name=americano price=3.00"),
                    time_seconds: 20_000,
                },
                // This write will trigger the snapshot:
                TestWrite {
                    lp: format!("{tbl_name},name=latte price=4.50"),
                    time_seconds: 3,
                },
            ],
        )
        .await;

        // Wait for snapshot to be created:
        verify_snapshot_count(1, &wbuf.persister).await;

        // Now drop the write buffer, and create a new one that replays:
        drop(wbuf);
        let (wbuf, ctx) = setup(
            Time::from_timestamp_nanos(0),
            Arc::clone(&obj_store),
            WalConfig {
                gen1_duration: Gen1Duration::new_1m(),
                max_write_buffer_size: 100,
                flush_interval: Duration::from_millis(10),
                snapshot_size: 1,
            },
        )
        .await;

        // Get the record batches from replayed buffer:
        let batches = get_table_batches(&wbuf, db_name, tbl_name, &ctx).await;
        assert_batches_sorted_eq!(
            [
                "+-----------+-------+----------------------+",
                "| name      | price | time                 |",
                "+-----------+-------+----------------------+",
                "| americano | 3.0   | 1970-01-01T05:33:20Z |",
                "| espresso  | 2.5   | 1970-01-01T00:00:01Z |",
                "| latte     | 4.5   | 1970-01-01T00:00:03Z |",
                "+-----------+-------+----------------------+",
            ],
            &batches
        );
    }

    #[tokio::test(flavor = "multi_thread", worker_threads = 1)]
    async fn notifies_watchers_of_snapshot() {
        let obj_store: Arc<dyn ObjectStore> = Arc::new(InMemory::new());
        let (wbuf, _) = setup(
            Time::from_timestamp_nanos(0),
            Arc::clone(&obj_store),
            WalConfig {
                gen1_duration: Gen1Duration::new_1m(),
                max_write_buffer_size: 100,
                flush_interval: Duration::from_millis(10),
                snapshot_size: 1,
            },
        )
        .await;

        let mut watcher = wbuf.watch_persisted_snapshots();
        watcher.mark_changed();

        let db_name = "coffee_shop";
        let tbl_name = "menu";

        // do some writes to get a snapshot:
        do_writes(
            db_name,
            &wbuf,
            &[
                TestWrite {
                    lp: format!("{tbl_name},name=espresso price=2.50"),
                    time_seconds: 1,
                },
                TestWrite {
                    lp: format!("{tbl_name},name=americano price=3.00"),
                    time_seconds: 2,
                },
                TestWrite {
                    lp: format!("{tbl_name},name=latte price=4.50"),
                    time_seconds: 3,
                },
            ],
        )
        .await;

        // wait for snapshot to be created:
        verify_snapshot_count(1, &wbuf.persister).await;
        watcher.changed().await.unwrap();
        let snapshot = watcher.borrow();
        assert!(snapshot.is_some(), "watcher should be notified of snapshot");
    }

    #[tokio::test]
    async fn test_db_id_is_persisted_and_updated() {
        let obj_store: Arc<dyn ObjectStore> = Arc::new(InMemory::new());
        let (wbuf, _) = setup(
            Time::from_timestamp_nanos(0),
            Arc::clone(&obj_store),
            WalConfig {
                gen1_duration: Gen1Duration::new_1m(),
                max_write_buffer_size: 100,
                flush_interval: Duration::from_millis(10),
                snapshot_size: 1,
            },
        )
        .await;
        let db_name = "coffee_shop";
        let tbl_name = "menu";

        // do some writes to get a snapshot:
        do_writes(
            db_name,
            &wbuf,
            &[
                TestWrite {
                    lp: format!("{tbl_name},name=espresso price=2.50"),
                    time_seconds: 1,
                },
                // This write is way out in the future, so as to be outside the normal
                // range for a snapshot:
                TestWrite {
                    lp: format!("{tbl_name},name=americano price=3.00"),
                    time_seconds: 20_000,
                },
                // This write will trigger the snapshot:
                TestWrite {
                    lp: format!("{tbl_name},name=latte price=4.50"),
                    time_seconds: 3,
                },
            ],
        )
        .await;

        // Wait for snapshot to be created:
        verify_snapshot_count(1, &wbuf.persister).await;

        // Now drop the write buffer, and create a new one that replays:
        drop(wbuf);

        // Set DbId to a large number to make sure it is properly set on replay
        // and assert that it's what we expect it to be before we replay
        dbg!(DbId::next_id());
        DbId::from(10_000).set_next_id();
        assert_eq!(DbId::next_id().as_u32(), 10_000);
        dbg!(DbId::next_id());
        let (_wbuf, _) = setup(
            Time::from_timestamp_nanos(0),
            Arc::clone(&obj_store),
            WalConfig {
                gen1_duration: Gen1Duration::new_1m(),
                max_write_buffer_size: 100,
                flush_interval: Duration::from_millis(10),
                snapshot_size: 1,
            },
        )
        .await;
        dbg!(DbId::next_id());

        assert_eq!(DbId::next_id().as_u32(), 1);
    }

    struct TestWrite<LP> {
        lp: LP,
        time_seconds: i64,
    }

    async fn do_writes<W: WriteBuffer, LP: AsRef<str>>(
        db: &'static str,
        buffer: &W,
        writes: &[TestWrite<LP>],
    ) {
        for w in writes {
            buffer
                .write_lp(
                    NamespaceName::new(db).unwrap(),
                    w.lp.as_ref(),
                    Time::from_timestamp_nanos(w.time_seconds * 1_000_000_000),
                    false,
                    Precision::Nanosecond,
                )
                .await
                .unwrap();
        }
    }

    async fn verify_catalog_count(n: usize, object_store: Arc<dyn ObjectStore>) {
        let mut checks = 0;
        loop {
            let mut list = object_store.list(Some(&CatalogFilePath::dir("test_host")));
            let mut catalogs = vec![];
            while let Some(c) = list.next().await {
                catalogs.push(c.unwrap());
            }

            if catalogs.len() > n {
                panic!("checking for {} catalogs but found {}", n, catalogs.len());
            } else if catalogs.len() == n && checks > 5 {
                // let enough checks happen to ensure extra catalog persists aren't running in the background
                break;
            } else {
                checks += 1;
                if checks > 10 {
                    panic!("not persisting catalogs");
                }
                tokio::time::sleep(Duration::from_millis(20)).await;
            }
        }
    }

    async fn verify_snapshot_count(n: usize, persister: &Arc<Persister>) {
        let mut checks = 0;
        loop {
            let persisted_snapshots = persister.load_snapshots(1000).await.unwrap();
            if persisted_snapshots.len() > n {
                panic!(
                    "checking for {} snapshots but found {}",
                    n,
                    persisted_snapshots.len()
                );
            } else if persisted_snapshots.len() == n && checks > 5 {
                // let enough checks happen to ensure extra snapshots aren't running ion the background
                break;
            } else {
                checks += 1;
                if checks > 10 {
                    panic!("not persisting snapshots");
                }
                tokio::time::sleep(Duration::from_millis(20)).await;
            }
        }
    }

    fn catalog_to_json(catalog: &Catalog) -> serde_json::Value {
        let bytes = serde_json::to_vec_pretty(catalog).unwrap();
        serde_json::from_slice::<serde_json::Value>(&bytes).expect("parse bytes as JSON")
    }

    async fn setup(
        start: Time,
        object_store: Arc<dyn ObjectStore>,
        wal_config: WalConfig,
    ) -> (WriteBufferImpl, IOxSessionContext) {
        let mem_pool: Arc<dyn MemoryPool> = Arc::new(UnboundedMemoryPool::default());
        let persister = Arc::new(Persister::new(
            Arc::clone(&object_store),
            "test_host",
            mem_pool,
        ));
        let time_provider: Arc<dyn TimeProvider> = Arc::new(MockProvider::new(start));
        let catalog = persister.load_or_create_catalog().await.unwrap();
        let last_cache = LastCacheProvider::new_from_catalog(&catalog.clone_inner()).unwrap();
        let wbuf = WriteBufferImpl::new(
            Arc::clone(&persister),
            Arc::new(catalog),
            Arc::new(last_cache),
            Arc::clone(&time_provider),
            crate::test_help::make_exec(),
            wal_config,
        )
        .await
        .unwrap();
        let ctx = IOxSessionContext::with_testing();
        let runtime_env = ctx.inner().runtime_env();
        register_iox_object_store(runtime_env, "influxdb3", Arc::clone(&object_store));
        (wbuf, ctx)
    }

    async fn get_table_batches(
        write_buffer: &WriteBufferImpl,
        database_name: &str,
        table_name: &str,
        ctx: &IOxSessionContext,
    ) -> Vec<RecordBatch> {
        let chunks = write_buffer
            .get_table_chunks(database_name, table_name, &[], None, &ctx.inner().state())
            .unwrap();
        let mut batches = vec![];
        for chunk in chunks {
            let chunk = chunk
                .data()
                .read_to_batches(chunk.schema(), ctx.inner())
                .await;
            batches.extend(chunk);
        }
        batches
    }
}<|MERGE_RESOLUTION|>--- conflicted
+++ resolved
@@ -660,23 +660,14 @@
     #[tokio::test(flavor = "multi_thread", worker_threads = 2)]
     async fn writes_data_to_wal_and_is_queryable() {
         let object_store: Arc<dyn ObjectStore> = Arc::new(InMemory::new());
-<<<<<<< HEAD
         let mem_pool: Arc<dyn MemoryPool> = Arc::new(UnboundedMemoryPool::default());
         let persister = Arc::new(Persister::new(
             Arc::clone(&object_store),
             "test_host",
             mem_pool,
         ));
-        let host_id = Arc::from("dummy-host-id");
-        let (last_cache, catalog) = persister
-            .load_last_cache_and_catalog(host_id)
-            .await
-            .unwrap();
-=======
-        let persister = Arc::new(Persister::new(Arc::clone(&object_store), "test_host"));
         let catalog = persister.load_or_create_catalog().await.unwrap();
         let last_cache = LastCacheProvider::new_from_catalog(&catalog.clone_inner()).unwrap();
->>>>>>> 54d209d0
         let time_provider: Arc<dyn TimeProvider> =
             Arc::new(MockProvider::new(Time::from_timestamp_nanos(0)));
         let write_buffer = WriteBufferImpl::new(
@@ -1601,7 +1592,7 @@
         assert!(snapshot.is_some(), "watcher should be notified of snapshot");
     }
 
-    #[tokio::test]
+    #[tokio::test(flavor = "multi_thread", worker_threads = 1)]
     async fn test_db_id_is_persisted_and_updated() {
         let obj_store: Arc<dyn ObjectStore> = Arc::new(InMemory::new());
         let (wbuf, _) = setup(
