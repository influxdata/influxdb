//! Implementation of an in-memory buffer for writes that persists data into a wal if it is configured.

mod metrics;
pub mod persisted_files;
#[allow(dead_code)]
pub mod plugins;
mod pro;
pub mod queryable_buffer;
mod table_buffer;
pub mod validator;

use crate::persister::Persister;
use crate::write_buffer::persisted_files::PersistedFiles;
use crate::write_buffer::queryable_buffer::QueryableBuffer;
use crate::write_buffer::validator::WriteValidator;
use crate::{chunk::ParquetChunk, write_buffer, DatabaseManager};
use crate::{
    BufferedWriteRequest, Bufferer, ChunkContainer, LastCacheManager, MetaCacheManager,
    ParquetFile, PersistedSnapshot, Precision, WriteBuffer, WriteLineError,
};
#[cfg(feature = "system-py")]
use anyhow::Context;
use async_trait::async_trait;
use data_types::{
    ChunkId, ChunkOrder, ColumnType, NamespaceName, NamespaceNameError, PartitionHashId,
    PartitionId,
};
use datafusion::catalog::Session;
use datafusion::common::DataFusionError;
use datafusion::datasource::object_store::ObjectStoreUrl;
use datafusion::logical_expr::Expr;
use influxdb3_cache::last_cache::{self, LastCacheProvider};
use influxdb3_cache::meta_cache::{self, CreateMetaCacheArgs, MetaCacheProvider};
use influxdb3_cache::parquet_cache::ParquetCacheOracle;
use influxdb3_catalog::catalog;
use influxdb3_catalog::catalog::Error::ProcessingEngineTriggerNotFound;
use influxdb3_catalog::catalog::{Catalog, DatabaseSchema};
use influxdb3_id::{ColumnId, DbId, TableId};
use influxdb3_wal::{
    object_store::WalObjectStore, DeleteDatabaseDefinition, DeleteTriggerDefinition,
    PluginDefinition, PluginType, TriggerDefinition, TriggerSpecificationDefinition, WalContents,
};
use influxdb3_wal::{
    CatalogBatch, CatalogOp, LastCacheDefinition, LastCacheDelete, LastCacheSize,
    MetaCacheDefinition, MetaCacheDelete, Wal, WalConfig, WalFileNotifier, WalOp,
};
use influxdb3_wal::{CatalogOp::CreateLastCache, DeleteTableDefinition};
use influxdb3_wal::{DatabaseDefinition, FieldDefinition};
use influxdb3_wal::{DeletePluginDefinition, TableDefinition};
use influxdb3_wal::{FieldDataType, TriggerIdentifier};
use iox_query::chunk_statistics::{create_chunk_statistics, NoColumnRanges};
use iox_query::QueryChunk;
use iox_time::{Time, TimeProvider};
use metric::Registry;
use metrics::WriteMetrics;
use object_store::path::Path as ObjPath;
use object_store::{ObjectMeta, ObjectStore};
use observability_deps::tracing::{debug, error};
use parquet_file::storage::ParquetExecInput;
use plugins::ProcessingEngineManager;
use queryable_buffer::QueryableBufferArgs;
use schema::Schema;
use std::path::PathBuf;
use std::sync::Arc;
use std::time::Duration;
use thiserror::Error;
use tokio::sync::oneshot;
use tokio::sync::watch::Receiver;

#[cfg(feature = "system-py")]
use crate::write_buffer::plugins::PluginContext;
use influxdb3_client::plugin_development::{WalPluginTestRequest, WalPluginTestResponse};

#[derive(Debug, Error)]
pub enum Error {
    #[error("parsing for line protocol failed")]
    ParseError(WriteLineError),

    #[error("column type mismatch for column {name}: existing: {existing:?}, new: {new:?}")]
    ColumnTypeMismatch {
        name: String,
        existing: ColumnType,
        new: ColumnType,
    },

    #[error("catalog update error: {0}")]
    CatalogUpdateError(#[from] influxdb3_catalog::catalog::Error),

    #[error("error from persister: {0}")]
    PersisterError(#[from] crate::persister::Error),

    #[error("corrupt load state: {0}")]
    CorruptLoadState(String),

    #[error("database name error: {0}")]
    DatabaseNameError(#[from] NamespaceNameError),

    #[error("error from table buffer: {0}")]
    TableBufferError(#[from] table_buffer::Error),

    #[error("error in last cache: {0}")]
    LastCacheError(#[from] last_cache::Error),

    #[error("database not found {db_name:?}")]
    DatabaseNotFound { db_name: String },

    #[error("table not found {table_name:?} in db {db_name:?}")]
    TableNotFound { db_name: String, table_name: String },

    #[error("tried accessing database that does not exist")]
    DbDoesNotExist,

    #[error("tried creating database named '{0}' that already exists")]
    DatabaseExists(String),

    #[error("tried accessing table that do not exist")]
    TableDoesNotExist,

    #[error("tried accessing column with name ({0}) that does not exist")]
    ColumnDoesNotExist(String),

    #[error(
        "updating catalog on delete of last cache failed, you will need to delete the cache \
        again on server restart"
    )]
    DeleteLastCache(#[source] influxdb3_catalog::catalog::Error),

    #[error("error from wal: {0}")]
    WalError(#[from] influxdb3_wal::Error),

    #[error("cannot write to a read-only server")]
    NoWriteInReadOnly,

    #[error("error in metadata cache: {0}")]
    MetaCacheError(#[from] meta_cache::ProviderError),

<<<<<<< HEAD
    #[error("cannot write to a compactor-only server")]
    NoWriteInCompactorOnly,
=======
    #[error("error: {0}")]
    AnyhowError(#[from] anyhow::Error),

    #[error("reading plugin file: {0}")]
    ReadPluginError(#[from] std::io::Error),
>>>>>>> 6524f383
}

pub type Result<T, E = Error> = std::result::Result<T, E>;

#[derive(Debug)]
pub struct WriteRequest<'a> {
    pub db_name: NamespaceName<'static>,
    pub line_protocol: &'a str,
    pub default_time: u64,
}

#[derive(Debug)]
pub struct WriteBufferImpl {
    catalog: Arc<Catalog>,
    persister: Arc<Persister>,
    // NOTE(trevor): the parquet cache interface may be used to register other cache
    // requests from the write buffer, e.g., during query...
    #[allow(dead_code)]
    parquet_cache: Option<Arc<dyn ParquetCacheOracle>>,
    persisted_files: Arc<PersistedFiles>,
    buffer: Arc<QueryableBuffer>,
    wal_config: WalConfig,
    wal: Arc<dyn Wal>,
    time_provider: Arc<dyn TimeProvider>,
    metrics: WriteMetrics,
    meta_cache: Arc<MetaCacheProvider>,
    last_cache: Arc<LastCacheProvider>,
    #[allow(dead_code)]
    plugin_dir: Option<PathBuf>,
}

/// The maximum number of snapshots to load on start
pub const N_SNAPSHOTS_TO_LOAD_ON_START: usize = 1_000;

#[derive(Debug)]
pub struct WriteBufferImplArgs {
    pub persister: Arc<Persister>,
    pub catalog: Arc<Catalog>,
    pub last_cache: Arc<LastCacheProvider>,
    pub meta_cache: Arc<MetaCacheProvider>,
    pub time_provider: Arc<dyn TimeProvider>,
    pub executor: Arc<iox_query::exec::Executor>,
    pub wal_config: WalConfig,
    pub parquet_cache: Option<Arc<dyn ParquetCacheOracle>>,
    pub metric_registry: Arc<Registry>,
    pub plugin_dir: Option<PathBuf>,
}

impl WriteBufferImpl {
    pub async fn new(
        WriteBufferImplArgs {
            persister,
            catalog,
            last_cache,
            meta_cache,
            time_provider,
            executor,
            wal_config,
            parquet_cache,
            metric_registry,
            plugin_dir,
        }: WriteBufferImplArgs,
    ) -> Result<Arc<Self>> {
        // load snapshots and replay the wal into the in memory buffer
        let persisted_snapshots = persister
            .load_snapshots(N_SNAPSHOTS_TO_LOAD_ON_START)
            .await?;
        let last_wal_sequence_number = persisted_snapshots
            .first()
            .map(|s| s.wal_file_sequence_number);
        let last_snapshot_sequence_number = persisted_snapshots
            .first()
            .map(|s| s.snapshot_sequence_number);
        // If we have any snapshots, set sequential IDs from the newest one.
        if let Some(first_snapshot) = persisted_snapshots.first() {
            first_snapshot.next_db_id.set_next_id();
            first_snapshot.next_table_id.set_next_id();
            first_snapshot.next_column_id.set_next_id();
            first_snapshot.next_file_id.set_next_id();
        }

        let persisted_files = Arc::new(PersistedFiles::new_from_persisted_snapshots(
            persisted_snapshots,
        ));
        let queryable_buffer = Arc::new(QueryableBuffer::new(QueryableBufferArgs {
            executor,
            catalog: Arc::clone(&catalog),
            persister: Arc::clone(&persister),
            last_cache_provider: Arc::clone(&last_cache),
            meta_cache_provider: Arc::clone(&meta_cache),
            persisted_files: Arc::clone(&persisted_files),
            parquet_cache: parquet_cache.clone(),
        }));

        // create the wal instance, which will replay into the queryable buffer and start
        // the background flush task.
        let wal = WalObjectStore::new(
            Arc::clone(&time_provider),
            persister.object_store(),
            persister.host_identifier_prefix(),
            Arc::clone(&queryable_buffer) as Arc<dyn WalFileNotifier>,
            wal_config,
            last_wal_sequence_number,
            last_snapshot_sequence_number,
        )
        .await?;

        let result = Arc::new(Self {
            catalog,
            parquet_cache,
            persister,
            wal_config,
            wal,
            time_provider,
            meta_cache,
            last_cache,
            persisted_files,
            buffer: queryable_buffer,
            metrics: WriteMetrics::new(&metric_registry),
            plugin_dir,
        });
        let write_buffer: Arc<dyn WriteBuffer> = result.clone();
        let triggers = result.catalog().triggers();
        for (db_name, trigger_name) in triggers {
            result
                .run_trigger(Arc::clone(&write_buffer), &db_name, &trigger_name)
                .await?;
        }
        Ok(result)
    }

    pub fn catalog(&self) -> Arc<Catalog> {
        Arc::clone(&self.catalog)
    }

    pub fn wal(&self) -> Arc<dyn Wal> {
        Arc::clone(&self.wal)
    }

    pub fn persisted_files(&self) -> Arc<PersistedFiles> {
        Arc::clone(&self.persisted_files)
    }

    async fn write_lp(
        &self,
        db_name: NamespaceName<'static>,
        lp: &str,
        ingest_time: Time,
        accept_partial: bool,
        precision: Precision,
    ) -> Result<BufferedWriteRequest> {
        debug!("write_lp to {} in writebuffer", db_name);

        // validated lines will update the in-memory catalog, ensuring that all write operations
        // past this point will be infallible
        let result = WriteValidator::initialize(
            db_name.clone(),
            self.catalog(),
            ingest_time.timestamp_nanos(),
        )?
        .v1_parse_lines_and_update_schema(lp, accept_partial, ingest_time, precision)?
        .convert_lines_to_buffer(self.wal_config.gen1_duration);

        // if there were catalog updates, ensure they get persisted to the wal, so they're
        // replayed on restart
        let mut ops = Vec::with_capacity(2);
        if let Some(catalog_batch) = result.catalog_updates {
            ops.push(WalOp::Catalog(catalog_batch));
        }
        ops.push(WalOp::Write(result.valid_data));

        // write to the wal. Behind the scenes the ops get buffered in memory and once a second (or
        // whatever the configured wal flush interval is set to) the buffer is flushed and all the
        // data is persisted into a single wal file in the configured object store. Then the
        // contents are sent to the configured notifier, which in this case is the queryable buffer.
        // Thus, after this returns, the data is both durable and queryable.
        self.wal.write_ops(ops).await?;

        // record metrics for lines written, rejected, and bytes written
        self.metrics
            .record_lines(&db_name, result.line_count as u64);
        self.metrics
            .record_lines_rejected(&db_name, result.errors.len() as u64);
        self.metrics
            .record_bytes(&db_name, result.valid_bytes_count);

        Ok(BufferedWriteRequest {
            db_name,
            invalid_lines: result.errors,
            line_count: result.line_count,
            field_count: result.field_count,
            index_count: result.index_count,
        })
    }

    fn get_table_chunks(
        &self,
        database_name: &str,
        table_name: &str,
        filters: &[Expr],
        projection: Option<&Vec<usize>>,
        ctx: &dyn Session,
    ) -> Result<Vec<Arc<dyn QueryChunk>>, DataFusionError> {
        let db_schema = self.catalog.db_schema(database_name).ok_or_else(|| {
            DataFusionError::Execution(format!("database {} not found", database_name))
        })?;

        let (table_id, table_schema) =
            db_schema.table_id_and_schema(table_name).ok_or_else(|| {
                DataFusionError::Execution(format!(
                    "table {} not found in db {}",
                    table_name, database_name
                ))
            })?;

        let mut chunks = self.buffer.get_table_chunks(
            Arc::clone(&db_schema),
            table_name,
            filters,
            projection,
            ctx,
        )?;

        let parquet_files = self.persisted_files.get_files(db_schema.id, table_id);

        let mut chunk_order = chunks.len() as i64;

        for parquet_file in parquet_files {
            let parquet_chunk = parquet_chunk_from_file(
                &parquet_file,
                &table_schema,
                self.persister.object_store_url().clone(),
                self.persister.object_store(),
                chunk_order,
            );

            chunk_order += 1;

            chunks.push(Arc::new(parquet_chunk));
        }

        Ok(chunks)
    }

    #[cfg(feature = "system-py")]
    fn read_plugin_code(&self, name: &str) -> Result<String> {
        let plugin_dir = self.plugin_dir.clone().context("plugin dir not set")?;
        let path = plugin_dir.join(format!("{}.py", name));
        Ok(std::fs::read_to_string(path)?)
    }
}

pub fn parquet_chunk_from_file(
    parquet_file: &ParquetFile,
    table_schema: &Schema,
    object_store_url: ObjectStoreUrl,
    object_store: Arc<dyn ObjectStore>,
    chunk_order: i64,
) -> ParquetChunk {
    let partition_key = data_types::PartitionKey::from(parquet_file.chunk_time.to_string());
    let partition_id = data_types::partition::TransitionPartitionId::from_parts(
        PartitionId::new(0),
        Some(PartitionHashId::new(
            data_types::TableId::new(0),
            &partition_key,
        )),
    );

    let chunk_stats = create_chunk_statistics(
        Some(parquet_file.row_count as usize),
        table_schema,
        Some(parquet_file.timestamp_min_max()),
        &NoColumnRanges,
    );

    let location = ObjPath::from(parquet_file.path.clone());

    let parquet_exec = ParquetExecInput {
        object_store_url,
        object_meta: ObjectMeta {
            location,
            last_modified: Default::default(),
            size: parquet_file.size_bytes as usize,
            e_tag: None,
            version: None,
        },
        object_store,
    };

    ParquetChunk {
        schema: table_schema.clone(),
        stats: Arc::new(chunk_stats),
        partition_id,
        sort_key: None,
        id: ChunkId::new(),
        chunk_order: ChunkOrder::new(chunk_order),
        parquet_exec,
    }
}

#[async_trait]
impl Bufferer for WriteBufferImpl {
    async fn write_lp(
        &self,
        database: NamespaceName<'static>,
        lp: &str,
        ingest_time: Time,
        accept_partial: bool,
        precision: Precision,
    ) -> Result<BufferedWriteRequest> {
        self.write_lp(database, lp, ingest_time, accept_partial, precision)
            .await
    }

    fn catalog(&self) -> Arc<Catalog> {
        self.catalog()
    }

    fn parquet_files(&self, db_id: DbId, table_id: TableId) -> Vec<ParquetFile> {
        self.buffer.persisted_parquet_files(db_id, table_id)
    }

    fn watch_persisted_snapshots(&self) -> Receiver<Option<PersistedSnapshot>> {
        self.buffer.persisted_snapshot_notify_rx()
    }
}

impl ChunkContainer for WriteBufferImpl {
    fn get_table_chunks(
        &self,
        database_name: &str,
        table_name: &str,
        filters: &[Expr],
        projection: Option<&Vec<usize>>,
        ctx: &dyn Session,
    ) -> crate::Result<Vec<Arc<dyn QueryChunk>>, DataFusionError> {
        self.get_table_chunks(database_name, table_name, filters, projection, ctx)
    }
}

#[async_trait::async_trait]
impl MetaCacheManager for WriteBufferImpl {
    fn meta_cache_provider(&self) -> Arc<MetaCacheProvider> {
        Arc::clone(&self.meta_cache)
    }

    async fn create_meta_cache(
        &self,
        db_schema: Arc<DatabaseSchema>,
        cache_name: Option<String>,
        args: CreateMetaCacheArgs,
    ) -> Result<Option<MetaCacheDefinition>, Error> {
        if let Some(new_cache_definition) = self
            .meta_cache
            .create_cache(db_schema.id, cache_name.map(Into::into), args)
            .map_err(Error::MetaCacheError)?
        {
            let catalog_op = CatalogOp::CreateMetaCache(new_cache_definition.clone());
            let catalog_batch = CatalogBatch {
                database_id: db_schema.id,
                database_name: db_schema.name.clone(),
                time_ns: self.time_provider.now().timestamp_nanos(),
                ops: vec![catalog_op],
            };
            if let Some(catalog_batch) = self.catalog.apply_catalog_batch(catalog_batch)? {
                self.wal
                    .write_ops(vec![WalOp::Catalog(catalog_batch)])
                    .await?;
            }
            Ok(Some(new_cache_definition))
        } else {
            Ok(None)
        }
    }

    async fn delete_meta_cache(
        &self,
        db_id: &DbId,
        tbl_id: &TableId,
        cache_name: &str,
    ) -> Result<(), Error> {
        let catalog = self.catalog();
        let db_schema = catalog.db_schema_by_id(db_id).expect("db should exist");
        self.meta_cache.delete_cache(db_id, tbl_id, cache_name)?;
        let catalog_batch = CatalogBatch {
            database_id: *db_id,
            database_name: Arc::clone(&db_schema.name),
            time_ns: self.time_provider.now().timestamp_nanos(),
            ops: vec![CatalogOp::DeleteMetaCache(MetaCacheDelete {
                table_name: db_schema.table_id_to_name(tbl_id).expect("table exists"),
                table_id: *tbl_id,
                cache_name: cache_name.into(),
            })],
        };
        if let Some(catalog_batch) = catalog.apply_catalog_batch(catalog_batch)? {
            self.wal
                .write_ops(vec![WalOp::Catalog(catalog_batch)])
                .await?;
        }

        Ok(())
    }
}

#[async_trait::async_trait]
impl LastCacheManager for WriteBufferImpl {
    fn last_cache_provider(&self) -> Arc<LastCacheProvider> {
        Arc::clone(&self.last_cache)
    }

    /// Create a new last-N-value cache in the specified database and table, along with the given
    /// parameters.
    ///
    /// Returns the name of the newly created cache, or `None` if a cache was not created, but the
    /// provided parameters match those of an existing cache.
    #[allow(clippy::too_many_arguments)]
    async fn create_last_cache(
        &self,
        db_id: DbId,
        table_id: TableId,
        cache_name: Option<&str>,
        count: Option<usize>,
        ttl: Option<Duration>,
        key_columns: Option<Vec<ColumnId>>,
        value_columns: Option<Vec<ColumnId>>,
    ) -> Result<Option<LastCacheDefinition>, Error> {
        let cache_name = cache_name.map(Into::into);
        let catalog = self.catalog();
        let db_schema = catalog
            .db_schema_by_id(&db_id)
            .ok_or(Error::DbDoesNotExist)?;
        let table_def = db_schema
            .table_definition_by_id(&table_id)
            .ok_or(Error::TableDoesNotExist)?;
        let count = count
            .map(LastCacheSize::new)
            .transpose()
            .map_err(|_| last_cache::Error::InvalidCacheSize)?
            .unwrap_or_default();
        let ttl = ttl.map(Into::into).unwrap_or_default();
        let key_columns = key_columns.into();
        let value_columns = value_columns.into();

        if let Some(info) = self.last_cache.create_cache(
            db_id,
            cache_name,
            last_cache::CreateLastCacheArgs {
                table_def,
                count,
                ttl,
                key_columns,
                value_columns,
            },
        )? {
            let catalog_batch = CatalogBatch {
                time_ns: self.time_provider.now().timestamp_nanos(),
                database_id: db_schema.id,
                database_name: Arc::clone(&db_schema.name),
                ops: vec![CreateLastCache(info.clone())],
            };
            if let Some(catalog_batch) = self.catalog.apply_catalog_batch(catalog_batch)? {
                self.wal
                    .write_ops(vec![WalOp::Catalog(catalog_batch)])
                    .await?;
            }

            Ok(Some(info))
        } else {
            Ok(None)
        }
    }

    async fn delete_last_cache(
        &self,
        db_id: DbId,
        tbl_id: TableId,
        cache_name: &str,
    ) -> crate::Result<(), Error> {
        let catalog = self.catalog();
        let db_schema = catalog.db_schema_by_id(&db_id).expect("db should exist");
        self.last_cache.delete_cache(db_id, tbl_id, cache_name)?;

        let catalog_batch = CatalogBatch {
            time_ns: self.time_provider.now().timestamp_nanos(),
            database_id: db_id,
            database_name: Arc::clone(&db_schema.name),
            ops: vec![CatalogOp::DeleteLastCache(LastCacheDelete {
                table_id: tbl_id,
                table_name: db_schema.table_id_to_name(&tbl_id).expect("table exists"),
                name: cache_name.into(),
            })],
        };

        // NOTE: if this fails then the cache will be gone from the running server, but will be
        // resurrected on server restart.
        if let Some(catalog_batch) = catalog.apply_catalog_batch(catalog_batch)? {
            self.wal
                .write_ops(vec![WalOp::Catalog(catalog_batch)])
                .await?;
        }

        Ok(())
    }
}

#[async_trait::async_trait]
impl DatabaseManager for WriteBufferImpl {
    async fn create_database(&self, name: String) -> crate::Result<(), self::Error> {
        if self.catalog.db_name_to_id(&name).is_some() {
            return Err(self::Error::DatabaseExists(name.clone()));
        }
        // Create the Database
        let db_schema = self.catalog.db_or_create(&name)?;
        let db_id = db_schema.id;

        let catalog_batch = CatalogBatch {
            time_ns: self.time_provider.now().timestamp_nanos(),
            database_id: db_id,
            database_name: Arc::clone(&db_schema.name),
            ops: vec![CatalogOp::CreateDatabase(DatabaseDefinition {
                database_id: db_id,
                database_name: Arc::clone(&db_schema.name),
            })],
        };
        if let Some(catalog_batch) = self.catalog.apply_catalog_batch(catalog_batch)? {
            self.wal
                .write_ops(vec![WalOp::Catalog(catalog_batch)])
                .await?;
        }
        debug!(db_id = ?db_id, name = ?&db_schema.name, "successfully created database");
        Ok(())
    }

    async fn soft_delete_database(&self, name: String) -> crate::Result<(), self::Error> {
        let (db_id, db_schema) =
            self.catalog
                .db_id_and_schema(&name)
                .ok_or_else(|| self::Error::DatabaseNotFound {
                    db_name: name.to_owned(),
                })?;

        let deletion_time = self.time_provider.now();
        let catalog_batch = CatalogBatch {
            time_ns: deletion_time.timestamp_nanos(),
            database_id: db_id,
            database_name: Arc::clone(&db_schema.name),
            ops: vec![CatalogOp::DeleteDatabase(DeleteDatabaseDefinition {
                database_id: db_id,
                database_name: Arc::clone(&db_schema.name),
                deletion_time: deletion_time.timestamp_nanos(),
            })],
        };
        if let Some(catalog_batch) = self.catalog.apply_catalog_batch(catalog_batch)? {
            let wal_op = WalOp::Catalog(catalog_batch);
            self.wal.write_ops(vec![wal_op]).await?;
            debug!(db_id = ?db_id, name = ?&db_schema.name, "successfully deleted database");
        }
        Ok(())
    }

    async fn create_table(
        &self,
        db: String,
        table: String,
        tags: Vec<String>,
        fields: Vec<(String, String)>,
    ) -> Result<(), self::Error> {
<<<<<<< HEAD
        if fields.is_empty() {
            return Err(self::Error::EmptyFields);
        }

=======
>>>>>>> 6524f383
        // get the database schema or create it if it does not yet exist:
        let (db_id, db_schema) = match self.catalog.db_id_and_schema(&db) {
            Some((db_id, db_schema)) => (db_id, db_schema),
            None => {
                let db_schema = self.catalog.db_or_create(&db)?;
                let db_id = db_schema.id;
                (db_id, db_schema)
            }
        };

        let table_id = TableId::new();
        let table_name = table.into();
        let mut key = Vec::new();
        let field_definitions = {
            let mut field_definitions = Vec::new();
            for tag in tags {
                let id = ColumnId::new();
                key.push(id);
                field_definitions.push(FieldDefinition {
                    name: tag.into(),
                    id,
                    data_type: FieldDataType::Tag,
                });
            }

            for (name, ty) in fields {
                field_definitions.push(FieldDefinition {
                    name: name.into(),
                    id: ColumnId::new(),
                    data_type: match ty.as_str() {
                        "uint64" => FieldDataType::UInteger,
                        "float64" => FieldDataType::Float,
                        "int64" => FieldDataType::Integer,
                        "bool" => FieldDataType::Boolean,
                        "utf8" => FieldDataType::String,
                        _ => todo!(),
                    },
                });
            }

            field_definitions.push(FieldDefinition {
                name: "time".into(),
                id: ColumnId::new(),
                data_type: FieldDataType::Timestamp,
            });

            field_definitions
        };

        let catalog_table_def = TableDefinition {
            database_id: db_schema.id,
            database_name: Arc::clone(&db_schema.name),
            table_name: Arc::clone(&table_name),
            table_id,
            field_definitions,
            key,
        };

        let catalog_batch = CatalogBatch {
            time_ns: self.time_provider.now().timestamp_nanos(),
            database_id: db_id,
            database_name: Arc::clone(&db_schema.name),
            ops: vec![CatalogOp::CreateTable(catalog_table_def)],
        };
        if let Some(catalog_batch) = self.catalog.apply_catalog_batch(catalog_batch)? {
            self.wal
                .write_ops(vec![WalOp::Catalog(catalog_batch)])
                .await?;
        }

        debug!(
            db_name = ?db_schema.name,
            db_id = ?db_id,
            table_id = ?table_id,
            name = ?table_name,
            "successfully created table"
        );

        Ok(())
    }

    async fn soft_delete_table(
        &self,
        db_name: String,
        table_name: String,
    ) -> crate::Result<(), self::Error> {
        let (db_id, db_schema) = self.catalog.db_id_and_schema(&db_name).ok_or_else(|| {
            self::Error::DatabaseNotFound {
                db_name: db_name.to_owned(),
            }
        })?;

        let (table_id, table_defn) = db_schema
            .table_id_and_definition(table_name.as_str())
            .ok_or_else(|| self::Error::TableNotFound {
                db_name: db_name.to_owned(),
                table_name: table_name.to_owned(),
            })?;
        let deletion_time = self.time_provider.now();
        let catalog_batch = CatalogBatch {
            time_ns: deletion_time.timestamp_nanos(),
            database_id: db_id,
            database_name: Arc::clone(&db_schema.name),
            ops: vec![CatalogOp::DeleteTable(DeleteTableDefinition {
                database_id: db_id,
                database_name: Arc::clone(&db_schema.name),
                deletion_time: deletion_time.timestamp_nanos(),
                table_id,
                table_name: Arc::clone(&table_defn.table_name),
            })],
        };
        if let Some(catalog_batch) = self.catalog.apply_catalog_batch(catalog_batch)? {
            self.wal
                .write_ops(vec![WalOp::Catalog(catalog_batch)])
                .await?;
        }
        debug!(
            db_id = ?db_id,
            db_name = ?&db_schema.name,
            table_id = ?table_id,
            table_name = ?table_defn.table_name,
            "successfully deleted table"
        );
        Ok(())
    }
}

#[async_trait::async_trait]
impl ProcessingEngineManager for WriteBufferImpl {
    async fn insert_plugin(
        &self,
        db: &str,
        plugin_name: String,
        code: String,
        function_name: String,
        plugin_type: PluginType,
    ) -> crate::Result<(), Error> {
        let (db_id, db_schema) =
            self.catalog
                .db_id_and_schema(db)
                .ok_or_else(|| self::Error::DatabaseNotFound {
                    db_name: db.to_owned(),
                })?;

        let catalog_op = CatalogOp::CreatePlugin(PluginDefinition {
            plugin_name,
            code,
            function_name,
            plugin_type,
        });

        let creation_time = self.time_provider.now();
        let catalog_batch = CatalogBatch {
            time_ns: creation_time.timestamp_nanos(),
            database_id: db_id,
            database_name: Arc::clone(&db_schema.name),
            ops: vec![catalog_op],
        };
        if let Some(catalog_batch) = self.catalog.apply_catalog_batch(catalog_batch)? {
            let wal_op = WalOp::Catalog(catalog_batch);
            self.wal.write_ops(vec![wal_op]).await?;
        }
        Ok(())
    }

    async fn delete_plugin(&self, db: &str, plugin_name: &str) -> crate::Result<(), Error> {
        let (db_id, db_schema) =
            self.catalog
                .db_id_and_schema(db)
                .ok_or_else(|| Error::DatabaseNotFound {
                    db_name: db.to_string(),
                })?;
        let catalog_op = CatalogOp::DeletePlugin(DeletePluginDefinition {
            plugin_name: plugin_name.to_string(),
        });
        let catalog_batch = CatalogBatch {
            time_ns: self.time_provider.now().timestamp_nanos(),
            database_id: db_id,
            database_name: Arc::clone(&db_schema.name),
            ops: vec![catalog_op],
        };

        if let Some(catalog_batch) = self.catalog.apply_catalog_batch(catalog_batch)? {
            self.wal
                .write_ops(vec![WalOp::Catalog(catalog_batch)])
                .await?;
        }
        Ok(())
    }

    async fn insert_trigger(
        &self,
        db_name: &str,
        trigger_name: String,
        plugin_name: String,
        trigger_specification: TriggerSpecificationDefinition,
        disabled: bool,
    ) -> crate::Result<(), Error> {
        let Some((db_id, db_schema)) = self.catalog.db_id_and_schema(db_name) else {
            return Err(Error::DatabaseNotFound {
                db_name: db_name.to_owned(),
            });
        };
        let plugin = db_schema
            .processing_engine_plugins
            .get(&plugin_name)
            .ok_or_else(|| catalog::Error::ProcessingEnginePluginNotFound {
                plugin_name: plugin_name.to_string(),
                database_name: db_schema.name.to_string(),
            })?;
        let catalog_op = CatalogOp::CreateTrigger(TriggerDefinition {
            trigger_name,
            plugin_name,
            plugin: plugin.clone(),
            trigger: trigger_specification,
            disabled,
        });
        let creation_time = self.time_provider.now();
        let catalog_batch = CatalogBatch {
            time_ns: creation_time.timestamp_nanos(),
            database_id: db_id,
            database_name: Arc::clone(&db_schema.name),
            ops: vec![catalog_op],
        };
        if let Some(catalog_batch) = self.catalog.apply_catalog_batch(catalog_batch)? {
            let wal_op = WalOp::Catalog(catalog_batch);
            self.wal.write_ops(vec![wal_op]).await?;
        }
        Ok(())
    }

    async fn delete_trigger(
        &self,
        db: &str,
        trigger_name: &str,
        force: bool,
    ) -> crate::Result<(), Error> {
        let (db_id, db_schema) =
            self.catalog
                .db_id_and_schema(db)
                .ok_or_else(|| Error::DatabaseNotFound {
                    db_name: db.to_string(),
                })?;
        let catalog_op = CatalogOp::DeleteTrigger(DeleteTriggerDefinition {
            trigger_name: trigger_name.to_string(),
            force,
        });
        let catalog_batch = CatalogBatch {
            time_ns: self.time_provider.now().timestamp_nanos(),
            database_id: db_id,
            database_name: Arc::clone(&db_schema.name),
            ops: vec![catalog_op],
        };

        // Do this first to avoid a dangling running plugin.
        // Potential edge-case of a plugin being stopped but not deleted,
        // but should be okay given desire to force delete.
        let needs_deactivate = force
            && db_schema
                .processing_engine_triggers
                .get(trigger_name)
                .is_some_and(|trigger| !trigger.disabled);

        if needs_deactivate {
            self.deactivate_trigger(db, trigger_name).await?;
        }

        if let Some(catalog_batch) = self.catalog.apply_catalog_batch(catalog_batch)? {
            self.wal
                .write_ops(vec![WalOp::Catalog(catalog_batch)])
                .await?;
        }
        Ok(())
    }

    #[cfg_attr(not(feature = "system-py"), allow(unused))]
    async fn run_trigger(
        &self,
        write_buffer: Arc<dyn WriteBuffer>,
        db_name: &str,
        trigger_name: &str,
    ) -> crate::Result<(), write_buffer::Error> {
        #[cfg(feature = "system-py")]
        {
            let (_db_id, db_schema) =
                self.catalog
                    .db_id_and_schema(db_name)
                    .ok_or_else(|| Error::DatabaseNotFound {
                        db_name: db_name.to_string(),
                    })?;
            let trigger = db_schema
                .processing_engine_triggers
                .get(trigger_name)
                .ok_or_else(|| ProcessingEngineTriggerNotFound {
                    database_name: db_name.to_string(),
                    trigger_name: trigger_name.to_string(),
                })?
                .clone();
            let trigger_rx = self
                .buffer
                .subscribe_to_plugin_events(trigger_name.to_string())
                .await;
            let plugin_context = PluginContext {
                trigger_rx,
                write_buffer,
            };
            plugins::run_plugin(db_name.to_string(), trigger, plugin_context);
        }

        Ok(())
    }

    async fn deactivate_trigger(
        &self,
        db_name: &str,
        trigger_name: &str,
    ) -> std::result::Result<(), Error> {
        let (db_id, db_schema) =
            self.catalog
                .db_id_and_schema(db_name)
                .ok_or_else(|| Error::DatabaseNotFound {
                    db_name: db_name.to_string(),
                })?;
        let trigger = db_schema
            .processing_engine_triggers
            .get(trigger_name)
            .ok_or_else(|| ProcessingEngineTriggerNotFound {
                database_name: db_name.to_string(),
                trigger_name: trigger_name.to_string(),
            })?;
        // Already disabled, so this is a no-op
        if trigger.disabled {
            return Ok(());
        };

        let mut deactivated = trigger.clone();
        deactivated.disabled = true;
        let catalog_op = CatalogOp::DisableTrigger(TriggerIdentifier {
            db_name: db_name.to_string(),
            trigger_name: trigger_name.to_string(),
        });
        if let Some(catalog_batch) = self.catalog.apply_catalog_batch(CatalogBatch {
            database_id: db_id,
            database_name: Arc::clone(&db_schema.name),
            time_ns: self.time_provider.now().timestamp_nanos(),
            ops: vec![catalog_op],
        })? {
            let wal_op = WalOp::Catalog(catalog_batch);
            self.wal.write_ops(vec![wal_op]).await?;
        }
        // TODO: handle processing engine errors
        self.buffer
            .deactivate_trigger(trigger_name.to_string())
            .await
            .unwrap();
        Ok(())
    }

    async fn activate_trigger(
        &self,
        write_buffer: Arc<dyn WriteBuffer>,
        db_name: &str,
        trigger_name: &str,
    ) -> std::result::Result<(), Error> {
        let (db_id, db_schema) =
            self.catalog
                .db_id_and_schema(db_name)
                .ok_or_else(|| Error::DatabaseNotFound {
                    db_name: db_name.to_string(),
                })?;
        let trigger = db_schema
            .processing_engine_triggers
            .get(trigger_name)
            .ok_or_else(|| ProcessingEngineTriggerNotFound {
                database_name: db_name.to_string(),
                trigger_name: trigger_name.to_string(),
            })?;
        // Already disabled, so this is a no-op
        if !trigger.disabled {
            return Ok(());
        };

        let mut activated = trigger.clone();
        activated.disabled = false;
        let catalog_op = CatalogOp::EnableTrigger(TriggerIdentifier {
            db_name: db_name.to_string(),
            trigger_name: trigger_name.to_string(),
        });
        if let Some(catalog_batch) = self.catalog.apply_catalog_batch(CatalogBatch {
            database_id: db_id,
            database_name: Arc::clone(&db_schema.name),
            time_ns: self.time_provider.now().timestamp_nanos(),
            ops: vec![catalog_op],
        })? {
            let wal_op = WalOp::Catalog(catalog_batch);
            self.wal.write_ops(vec![wal_op]).await?;
        }

        self.run_trigger(write_buffer, db_name, trigger_name)
            .await?;
        Ok(())
    }

    #[cfg_attr(not(feature = "system-py"), allow(unused))]
    async fn test_wal_plugin(
        &self,
        request: WalPluginTestRequest,
    ) -> crate::Result<WalPluginTestResponse, Error> {
        #[cfg(feature = "system-py")]
        {
            // create a copy of the catalog so we don't modify the original
            let catalog = Arc::new(Catalog::from_inner(self.catalog.clone_inner()));
            let now = self.time_provider.now();

            let code = self.read_plugin_code(&request.name)?;

            return Ok(plugins::run_test_wal_plugin(now, catalog, code, request).unwrap());
        }

        #[cfg(not(feature = "system-py"))]
        Err(Error::AnyhowError(anyhow::anyhow!(
            "system-py feature not enabled"
        )))
    }
}

#[allow(unused)]
pub(crate) enum PluginEvent {
    WriteWalContents(Arc<WalContents>),
    Shutdown(oneshot::Sender<()>),
}

impl WriteBuffer for WriteBufferImpl {}

#[cfg(test)]
#[allow(clippy::await_holding_lock)]
mod tests {
    use super::*;
    use crate::paths::{CatalogFilePath, SnapshotInfoFilePath};
    use crate::persister::Persister;
    use crate::PersistedSnapshot;
    use arrow::record_batch::RecordBatch;
    use arrow_util::{assert_batches_eq, assert_batches_sorted_eq};
    use bytes::Bytes;
    use datafusion_util::config::register_iox_object_store;
    use futures_util::StreamExt;
    use influxdb3_cache::parquet_cache::test_cached_obj_store_and_oracle;
    use influxdb3_catalog::catalog::CatalogSequenceNumber;
    use influxdb3_id::{DbId, ParquetFileId};
    use influxdb3_test_helpers::object_store::RequestCountedObjectStore;
    use influxdb3_wal::{Gen1Duration, SnapshotSequenceNumber, WalFileSequenceNumber};
    use iox_query::exec::IOxSessionContext;
    use iox_time::{MockProvider, Time};
    use metric::{Attributes, Metric, U64Counter};
    use metrics::{
        WRITE_BYTES_METRIC_NAME, WRITE_LINES_METRIC_NAME, WRITE_LINES_REJECTED_METRIC_NAME,
    };
    use object_store::local::LocalFileSystem;
    use object_store::memory::InMemory;
    use object_store::{ObjectStore, PutPayload};

    #[test]
    fn parse_lp_into_buffer() {
        let host_id = Arc::from("sample-host-id");
        let instance_id = Arc::from("sample-instance-id");
        let catalog = Arc::new(Catalog::new(host_id, instance_id));
        let db_name = NamespaceName::new("foo").unwrap();
        let lp = "cpu,region=west user=23.2 100\nfoo f1=1i";
        WriteValidator::initialize(db_name, Arc::clone(&catalog), 0)
            .unwrap()
            .v1_parse_lines_and_update_schema(
                lp,
                false,
                Time::from_timestamp_nanos(0),
                Precision::Nanosecond,
            )
            .unwrap()
            .convert_lines_to_buffer(Gen1Duration::new_5m());

        let db = catalog.db_schema_by_id(&DbId::from(0)).unwrap();

        assert_eq!(db.tables.len(), 2);
        // cpu table
        assert_eq!(db.tables.get(&TableId::from(0)).unwrap().num_columns(), 3);
        // foo table
        assert_eq!(db.tables.get(&TableId::from(1)).unwrap().num_columns(), 2);
    }

    #[tokio::test(flavor = "multi_thread", worker_threads = 2)]
    async fn writes_data_to_wal_and_is_queryable() {
        let object_store: Arc<dyn ObjectStore> = Arc::new(InMemory::new());
        let time_provider: Arc<dyn TimeProvider> =
            Arc::new(MockProvider::new(Time::from_timestamp_nanos(0)));
        let (object_store, parquet_cache) = test_cached_obj_store_and_oracle(
            object_store,
            Arc::clone(&time_provider),
            Default::default(),
        );
        let persister = Arc::new(Persister::new(Arc::clone(&object_store), "test_host"));
        let catalog = Arc::new(persister.load_or_create_catalog().await.unwrap());
        let last_cache = LastCacheProvider::new_from_catalog(Arc::clone(&catalog) as _).unwrap();
        let meta_cache =
            MetaCacheProvider::new_from_catalog(Arc::clone(&time_provider), Arc::clone(&catalog))
                .unwrap();
        let write_buffer = WriteBufferImpl::new(WriteBufferImplArgs {
            persister: Arc::clone(&persister),
            catalog,
            last_cache,
            meta_cache,
            time_provider: Arc::clone(&time_provider),
            executor: crate::test_help::make_exec(),
            wal_config: WalConfig::test_config(),
            parquet_cache: Some(Arc::clone(&parquet_cache)),
            metric_registry: Default::default(),
            plugin_dir: None,
        })
        .await
        .unwrap();
        let session_context = IOxSessionContext::with_testing();
        let runtime_env = session_context.inner().runtime_env();
        register_iox_object_store(runtime_env, "influxdb3", Arc::clone(&object_store));

        let _ = write_buffer
            .write_lp(
                NamespaceName::new("foo").unwrap(),
                "cpu bar=1 10",
                Time::from_timestamp_nanos(123),
                false,
                Precision::Nanosecond,
            )
            .await
            .unwrap();

        let expected = [
            "+-----+--------------------------------+",
            "| bar | time                           |",
            "+-----+--------------------------------+",
            "| 1.0 | 1970-01-01T00:00:00.000000010Z |",
            "+-----+--------------------------------+",
        ];
        let actual = get_table_batches(&write_buffer, "foo", "cpu", &session_context).await;
        assert_batches_eq!(&expected, &actual);

        // do two more writes to trigger a snapshot
        let _ = write_buffer
            .write_lp(
                NamespaceName::new("foo").unwrap(),
                "cpu bar=2 20",
                Time::from_timestamp_nanos(124),
                false,
                Precision::Nanosecond,
            )
            .await
            .unwrap();

        let _ = write_buffer
            .write_lp(
                NamespaceName::new("foo").unwrap(),
                "cpu bar=3 30",
                Time::from_timestamp_nanos(125),
                false,
                Precision::Nanosecond,
            )
            .await;

        // query the buffer and make sure we get the data back
        let expected = [
            "+-----+--------------------------------+",
            "| bar | time                           |",
            "+-----+--------------------------------+",
            "| 1.0 | 1970-01-01T00:00:00.000000010Z |",
            "| 2.0 | 1970-01-01T00:00:00.000000020Z |",
            "| 3.0 | 1970-01-01T00:00:00.000000030Z |",
            "+-----+--------------------------------+",
        ];
        let actual = get_table_batches(&write_buffer, "foo", "cpu", &session_context).await;
        assert_batches_eq!(&expected, &actual);

        // now load a new buffer from object storage
        let catalog = Arc::new(persister.load_or_create_catalog().await.unwrap());
        let last_cache = LastCacheProvider::new_from_catalog(Arc::clone(&catalog) as _).unwrap();
        let meta_cache =
            MetaCacheProvider::new_from_catalog(Arc::clone(&time_provider), Arc::clone(&catalog))
                .unwrap();
        let write_buffer = WriteBufferImpl::new(WriteBufferImplArgs {
            persister,
            catalog,
            last_cache,
            meta_cache,
            time_provider,
            executor: crate::test_help::make_exec(),
            wal_config: WalConfig {
                gen1_duration: Gen1Duration::new_1m(),
                max_write_buffer_size: 100,
                flush_interval: Duration::from_millis(50),
                snapshot_size: 100,
            },
            parquet_cache: Some(Arc::clone(&parquet_cache)),
            metric_registry: Default::default(),
            plugin_dir: None,
        })
        .await
        .unwrap();

        let actual = get_table_batches(&write_buffer, "foo", "cpu", &session_context).await;
        assert_batches_eq!(&expected, &actual);
    }

    #[tokio::test]
    async fn last_cache_create_and_delete_is_durable() {
        let obj_store: Arc<dyn ObjectStore> = Arc::new(InMemory::new());
        let (wbuf, _ctx, time_provider) = setup(
            Time::from_timestamp_nanos(0),
            Arc::clone(&obj_store),
            WalConfig {
                gen1_duration: Gen1Duration::new_1m(),
                max_write_buffer_size: 100,
                flush_interval: Duration::from_millis(10),
                snapshot_size: 1,
            },
        )
        .await;
        let db_name = "db";
        let db_id = DbId::from(0);
        let tbl_name = "table";
        let tbl_id = TableId::from(0);
        let cache_name = "cache";
        // Write some data to the current segment and update the catalog:
        wbuf.write_lp(
            NamespaceName::new(db_name).unwrap(),
            format!("{tbl_name},t1=a f1=true").as_str(),
            Time::from_timestamp(20, 0).unwrap(),
            false,
            Precision::Nanosecond,
        )
        .await
        .unwrap();
        // Create a last cache:
        wbuf.create_last_cache(db_id, tbl_id, Some(cache_name), None, None, None, None)
            .await
            .unwrap();

        let reload = || async {
            let persister = Arc::clone(&wbuf.persister);
            let time_provider = Arc::clone(&time_provider);
            let catalog = Arc::new(persister.load_or_create_catalog().await.unwrap());
            let last_cache =
                LastCacheProvider::new_from_catalog(Arc::clone(&catalog) as _).unwrap();
            let meta_cache = MetaCacheProvider::new_from_catalog(
                Arc::clone(&time_provider),
                Arc::clone(&catalog),
            )
            .unwrap();
            WriteBufferImpl::new(WriteBufferImplArgs {
                persister: Arc::clone(&wbuf.persister),
                catalog,
                last_cache,
                meta_cache,
                time_provider,
                executor: Arc::clone(&wbuf.buffer.executor),
                wal_config: WalConfig {
                    gen1_duration: Gen1Duration::new_1m(),
                    max_write_buffer_size: 100,
                    flush_interval: Duration::from_millis(10),
                    snapshot_size: 1,
                },
                parquet_cache: wbuf.parquet_cache.clone(),
                metric_registry: Default::default(),
                plugin_dir: None,
            })
            .await
            .unwrap()
        };

        // load a new write buffer to ensure its durable
        let wbuf = reload().await;

        let catalog_json = catalog_to_json(&wbuf.catalog);
        insta::assert_json_snapshot!("catalog-immediately-after-last-cache-create",
            catalog_json,
            { ".instance_id" => "[uuid]" }
        );

        // Do another write that will update the state of the catalog, specifically, the table
        // that the last cache was created for, and add a new field to the table/cache `f2`:
        wbuf.write_lp(
            NamespaceName::new(db_name).unwrap(),
            format!("{tbl_name},t1=a f1=false,f2=42i").as_str(),
            Time::from_timestamp(30, 0).unwrap(),
            false,
            Precision::Nanosecond,
        )
        .await
        .unwrap();

        // and do another replay and verification
        let wbuf = reload().await;

        let catalog_json = catalog_to_json(&wbuf.catalog);
        insta::assert_json_snapshot!(
           "catalog-after-last-cache-create-and-new-field",
           catalog_json,
           { ".instance_id" => "[uuid]" }
        );

        // write a new data point to fill the cache
        wbuf.write_lp(
            NamespaceName::new(db_name).unwrap(),
            format!("{tbl_name},t1=a f1=true,f2=53i").as_str(),
            Time::from_timestamp(40, 0).unwrap(),
            false,
            Precision::Nanosecond,
        )
        .await
        .unwrap();

        // Fetch record batches from the last cache directly:
        let expected = [
            "+----+------+----+----------------------+",
            "| t1 | f1   | f2 | time                 |",
            "+----+------+----+----------------------+",
            "| a  | true | 53 | 1970-01-01T00:00:40Z |",
            "+----+------+----+----------------------+",
        ];
        let actual = wbuf
            .last_cache_provider()
            .get_cache_record_batches(db_id, tbl_id, None)
            .unwrap()
            .unwrap();
        assert_batches_eq!(&expected, &actual);
        // Delete the last cache:
        wbuf.delete_last_cache(db_id, tbl_id, cache_name)
            .await
            .unwrap();

        // do another reload and verify it's gone
        reload().await;

        let catalog_json = catalog_to_json(&wbuf.catalog);
        insta::assert_json_snapshot!("catalog-immediately-after-last-cache-delete",
            catalog_json,
            { ".instance_id" => "[uuid]" }
        );
    }

    #[tokio::test(flavor = "multi_thread", worker_threads = 2)]
    async fn returns_chunks_across_parquet_and_buffered_data() {
        let (write_buffer, session_context, time_provider) = setup(
            Time::from_timestamp_nanos(0),
            Arc::new(InMemory::new()),
            WalConfig {
                gen1_duration: Gen1Duration::new_1m(),
                max_write_buffer_size: 100,
                flush_interval: Duration::from_millis(10),
                snapshot_size: 2,
            },
        )
        .await;

        let _ = write_buffer
            .write_lp(
                NamespaceName::new("foo").unwrap(),
                "cpu bar=1",
                Time::from_timestamp(10, 0).unwrap(),
                false,
                Precision::Nanosecond,
            )
            .await
            .unwrap();

        let expected = [
            "+-----+----------------------+",
            "| bar | time                 |",
            "+-----+----------------------+",
            "| 1.0 | 1970-01-01T00:00:10Z |",
            "+-----+----------------------+",
        ];
        let actual = get_table_batches(&write_buffer, "foo", "cpu", &session_context).await;
        assert_batches_sorted_eq!(&expected, &actual);

        let _ = write_buffer
            .write_lp(
                NamespaceName::new("foo").unwrap(),
                "cpu bar=2",
                Time::from_timestamp(65, 0).unwrap(),
                false,
                Precision::Nanosecond,
            )
            .await
            .unwrap();

        let expected = [
            "+-----+----------------------+",
            "| bar | time                 |",
            "+-----+----------------------+",
            "| 1.0 | 1970-01-01T00:00:10Z |",
            "| 2.0 | 1970-01-01T00:01:05Z |",
            "+-----+----------------------+",
        ];
        let actual = get_table_batches(&write_buffer, "foo", "cpu", &session_context).await;
        assert_batches_sorted_eq!(&expected, &actual);

        // trigger snapshot with a third write, creating parquet files
        let _ = write_buffer
            .write_lp(
                NamespaceName::new("foo").unwrap(),
                "cpu bar=3 147000000000",
                Time::from_timestamp(147, 0).unwrap(),
                false,
                Precision::Nanosecond,
            )
            .await
            .unwrap();

        // give the snapshot some time to persist in the background
        let mut ticks = 0;
        loop {
            ticks += 1;
            let persisted = write_buffer.persister.load_snapshots(1000).await.unwrap();
            if !persisted.is_empty() {
                assert_eq!(persisted.len(), 1);
                assert_eq!(persisted[0].min_time, 10000000000);
                assert_eq!(persisted[0].row_count, 2);
                break;
            } else if ticks > 10 {
                panic!("not persisting");
            }
            tokio::time::sleep(Duration::from_millis(10)).await;
        }

        let expected = [
            "+-----+----------------------+",
            "| bar | time                 |",
            "+-----+----------------------+",
            "| 3.0 | 1970-01-01T00:02:27Z |",
            "| 2.0 | 1970-01-01T00:01:05Z |",
            "| 1.0 | 1970-01-01T00:00:10Z |",
            "+-----+----------------------+",
        ];
        let actual = get_table_batches(&write_buffer, "foo", "cpu", &session_context).await;
        assert_batches_sorted_eq!(&expected, &actual);

        // now validate that buffered data and parquet data are all returned
        let _ = write_buffer
            .write_lp(
                NamespaceName::new("foo").unwrap(),
                "cpu bar=4",
                Time::from_timestamp(250, 0).unwrap(),
                false,
                Precision::Nanosecond,
            )
            .await
            .unwrap();

        let expected = [
            "+-----+----------------------+",
            "| bar | time                 |",
            "+-----+----------------------+",
            "| 3.0 | 1970-01-01T00:02:27Z |",
            "| 4.0 | 1970-01-01T00:04:10Z |",
            "| 2.0 | 1970-01-01T00:01:05Z |",
            "| 1.0 | 1970-01-01T00:00:10Z |",
            "+-----+----------------------+",
        ];
        let actual = get_table_batches(&write_buffer, "foo", "cpu", &session_context).await;
        assert_batches_sorted_eq!(&expected, &actual);

        let actual = get_table_batches(&write_buffer, "foo", "cpu", &session_context).await;
        assert_batches_sorted_eq!(&expected, &actual);
        // and now replay in a new write buffer and attempt to write
        let catalog = Arc::new(
            write_buffer
                .persister
                .load_or_create_catalog()
                .await
                .unwrap(),
        );
        let last_cache = LastCacheProvider::new_from_catalog(Arc::clone(&catalog) as _).unwrap();
        let meta_cache =
            MetaCacheProvider::new_from_catalog(Arc::clone(&time_provider), Arc::clone(&catalog))
                .unwrap();
        let write_buffer = WriteBufferImpl::new(WriteBufferImplArgs {
            persister: Arc::clone(&write_buffer.persister),
            catalog,
            last_cache,
            meta_cache,
            time_provider: Arc::clone(&write_buffer.time_provider),
            executor: Arc::clone(&write_buffer.buffer.executor),
            wal_config: WalConfig {
                gen1_duration: Gen1Duration::new_1m(),
                max_write_buffer_size: 100,
                flush_interval: Duration::from_millis(10),
                snapshot_size: 2,
            },
            parquet_cache: write_buffer.parquet_cache.clone(),
            metric_registry: Default::default(),
            plugin_dir: None,
        })
        .await
        .unwrap();
        let ctx = IOxSessionContext::with_testing();
        let runtime_env = ctx.inner().runtime_env();
        register_iox_object_store(
            runtime_env,
            "influxdb3",
            write_buffer.persister.object_store(),
        );

        // verify the data is still there
        let actual = get_table_batches(&write_buffer, "foo", "cpu", &ctx).await;
        assert_batches_sorted_eq!(&expected, &actual);

        // now write some new data
        let _ = write_buffer
            .write_lp(
                NamespaceName::new("foo").unwrap(),
                "cpu bar=5",
                Time::from_timestamp(300, 0).unwrap(),
                false,
                Precision::Nanosecond,
            )
            .await
            .unwrap();

        // and write more to force another snapshot
        let _ = write_buffer
            .write_lp(
                NamespaceName::new("foo").unwrap(),
                "cpu bar=6",
                Time::from_timestamp(330, 0).unwrap(),
                false,
                Precision::Nanosecond,
            )
            .await
            .unwrap();

        let expected = [
            "+-----+----------------------+",
            "| bar | time                 |",
            "+-----+----------------------+",
            "| 1.0 | 1970-01-01T00:00:10Z |",
            "| 2.0 | 1970-01-01T00:01:05Z |",
            "| 3.0 | 1970-01-01T00:02:27Z |",
            "| 4.0 | 1970-01-01T00:04:10Z |",
            "| 5.0 | 1970-01-01T00:05:00Z |",
            "| 6.0 | 1970-01-01T00:05:30Z |",
            "+-----+----------------------+",
        ];
        let actual = get_table_batches(&write_buffer, "foo", "cpu", &ctx).await;
        assert_batches_sorted_eq!(&expected, &actual);
    }

    #[tokio::test(flavor = "multi_thread", worker_threads = 2)]
    async fn catalog_snapshots_only_if_updated() {
        let (write_buffer, _ctx, _time_provider) = setup(
            Time::from_timestamp_nanos(0),
            Arc::new(InMemory::new()),
            WalConfig {
                gen1_duration: Gen1Duration::new_1m(),
                max_write_buffer_size: 100,
                flush_interval: Duration::from_millis(5),
                snapshot_size: 1,
            },
        )
        .await;

        let db_name = "foo";
        // do three writes to force a snapshot
        do_writes(
            db_name,
            write_buffer.as_ref(),
            &[
                TestWrite {
                    lp: "cpu bar=1",
                    time_seconds: 10,
                },
                TestWrite {
                    lp: "cpu bar=2",
                    time_seconds: 20,
                },
                TestWrite {
                    lp: "cpu bar=3",
                    time_seconds: 30,
                },
            ],
        )
        .await;

        verify_catalog_count(2, write_buffer.persister.object_store()).await;
        verify_snapshot_count(1, &write_buffer.persister).await;

        // only another two writes are needed to trigger a snapshot, because there is still one
        // WAL period left from before:
        do_writes(
            db_name,
            write_buffer.as_ref(),
            &[
                TestWrite {
                    lp: "cpu bar=4",
                    time_seconds: 40,
                },
                TestWrite {
                    lp: "cpu bar=5",
                    time_seconds: 50,
                },
            ],
        )
        .await;

        // verify the catalog didn't get persisted, but a snapshot did
        verify_catalog_count(2, write_buffer.persister.object_store()).await;
        verify_snapshot_count(2, &write_buffer.persister).await;

        // and finally, do two more, with a catalog update, forcing persistence
        do_writes(
            db_name,
            write_buffer.as_ref(),
            &[
                TestWrite {
                    lp: "cpu bar=6,asdf=true",
                    time_seconds: 60,
                },
                TestWrite {
                    lp: "cpu bar=7,asdf=true",
                    time_seconds: 70,
                },
            ],
        )
        .await;

        verify_catalog_count(3, write_buffer.persister.object_store()).await;
        verify_snapshot_count(3, &write_buffer.persister).await;
    }

    /// Check that when a WriteBuffer is initialized with existing snapshot files, that newly
    /// generated snapshot files use the next sequence number.
    #[tokio::test]
    async fn new_snapshots_use_correct_sequence() {
        // set up a local file system object store:
        let object_store: Arc<dyn ObjectStore> =
            Arc::new(LocalFileSystem::new_with_prefix(test_helpers::tmp_dir().unwrap()).unwrap());

        // create a snapshot file that will be loaded on initialization of the write buffer:
        // Set ParquetFileId to a non zero number for the snapshot
        ParquetFileId::from(500).set_next_id();
        let prev_snapshot_seq = SnapshotSequenceNumber::new(42);
        let prev_snapshot = PersistedSnapshot::new(
            "test_host".to_string(),
            prev_snapshot_seq,
            WalFileSequenceNumber::new(0),
            CatalogSequenceNumber::new(0),
        );
        let snapshot_json = serde_json::to_vec(&prev_snapshot).unwrap();
        // set ParquetFileId to be 0 so that we can make sure when it's loaded from the
        // snapshot that it becomes the expected number
        ParquetFileId::from(0).set_next_id();

        // put the snapshot file in object store:
        object_store
            .put(
                &SnapshotInfoFilePath::new("test_host", prev_snapshot_seq),
                PutPayload::from_bytes(Bytes::from(snapshot_json)),
            )
            .await
            .unwrap();

        // setup the write buffer:
        let (wbuf, _ctx, _time_provider) = setup(
            Time::from_timestamp_nanos(0),
            Arc::clone(&object_store),
            WalConfig {
                gen1_duration: Gen1Duration::new_1m(),
                max_write_buffer_size: 100,
                flush_interval: Duration::from_millis(5),
                snapshot_size: 1,
            },
        )
        .await;

        // Assert that loading the snapshots sets ParquetFileId to the correct id number
        assert_eq!(ParquetFileId::new().as_u64(), 500);

        // there should be one snapshot already, i.e., the one we created above:
        verify_snapshot_count(1, &wbuf.persister).await;
        // there is only one initial catalog so far:
        verify_catalog_count(1, object_store.clone()).await;

        // do three writes to force a new snapshot
        wbuf.write_lp(
            NamespaceName::new("foo").unwrap(),
            "cpu bar=1",
            Time::from_timestamp(10, 0).unwrap(),
            false,
            Precision::Nanosecond,
        )
        .await
        .unwrap();
        wbuf.write_lp(
            NamespaceName::new("foo").unwrap(),
            "cpu bar=2",
            Time::from_timestamp(20, 0).unwrap(),
            false,
            Precision::Nanosecond,
        )
        .await
        .unwrap();
        wbuf.write_lp(
            NamespaceName::new("foo").unwrap(),
            "cpu bar=3",
            Time::from_timestamp(30, 0).unwrap(),
            false,
            Precision::Nanosecond,
        )
        .await
        .unwrap();

        // Check that there are now 2 snapshots:
        verify_snapshot_count(2, &wbuf.persister).await;
        // Check that the next sequence number is used for the new snapshot:
        assert_eq!(
            prev_snapshot_seq.next(),
            wbuf.wal.last_snapshot_sequence_number().await
        );
        // There should be a catalog now, since the above writes updated the catalog
        verify_catalog_count(2, object_store.clone()).await;
        // Check the catalog sequence number in the latest snapshot is correct:
        let persisted_snapshot_bytes = object_store
            .get(&SnapshotInfoFilePath::new(
                "test_host",
                prev_snapshot_seq.next(),
            ))
            .await
            .unwrap()
            .bytes()
            .await
            .unwrap();
        let persisted_snapshot =
            serde_json::from_slice::<PersistedSnapshot>(&persisted_snapshot_bytes).unwrap();
        // NOTE: it appears that writes which create a new db increment the catalog sequence twice.
        // This is likely due to the catalog sequence being incremented first for the db creation and
        // then again for the updates to the table written to. Hence the sequence number is 2 here.
        // If we manage to make it so that scenario only increments the catalog sequence once, then
        // this assertion may fail:
        assert_eq!(
            CatalogSequenceNumber::new(2),
            persisted_snapshot.catalog_sequence_number
        );
    }

    #[tokio::test]
    async fn next_id_is_correct_number() {
        // set up a local file system object store:
        let object_store: Arc<dyn ObjectStore> =
            Arc::new(LocalFileSystem::new_with_prefix(test_helpers::tmp_dir().unwrap()).unwrap());

        let prev_snapshot_seq = SnapshotSequenceNumber::new(42);
        let mut prev_snapshot = PersistedSnapshot::new(
            "test_host".to_string(),
            prev_snapshot_seq,
            WalFileSequenceNumber::new(0),
            CatalogSequenceNumber::new(0),
        );

        assert_eq!(prev_snapshot.next_file_id.as_u64(), 0);
        assert_eq!(prev_snapshot.next_table_id.as_u32(), 0);
        assert_eq!(prev_snapshot.next_db_id.as_u32(), 0);

        for _ in 0..=5 {
            prev_snapshot.add_parquet_file(
                DbId::from(0),
                TableId::from(0),
                ParquetFile {
                    id: ParquetFileId::new(),
                    path: "file/path2".into(),
                    size_bytes: 20,
                    row_count: 1,
                    chunk_time: 1,
                    min_time: 0,
                    max_time: 1,
                },
            );
        }

        assert_eq!(prev_snapshot.databases.len(), 1);
        let files = prev_snapshot.databases[&DbId::from(0)].tables[&TableId::from(0)].clone();

        // Assert that all of the files are smaller than the next_file_id field
        // and that their index corresponds to the order they were added in
        assert_eq!(prev_snapshot.next_file_id.as_u64(), 6);
        assert_eq!(files.len(), 6);
        for (i, file) in files.iter().enumerate() {
            assert_ne!(file.id, ParquetFileId::from(6));
            assert!(file.id.as_u64() < 6);
            assert_eq!(file.id.as_u64(), i as u64);
        }

        let snapshot_json = serde_json::to_vec(&prev_snapshot).unwrap();

        // put the snapshot file in object store:
        object_store
            .put(
                &SnapshotInfoFilePath::new("test_host", prev_snapshot_seq),
                PutPayload::from_bytes(Bytes::from(snapshot_json)),
            )
            .await
            .unwrap();

        // setup the write buffer:
        let (_wbuf, _ctx, _time_provider) = setup(
            Time::from_timestamp_nanos(0),
            Arc::clone(&object_store),
            WalConfig {
                gen1_duration: Gen1Duration::new_1m(),
                max_write_buffer_size: 100,
                flush_interval: Duration::from_millis(5),
                snapshot_size: 1,
            },
        )
        .await;

        // Test that the next_file_id has been set properly
        assert_eq!(ParquetFileId::next_id().as_u64(), 6);
    }

    /// This is the reproducer for [#25277][see]
    ///
    /// [see]: https://github.com/influxdata/influxdb/issues/25277
    #[tokio::test]
    async fn writes_not_dropped_on_snapshot() {
        let obj_store: Arc<dyn ObjectStore> = Arc::new(InMemory::new());
        let wal_config = WalConfig {
            gen1_duration: influxdb3_wal::Gen1Duration::new_1m(),
            max_write_buffer_size: 100,
            flush_interval: Duration::from_millis(10),
            snapshot_size: 1,
        };
        let (mut wbuf, mut ctx, _time_provider) = setup(
            Time::from_timestamp_nanos(0),
            Arc::clone(&obj_store),
            wal_config,
        )
        .await;

        let db_name = "coffee_shop";
        let tbl_name = "menu";

        // do some writes to get a snapshot:
        do_writes(
            db_name,
            wbuf.as_ref(),
            &[
                TestWrite {
                    lp: format!("{tbl_name},name=espresso price=2.50"),
                    time_seconds: 1,
                },
                TestWrite {
                    lp: format!("{tbl_name},name=americano price=3.00"),
                    time_seconds: 2,
                },
                TestWrite {
                    lp: format!("{tbl_name},name=latte price=4.50"),
                    time_seconds: 3,
                },
            ],
        )
        .await;

        // wait for snapshot to be created:
        verify_snapshot_count(1, &wbuf.persister).await;
        // initialize twice
        for _i in 0..2 {
            (wbuf, ctx, _) = setup(
                Time::from_timestamp_nanos(0),
                Arc::clone(&obj_store),
                wal_config,
            )
            .await;
        }

        // Get the record batches from replayed buffer:
        let batches = get_table_batches(&wbuf, db_name, tbl_name, &ctx).await;
        assert_batches_sorted_eq!(
            [
                "+-----------+-------+----------------------+",
                "| name      | price | time                 |",
                "+-----------+-------+----------------------+",
                "| americano | 3.0   | 1970-01-01T00:00:02Z |",
                "| espresso  | 2.5   | 1970-01-01T00:00:01Z |",
                "| latte     | 4.5   | 1970-01-01T00:00:03Z |",
                "+-----------+-------+----------------------+",
            ],
            &batches
        );
    }

    #[tokio::test]
    async fn writes_not_dropped_on_larger_snapshot_size() {
        let obj_store: Arc<dyn ObjectStore> = Arc::new(InMemory::new());
        let (wbuf, _, _) = setup(
            Time::from_timestamp_nanos(0),
            Arc::clone(&obj_store),
            WalConfig {
                gen1_duration: Gen1Duration::new_1m(),
                max_write_buffer_size: 100,
                flush_interval: Duration::from_millis(10),
                snapshot_size: 2,
            },
        )
        .await;

        let db_name = "coffee_shop";
        let tbl_name = "menu";

        // Do six writes to trigger a snapshot
        do_writes(
            db_name,
            wbuf.as_ref(),
            &[
                TestWrite {
                    lp: format!("{tbl_name},name=espresso,type=drink price=2.50"),
                    time_seconds: 1,
                },
                TestWrite {
                    lp: format!("{tbl_name},name=americano,type=drink price=3.00"),
                    time_seconds: 2,
                },
                TestWrite {
                    lp: format!("{tbl_name},name=latte,type=drink price=4.50"),
                    time_seconds: 3,
                },
                TestWrite {
                    lp: format!("{tbl_name},name=croissant,type=food price=5.50"),
                    time_seconds: 4,
                },
                TestWrite {
                    lp: format!("{tbl_name},name=muffin,type=food price=4.50"),
                    time_seconds: 5,
                },
                TestWrite {
                    lp: format!("{tbl_name},name=biscotto,type=food price=3.00"),
                    time_seconds: 6,
                },
            ],
        )
        .await;

        verify_snapshot_count(1, &wbuf.persister).await;

        // Drop the write buffer, and create a new one that replays:
        drop(wbuf);
        let (wbuf, ctx, _time_provider) = setup(
            Time::from_timestamp_nanos(0),
            Arc::clone(&obj_store),
            WalConfig {
                gen1_duration: Gen1Duration::new_1m(),
                max_write_buffer_size: 100,
                flush_interval: Duration::from_millis(10),
                snapshot_size: 2,
            },
        )
        .await;

        // Get the record batches from replyed buffer:
        let batches = get_table_batches(&wbuf, db_name, tbl_name, &ctx).await;
        assert_batches_sorted_eq!(
            [
                "+-----------+-------+----------------------+-------+",
                "| name      | price | time                 | type  |",
                "+-----------+-------+----------------------+-------+",
                "| americano | 3.0   | 1970-01-01T00:00:02Z | drink |",
                "| biscotto  | 3.0   | 1970-01-01T00:00:06Z | food  |",
                "| croissant | 5.5   | 1970-01-01T00:00:04Z | food  |",
                "| espresso  | 2.5   | 1970-01-01T00:00:01Z | drink |",
                "| latte     | 4.5   | 1970-01-01T00:00:03Z | drink |",
                "| muffin    | 4.5   | 1970-01-01T00:00:05Z | food  |",
                "+-----------+-------+----------------------+-------+",
            ],
            &batches
        );
    }

    #[tokio::test]
    async fn writes_not_dropped_with_future_writes() {
        let obj_store: Arc<dyn ObjectStore> = Arc::new(InMemory::new());
        let (wbuf, _, _) = setup(
            Time::from_timestamp_nanos(0),
            Arc::clone(&obj_store),
            WalConfig {
                gen1_duration: Gen1Duration::new_1m(),
                max_write_buffer_size: 100,
                flush_interval: Duration::from_millis(10),
                snapshot_size: 1,
            },
        )
        .await;

        let db_name = "coffee_shop";
        let tbl_name = "menu";

        // do some writes to get a snapshot:
        do_writes(
            db_name,
            wbuf.as_ref(),
            &[
                TestWrite {
                    lp: format!("{tbl_name},name=espresso price=2.50"),
                    time_seconds: 1,
                },
                // This write is way out in the future, so as to be outside the normal
                // range for a snapshot:
                TestWrite {
                    lp: format!("{tbl_name},name=americano price=3.00"),
                    time_seconds: 20_000,
                },
                // This write will trigger the snapshot:
                TestWrite {
                    lp: format!("{tbl_name},name=latte price=4.50"),
                    time_seconds: 3,
                },
            ],
        )
        .await;

        // Wait for snapshot to be created:
        verify_snapshot_count(1, &wbuf.persister).await;

        // Now drop the write buffer, and create a new one that replays:
        drop(wbuf);
        let (wbuf, ctx, _) = setup(
            Time::from_timestamp_nanos(0),
            Arc::clone(&obj_store),
            WalConfig {
                gen1_duration: Gen1Duration::new_1m(),
                max_write_buffer_size: 100,
                flush_interval: Duration::from_millis(10),
                snapshot_size: 1,
            },
        )
        .await;

        // Get the record batches from replayed buffer:
        let batches = get_table_batches(&wbuf, db_name, tbl_name, &ctx).await;
        assert_batches_sorted_eq!(
            [
                "+-----------+-------+----------------------+",
                "| name      | price | time                 |",
                "+-----------+-------+----------------------+",
                "| americano | 3.0   | 1970-01-01T05:33:20Z |",
                "| espresso  | 2.5   | 1970-01-01T00:00:01Z |",
                "| latte     | 4.5   | 1970-01-01T00:00:03Z |",
                "+-----------+-------+----------------------+",
            ],
            &batches
        );
    }

    #[tokio::test]
    async fn notifies_watchers_of_snapshot() {
        let obj_store: Arc<dyn ObjectStore> = Arc::new(InMemory::new());
        let (wbuf, _, _) = setup(
            Time::from_timestamp_nanos(0),
            Arc::clone(&obj_store),
            WalConfig {
                gen1_duration: Gen1Duration::new_1m(),
                max_write_buffer_size: 100,
                flush_interval: Duration::from_millis(10),
                snapshot_size: 1,
            },
        )
        .await;

        let mut watcher = wbuf.watch_persisted_snapshots();
        watcher.mark_changed();

        let db_name = "coffee_shop";
        let tbl_name = "menu";

        // do some writes to get a snapshot:
        do_writes(
            db_name,
            wbuf.as_ref(),
            &[
                TestWrite {
                    lp: format!("{tbl_name},name=espresso price=2.50"),
                    time_seconds: 1,
                },
                TestWrite {
                    lp: format!("{tbl_name},name=americano price=3.00"),
                    time_seconds: 2,
                },
                TestWrite {
                    lp: format!("{tbl_name},name=latte price=4.50"),
                    time_seconds: 3,
                },
            ],
        )
        .await;

        // wait for snapshot to be created:
        verify_snapshot_count(1, &wbuf.persister).await;
        watcher.changed().await.unwrap();
        let snapshot = watcher.borrow();
        assert!(snapshot.is_some(), "watcher should be notified of snapshot");
    }

    #[tokio::test]
    async fn test_db_id_is_persisted_and_updated() {
        let obj_store: Arc<dyn ObjectStore> = Arc::new(InMemory::new());
        let (wbuf, _, _) = setup(
            Time::from_timestamp_nanos(0),
            Arc::clone(&obj_store),
            WalConfig {
                gen1_duration: Gen1Duration::new_1m(),
                max_write_buffer_size: 100,
                flush_interval: Duration::from_millis(10),
                snapshot_size: 1,
            },
        )
        .await;
        let db_name = "coffee_shop";
        let tbl_name = "menu";

        // do some writes to get a snapshot:
        do_writes(
            db_name,
            wbuf.as_ref(),
            &[
                TestWrite {
                    lp: format!("{tbl_name},name=espresso price=2.50"),
                    time_seconds: 1,
                },
                // This write is way out in the future, so as to be outside the normal
                // range for a snapshot:
                TestWrite {
                    lp: format!("{tbl_name},name=americano price=3.00"),
                    time_seconds: 20_000,
                },
                // This write will trigger the snapshot:
                TestWrite {
                    lp: format!("{tbl_name},name=latte price=4.50"),
                    time_seconds: 3,
                },
            ],
        )
        .await;

        // Wait for snapshot to be created:
        verify_snapshot_count(1, &wbuf.persister).await;

        // Now drop the write buffer, and create a new one that replays:
        drop(wbuf);

        // Set DbId to a large number to make sure it is properly set on replay
        // and assert that it's what we expect it to be before we replay
        dbg!(DbId::next_id());
        DbId::from(10_000).set_next_id();
        assert_eq!(DbId::next_id().as_u32(), 10_000);
        dbg!(DbId::next_id());
        let (_wbuf, _, _) = setup(
            Time::from_timestamp_nanos(0),
            Arc::clone(&obj_store),
            WalConfig {
                gen1_duration: Gen1Duration::new_1m(),
                max_write_buffer_size: 100,
                flush_interval: Duration::from_millis(10),
                snapshot_size: 1,
            },
        )
        .await;
        dbg!(DbId::next_id());

        assert_eq!(DbId::next_id().as_u32(), 1);
    }

    #[tokio::test]
    async fn test_parquet_cache() {
        // set up a write buffer using a TestObjectStore so we can spy on requests that get
        // through to the object store for parquet files:
        let test_store = Arc::new(RequestCountedObjectStore::new(Arc::new(InMemory::new())));
        let obj_store: Arc<dyn ObjectStore> = Arc::clone(&test_store) as _;
        let (wbuf, ctx, _) = setup_cache_optional(
            Time::from_timestamp_nanos(0),
            Arc::clone(&obj_store),
            WalConfig {
                gen1_duration: Gen1Duration::new_1m(),
                max_write_buffer_size: 100,
                flush_interval: Duration::from_millis(10),
                snapshot_size: 1,
            },
            true,
        )
        .await;
        let db_name = "my_corp";
        let db_id = DbId::from(0);
        let tbl_name = "temp";
        let tbl_id = TableId::from(0);

        // make some writes to generate a snapshot:
        do_writes(
            db_name,
            wbuf.as_ref(),
            &[
                TestWrite {
                    lp: format!(
                        "\
                        {tbl_name},warehouse=us-east,room=01a,device=10001 reading=36\n\
                        {tbl_name},warehouse=us-east,room=01b,device=10002 reading=29\n\
                        {tbl_name},warehouse=us-east,room=02a,device=30003 reading=33\n\
                        "
                    ),
                    time_seconds: 1,
                },
                TestWrite {
                    lp: format!(
                        "\
                        {tbl_name},warehouse=us-east,room=01a,device=10001 reading=37\n\
                        {tbl_name},warehouse=us-east,room=01b,device=10002 reading=28\n\
                        {tbl_name},warehouse=us-east,room=02a,device=30003 reading=32\n\
                        "
                    ),
                    time_seconds: 2,
                },
                // This write will trigger the snapshot:
                TestWrite {
                    lp: format!(
                        "\
                        {tbl_name},warehouse=us-east,room=01a,device=10001 reading=35\n\
                        {tbl_name},warehouse=us-east,room=01b,device=10002 reading=24\n\
                        {tbl_name},warehouse=us-east,room=02a,device=30003 reading=30\n\
                        "
                    ),
                    time_seconds: 3,
                },
            ],
        )
        .await;

        // Wait for snapshot to be created, once this is done, then the parquet has been persisted:
        verify_snapshot_count(1, &wbuf.persister).await;

        // get the path for the created parquet file:
        let persisted_files = wbuf.persisted_files().get_files(db_id, tbl_id);
        assert_eq!(1, persisted_files.len());
        let path = ObjPath::from(persisted_files[0].path.as_str());

        // check the number of requests to that path before making a query:
        // there should be one get request, made by the cache oracle:
        assert_eq!(1, test_store.get_request_count(&path));
        assert_eq!(0, test_store.get_opts_request_count(&path));
        assert_eq!(0, test_store.get_ranges_request_count(&path));
        assert_eq!(0, test_store.get_range_request_count(&path));
        assert_eq!(0, test_store.head_request_count(&path));

        let batches = get_table_batches(&wbuf, db_name, tbl_name, &ctx).await;
        assert_batches_sorted_eq!(
            [
                "+--------+---------+------+----------------------+-----------+",
                "| device | reading | room | time                 | warehouse |",
                "+--------+---------+------+----------------------+-----------+",
                "| 10001  | 35.0    | 01a  | 1970-01-01T00:00:03Z | us-east   |",
                "| 10001  | 36.0    | 01a  | 1970-01-01T00:00:01Z | us-east   |",
                "| 10001  | 37.0    | 01a  | 1970-01-01T00:00:02Z | us-east   |",
                "| 10002  | 24.0    | 01b  | 1970-01-01T00:00:03Z | us-east   |",
                "| 10002  | 28.0    | 01b  | 1970-01-01T00:00:02Z | us-east   |",
                "| 10002  | 29.0    | 01b  | 1970-01-01T00:00:01Z | us-east   |",
                "| 30003  | 30.0    | 02a  | 1970-01-01T00:00:03Z | us-east   |",
                "| 30003  | 32.0    | 02a  | 1970-01-01T00:00:02Z | us-east   |",
                "| 30003  | 33.0    | 02a  | 1970-01-01T00:00:01Z | us-east   |",
                "+--------+---------+------+----------------------+-----------+",
            ],
            &batches
        );

        // counts should not change, since requests for this parquet file hit the cache:
        assert_eq!(1, test_store.get_request_count(&path));
        assert_eq!(0, test_store.get_opts_request_count(&path));
        assert_eq!(0, test_store.get_ranges_request_count(&path));
        assert_eq!(0, test_store.get_range_request_count(&path));
        assert_eq!(0, test_store.head_request_count(&path));
    }
    #[tokio::test]
    async fn test_no_parquet_cache() {
        // set up a write buffer using a TestObjectStore so we can spy on requests that get
        // through to the object store for parquet files:
        let test_store = Arc::new(RequestCountedObjectStore::new(Arc::new(InMemory::new())));
        let obj_store: Arc<dyn ObjectStore> = Arc::clone(&test_store) as _;
        let (wbuf, ctx, _) = setup_cache_optional(
            Time::from_timestamp_nanos(0),
            Arc::clone(&obj_store),
            WalConfig {
                gen1_duration: Gen1Duration::new_1m(),
                max_write_buffer_size: 100,
                flush_interval: Duration::from_millis(10),
                snapshot_size: 1,
            },
            false,
        )
        .await;
        let db_name = "my_corp";
        let db_id = DbId::from(0);
        let tbl_name = "temp";
        let tbl_id = TableId::from(0);

        // make some writes to generate a snapshot:
        do_writes(
            db_name,
            wbuf.as_ref(),
            &[
                TestWrite {
                    lp: format!(
                        "\
                        {tbl_name},warehouse=us-east,room=01a,device=10001 reading=36\n\
                        {tbl_name},warehouse=us-east,room=01b,device=10002 reading=29\n\
                        {tbl_name},warehouse=us-east,room=02a,device=30003 reading=33\n\
                        "
                    ),
                    time_seconds: 1,
                },
                TestWrite {
                    lp: format!(
                        "\
                        {tbl_name},warehouse=us-east,room=01a,device=10001 reading=37\n\
                        {tbl_name},warehouse=us-east,room=01b,device=10002 reading=28\n\
                        {tbl_name},warehouse=us-east,room=02a,device=30003 reading=32\n\
                        "
                    ),
                    time_seconds: 2,
                },
                // This write will trigger the snapshot:
                TestWrite {
                    lp: format!(
                        "\
                        {tbl_name},warehouse=us-east,room=01a,device=10001 reading=35\n\
                        {tbl_name},warehouse=us-east,room=01b,device=10002 reading=24\n\
                        {tbl_name},warehouse=us-east,room=02a,device=30003 reading=30\n\
                        "
                    ),
                    time_seconds: 3,
                },
            ],
        )
        .await;

        // Wait for snapshot to be created, once this is done, then the parquet has been persisted:
        verify_snapshot_count(1, &wbuf.persister).await;

        // get the path for the created parquet file:
        let persisted_files = wbuf.persisted_files().get_files(db_id, tbl_id);
        assert_eq!(1, persisted_files.len());
        let path = ObjPath::from(persisted_files[0].path.as_str());

        // check the number of requests to that path before making a query:
        // there should be no get or get_range requests since nothing has asked for this file yet:
        assert_eq!(0, test_store.get_request_count(&path));
        assert_eq!(0, test_store.get_opts_request_count(&path));
        assert_eq!(0, test_store.get_ranges_request_count(&path));
        assert_eq!(0, test_store.get_range_request_count(&path));
        assert_eq!(0, test_store.head_request_count(&path));

        let batches = get_table_batches(&wbuf, db_name, tbl_name, &ctx).await;
        assert_batches_sorted_eq!(
            [
                "+--------+---------+------+----------------------+-----------+",
                "| device | reading | room | time                 | warehouse |",
                "+--------+---------+------+----------------------+-----------+",
                "| 10001  | 35.0    | 01a  | 1970-01-01T00:00:03Z | us-east   |",
                "| 10001  | 36.0    | 01a  | 1970-01-01T00:00:01Z | us-east   |",
                "| 10001  | 37.0    | 01a  | 1970-01-01T00:00:02Z | us-east   |",
                "| 10002  | 24.0    | 01b  | 1970-01-01T00:00:03Z | us-east   |",
                "| 10002  | 28.0    | 01b  | 1970-01-01T00:00:02Z | us-east   |",
                "| 10002  | 29.0    | 01b  | 1970-01-01T00:00:01Z | us-east   |",
                "| 30003  | 30.0    | 02a  | 1970-01-01T00:00:03Z | us-east   |",
                "| 30003  | 32.0    | 02a  | 1970-01-01T00:00:02Z | us-east   |",
                "| 30003  | 33.0    | 02a  | 1970-01-01T00:00:01Z | us-east   |",
                "+--------+---------+------+----------------------+-----------+",
            ],
            &batches
        );

        // counts should change, since requests for this parquet file were made with no cache:
        assert_eq!(0, test_store.get_request_count(&path));
        assert_eq!(0, test_store.get_opts_request_count(&path));
        assert_eq!(1, test_store.get_ranges_request_count(&path));
        assert_eq!(2, test_store.get_range_request_count(&path));
        assert_eq!(0, test_store.head_request_count(&path));
    }

    #[tokio::test]
    async fn test_delete_database() {
        let start_time = Time::from_rfc3339("2024-11-14T11:00:00+00:00").unwrap();
        let test_store = Arc::new(InMemory::new());
        let wal_config = WalConfig {
            gen1_duration: Gen1Duration::new_1m(),
            max_write_buffer_size: 100,
            flush_interval: Duration::from_millis(10),
            snapshot_size: 1,
        };
        let (write_buffer, _, _) =
            setup_cache_optional(start_time, test_store, wal_config, false).await;
        let _ = write_buffer
            .write_lp(
                NamespaceName::new("foo").unwrap(),
                "cpu,warehouse=us-east,room=01a,device=10001 reading=37\n",
                start_time,
                false,
                Precision::Nanosecond,
            )
            .await
            .unwrap();

        let result = write_buffer.soft_delete_database("foo".to_string()).await;

        assert!(result.is_ok());
    }

    #[tokio::test]
    async fn test_delete_table() {
        let start_time = Time::from_rfc3339("2024-11-14T11:00:00+00:00").unwrap();
        let test_store = Arc::new(InMemory::new());
        let wal_config = WalConfig {
            gen1_duration: Gen1Duration::new_1m(),
            max_write_buffer_size: 100,
            flush_interval: Duration::from_millis(10),
            snapshot_size: 1,
        };
        let (write_buffer, _, _) =
            setup_cache_optional(start_time, test_store, wal_config, false).await;
        let _ = write_buffer
            .write_lp(
                NamespaceName::new("foo").unwrap(),
                "cpu,warehouse=us-east,room=01a,device=10001 reading=37\n",
                start_time,
                false,
                Precision::Nanosecond,
            )
            .await
            .unwrap();

        let result = write_buffer
            .soft_delete_table("foo".to_string(), "cpu".to_string())
            .await;

        assert!(result.is_ok());
    }

    #[test_log::test(tokio::test)]
    async fn write_metrics() {
        let object_store = Arc::new(InMemory::new());
        let (buf, metrics) = setup_with_metrics(
            Time::from_timestamp_nanos(0),
            object_store,
            WalConfig::test_config(),
        )
        .await;
        let lines_observer = metrics
            .get_instrument::<Metric<U64Counter>>(WRITE_LINES_METRIC_NAME)
            .unwrap();
        let lines_rejected_observer = metrics
            .get_instrument::<Metric<U64Counter>>(WRITE_LINES_REJECTED_METRIC_NAME)
            .unwrap();
        let bytes_observer = metrics
            .get_instrument::<Metric<U64Counter>>(WRITE_BYTES_METRIC_NAME)
            .unwrap();

        let db_1 = "foo";
        let db_2 = "bar";

        // do a write and check the metrics:
        let lp = "\
            cpu,region=us,host=a usage=10\n\
            cpu,region=eu,host=b usage=10\n\
            cpu,region=ca,host=c usage=10\n\
            ";
        do_writes(
            db_1,
            buf.as_ref(),
            &[TestWrite {
                lp,
                time_seconds: 1,
            }],
        )
        .await;
        assert_eq!(
            3,
            lines_observer
                .get_observer(&Attributes::from(&[("db", db_1)]))
                .unwrap()
                .fetch()
        );
        assert_eq!(
            0,
            lines_rejected_observer
                .get_observer(&Attributes::from(&[("db", db_1)]))
                .unwrap()
                .fetch()
        );
        let mut bytes: usize = lp.lines().map(|l| l.len()).sum();
        assert_eq!(
            bytes as u64,
            bytes_observer
                .get_observer(&Attributes::from(&[("db", db_1)]))
                .unwrap()
                .fetch()
        );

        // do another write to that db and check again for updates:
        let lp = "\
            mem,region=us,host=a used=1,swap=4\n\
            mem,region=eu,host=b used=1,swap=4\n\
            mem,region=ca,host=c used=1,swap=4\n\
            ";
        do_writes(
            db_1,
            buf.as_ref(),
            &[TestWrite {
                lp,
                time_seconds: 1,
            }],
        )
        .await;
        assert_eq!(
            6,
            lines_observer
                .get_observer(&Attributes::from(&[("db", db_1)]))
                .unwrap()
                .fetch()
        );
        assert_eq!(
            0,
            lines_rejected_observer
                .get_observer(&Attributes::from(&[("db", db_1)]))
                .unwrap()
                .fetch()
        );
        bytes += lp.lines().map(|l| l.len()).sum::<usize>();
        assert_eq!(
            bytes as u64,
            bytes_observer
                .get_observer(&Attributes::from(&[("db", db_1)]))
                .unwrap()
                .fetch()
        );

        // now do a write that will only be partially accepted to ensure that
        // the metrics are only calculated for writes that get accepted:

        // the legume will not be accepted, because it contains a new tag,
        // so should not be included in metric calculations:
        let lp = "\
            produce,type=fruit,name=banana price=1.50\n\
            produce,type=fruit,name=papaya price=5.50\n\
            produce,type=vegetable,name=lettuce price=1.00\n\
            produce,type=fruit,name=lentils,family=legume price=2.00\n\
            ";
        do_writes_partial(
            db_2,
            buf.as_ref(),
            &[TestWrite {
                lp,
                time_seconds: 1,
            }],
        )
        .await;
        assert_eq!(
            3,
            lines_observer
                .get_observer(&Attributes::from(&[("db", db_2)]))
                .unwrap()
                .fetch()
        );
        assert_eq!(
            1,
            lines_rejected_observer
                .get_observer(&Attributes::from(&[("db", db_2)]))
                .unwrap()
                .fetch()
        );
        // only take first three (valid) lines to get expected bytes:
        let bytes: usize = lp.lines().take(3).map(|l| l.len()).sum();
        assert_eq!(
            bytes as u64,
            bytes_observer
                .get_observer(&Attributes::from(&[("db", db_2)]))
                .unwrap()
                .fetch()
        );
    }

    struct TestWrite<LP> {
        lp: LP,
        time_seconds: i64,
    }

    async fn do_writes<W: WriteBuffer, LP: AsRef<str>>(
        db: &'static str,
        buffer: &W,
        writes: &[TestWrite<LP>],
    ) {
        for w in writes {
            buffer
                .write_lp(
                    NamespaceName::new(db).unwrap(),
                    w.lp.as_ref(),
                    Time::from_timestamp_nanos(w.time_seconds * 1_000_000_000),
                    false,
                    Precision::Nanosecond,
                )
                .await
                .unwrap();
        }
    }

    async fn do_writes_partial<W: WriteBuffer, LP: AsRef<str>>(
        db: &'static str,
        buffer: &W,
        writes: &[TestWrite<LP>],
    ) {
        for w in writes {
            buffer
                .write_lp(
                    NamespaceName::new(db).unwrap(),
                    w.lp.as_ref(),
                    Time::from_timestamp_nanos(w.time_seconds * 1_000_000_000),
                    true,
                    Precision::Nanosecond,
                )
                .await
                .unwrap();
        }
    }

    async fn verify_catalog_count(n: usize, object_store: Arc<dyn ObjectStore>) {
        let mut checks = 0;
        loop {
            let mut list = object_store.list(Some(&CatalogFilePath::dir("test_host")));
            let mut catalogs = vec![];
            while let Some(c) = list.next().await {
                catalogs.push(c.unwrap());
            }

            if catalogs.len() > n {
                panic!("checking for {} catalogs but found {}", n, catalogs.len());
            } else if catalogs.len() == n && checks > 5 {
                // let enough checks happen to ensure extra catalog persists aren't running in the background
                break;
            } else {
                checks += 1;
                if checks > 10 {
                    panic!("not persisting catalogs");
                }
                tokio::time::sleep(Duration::from_millis(20)).await;
            }
        }
    }

    async fn verify_snapshot_count(n: usize, persister: &Arc<Persister>) {
        let mut checks = 0;
        loop {
            let persisted_snapshots = persister.load_snapshots(1000).await.unwrap();
            if persisted_snapshots.len() > n {
                panic!(
                    "checking for {} snapshots but found {}",
                    n,
                    persisted_snapshots.len()
                );
            } else if persisted_snapshots.len() == n && checks > 5 {
                // let enough checks happen to ensure extra snapshots aren't running ion the background
                break;
            } else {
                checks += 1;
                if checks > 10 {
                    panic!("not persisting snapshots");
                }
                tokio::time::sleep(Duration::from_millis(20)).await;
            }
        }
    }

    fn catalog_to_json(catalog: &Catalog) -> serde_json::Value {
        let bytes = serde_json::to_vec_pretty(catalog).unwrap();
        serde_json::from_slice::<serde_json::Value>(&bytes).expect("parse bytes as JSON")
    }

    async fn setup(
        start: Time,
        object_store: Arc<dyn ObjectStore>,
        wal_config: WalConfig,
    ) -> (
        Arc<WriteBufferImpl>,
        IOxSessionContext,
        Arc<dyn TimeProvider>,
    ) {
        let (buf, ctx, time_provider, _metrics) =
            setup_inner(start, object_store, wal_config, true).await;
        (buf, ctx, time_provider)
    }

    async fn setup_cache_optional(
        start: Time,
        object_store: Arc<dyn ObjectStore>,
        wal_config: WalConfig,
        use_cache: bool,
    ) -> (
        Arc<WriteBufferImpl>,
        IOxSessionContext,
        Arc<dyn TimeProvider>,
    ) {
        let (buf, ctx, time_provider, _metrics) =
            setup_inner(start, object_store, wal_config, use_cache).await;
        (buf, ctx, time_provider)
    }

    async fn setup_with_metrics(
        start: Time,
        object_store: Arc<dyn ObjectStore>,
        wal_config: WalConfig,
    ) -> (Arc<WriteBufferImpl>, Arc<Registry>) {
        let (buf, _ctx, _time_provider, metrics) =
            setup_inner(start, object_store, wal_config, false).await;
        (buf, metrics)
    }

    async fn setup_inner(
        start: Time,
        object_store: Arc<dyn ObjectStore>,
        wal_config: WalConfig,
        use_cache: bool,
    ) -> (
        Arc<WriteBufferImpl>,
        IOxSessionContext,
        Arc<dyn TimeProvider>,
        Arc<Registry>,
    ) {
        let time_provider: Arc<dyn TimeProvider> = Arc::new(MockProvider::new(start));
        let metric_registry = Arc::new(Registry::new());
        let (object_store, parquet_cache) = if use_cache {
            let (object_store, parquet_cache) = test_cached_obj_store_and_oracle(
                object_store,
                Arc::clone(&time_provider),
                Default::default(),
            );
            (object_store, Some(parquet_cache))
        } else {
            (object_store, None)
        };
        let persister = Arc::new(Persister::new(Arc::clone(&object_store), "test_host"));
        let catalog = Arc::new(persister.load_or_create_catalog().await.unwrap());
        let last_cache = LastCacheProvider::new_from_catalog(Arc::clone(&catalog) as _).unwrap();
        let meta_cache =
            MetaCacheProvider::new_from_catalog(Arc::clone(&time_provider), Arc::clone(&catalog))
                .unwrap();
        let wbuf = WriteBufferImpl::new(WriteBufferImplArgs {
            persister,
            catalog,
            last_cache,
            meta_cache,
            time_provider: Arc::clone(&time_provider),
            executor: crate::test_help::make_exec(),
            wal_config,
            parquet_cache,
            metric_registry: Arc::clone(&metric_registry),
            plugin_dir: None,
        })
        .await
        .unwrap();
        let ctx = IOxSessionContext::with_testing();
        let runtime_env = ctx.inner().runtime_env();
        register_iox_object_store(runtime_env, "influxdb3", Arc::clone(&object_store));
        (wbuf, ctx, time_provider, metric_registry)
    }

    async fn get_table_batches(
        write_buffer: &WriteBufferImpl,
        database_name: &str,
        table_name: &str,
        ctx: &IOxSessionContext,
    ) -> Vec<RecordBatch> {
        let chunks = write_buffer
            .get_table_chunks(database_name, table_name, &[], None, &ctx.inner().state())
            .unwrap();
        let mut batches = vec![];
        for chunk in chunks {
            let chunk = chunk
                .data()
                .read_to_batches(chunk.schema(), ctx.inner())
                .await;
            batches.extend(chunk);
        }
        batches
    }

    #[tokio::test]
    async fn test_create_plugin() -> Result<()> {
        let start_time = Time::from_rfc3339("2024-11-14T11:00:00+00:00").unwrap();
        let test_store = Arc::new(InMemory::new());
        let wal_config = WalConfig {
            gen1_duration: Gen1Duration::new_1m(),
            max_write_buffer_size: 100,
            flush_interval: Duration::from_millis(10),
            snapshot_size: 1,
        };
        let (write_buffer, _, _) =
            setup_cache_optional(start_time, test_store, wal_config, false).await;

        write_buffer
            .write_lp(
                NamespaceName::new("foo").unwrap(),
                "cpu,warehouse=us-east,room=01a,device=10001 reading=37\n",
                start_time,
                false,
                Precision::Nanosecond,
            )
            .await?;

        let empty_udf = r#"def example(iterator, output):
                                   return"#;

        write_buffer
            .insert_plugin(
                "foo",
                "my_plugin".to_string(),
                empty_udf.to_string(),
                "example".to_string(),
                PluginType::WalRows,
            )
            .await?;

        let plugin = write_buffer
            .catalog
            .db_schema("foo")
            .expect("should have db named foo")
            .processing_engine_plugins
            .get("my_plugin")
            .unwrap()
            .clone();
        let expected = PluginDefinition {
            plugin_name: "my_plugin".to_string(),
            code: empty_udf.to_string(),
            function_name: "example".to_string(),
            plugin_type: PluginType::WalRows,
        };
        assert_eq!(expected, plugin);

        // confirm that creating it again is a no-op.
        write_buffer
            .insert_plugin(
                "foo",
                "my_plugin".to_string(),
                empty_udf.to_string(),
                "example".to_string(),
                PluginType::WalRows,
            )
            .await?;

        // confirm that a different argument is an error
        let Err(Error::CatalogUpdateError(catalog::Error::ProcessingEngineCallExists { .. })) =
            write_buffer
                .insert_plugin(
                    "foo",
                    "my_plugin".to_string(),
                    empty_udf.to_string(),
                    "bad_example".to_string(),
                    PluginType::WalRows,
                )
                .await
        else {
            panic!("failed to insert plugin");
        };

        // Confirm the same contents can be added to a new name.
        write_buffer
            .insert_plugin(
                "foo",
                "my_second_plugin".to_string(),
                empty_udf.to_string(),
                "example".to_string(),
                PluginType::WalRows,
            )
            .await?;
        Ok(())
    }
    #[tokio::test]
    async fn test_delete_plugin() -> Result<()> {
        let start_time = Time::from_rfc3339("2024-11-14T11:00:00+00:00").unwrap();
        let test_store = Arc::new(InMemory::new());
        let wal_config = WalConfig {
            gen1_duration: Gen1Duration::new_1m(),
            max_write_buffer_size: 100,
            flush_interval: Duration::from_millis(10),
            snapshot_size: 1,
        };
        let (write_buffer, _, _) =
            setup_cache_optional(start_time, test_store, wal_config, false).await;

        // Create the DB by inserting a line.
        write_buffer
            .write_lp(
                NamespaceName::new("foo").unwrap(),
                "cpu,warehouse=us-east,room=01a,device=10001 reading=37\n",
                start_time,
                false,
                Precision::Nanosecond,
            )
            .await?;

        // First create a plugin
        write_buffer
            .insert_plugin(
                "foo",
                "test_plugin".to_string(),
                "def process(iterator, output): pass".to_string(),
                "process".to_string(),
                PluginType::WalRows,
            )
            .await?;

        // Then delete it
        write_buffer.delete_plugin("foo", "test_plugin").await?;

        // Verify plugin is gone from schema
        let schema = write_buffer.catalog().db_schema("foo").unwrap();
        assert!(!schema.processing_engine_plugins.contains_key("test_plugin"));

        // Verify we can add a newly named plugin
        write_buffer
            .insert_plugin(
                "foo",
                "test_plugin".to_string(),
                "def new_process(iterator, output): pass".to_string(),
                "new_process".to_string(),
                PluginType::WalRows,
            )
            .await?;

        Ok(())
    }

    #[tokio::test]
    async fn test_delete_plugin_with_active_trigger() -> Result<()> {
        let start_time = Time::from_rfc3339("2024-11-14T11:00:00+00:00").unwrap();
        let test_store = Arc::new(InMemory::new());
        let wal_config = WalConfig {
            gen1_duration: Gen1Duration::new_1m(),
            max_write_buffer_size: 100,
            flush_interval: Duration::from_millis(10),
            snapshot_size: 1,
        };
        let (write_buffer, _, _) =
            setup_cache_optional(start_time, test_store, wal_config, false).await;

        // Create the DB by inserting a line.
        write_buffer
            .write_lp(
                NamespaceName::new("foo").unwrap(),
                "cpu,warehouse=us-east,room=01a,device=10001 reading=37\n",
                start_time,
                false,
                Precision::Nanosecond,
            )
            .await?;

        // Create a plugin
        write_buffer
            .insert_plugin(
                "foo",
                "test_plugin".to_string(),
                "def process(iterator, output): pass".to_string(),
                "process".to_string(),
                PluginType::WalRows,
            )
            .await
            .unwrap();

        // Create a trigger using the plugin
        write_buffer
            .insert_trigger(
                "foo",
                "test_trigger".to_string(),
                "test_plugin".to_string(),
                TriggerSpecificationDefinition::AllTablesWalWrite,
                false,
            )
            .await
            .unwrap();

        // Try to delete the plugin - should fail because trigger exists
        let result = write_buffer.delete_plugin("foo", "test_plugin").await;
        assert!(matches!(
            result,
            Err(Error::CatalogUpdateError(catalog::Error::ProcessingEnginePluginInUse {
                database_name,
                plugin_name,
                trigger_name,
            })) if database_name == "foo" && plugin_name == "test_plugin" && trigger_name == "test_trigger"
        ));
        Ok(())
    }

    #[tokio::test]
    async fn test_trigger_lifecycle() -> Result<()> {
        let start_time = Time::from_rfc3339("2024-11-14T11:00:00+00:00").unwrap();
        let test_store = Arc::new(InMemory::new());
        let wal_config = WalConfig {
            gen1_duration: Gen1Duration::new_1m(),
            max_write_buffer_size: 100,
            flush_interval: Duration::from_millis(10),
            snapshot_size: 1,
        };
        let (write_buffer, _, _) =
            setup_cache_optional(start_time, test_store, wal_config, false).await;

        // convert to Arc<WriteBuffer>
        let write_buffer: Arc<dyn WriteBuffer> = write_buffer.clone();

        // Create the DB by inserting a line.
        write_buffer
            .write_lp(
                NamespaceName::new("foo").unwrap(),
                "cpu,warehouse=us-east,room=01a,device=10001 reading=37\n",
                start_time,
                false,
                Precision::Nanosecond,
            )
            .await?;

        // Create a plugin
        write_buffer
            .insert_plugin(
                "foo",
                "test_plugin".to_string(),
                "def process(iterator, output): pass".to_string(),
                "process".to_string(),
                PluginType::WalRows,
            )
            .await?;

        // Create an enabled trigger
        write_buffer
            .insert_trigger(
                "foo",
                "test_trigger".to_string(),
                "test_plugin".to_string(),
                TriggerSpecificationDefinition::AllTablesWalWrite,
                false,
            )
            .await?;
        // Run the trigger
        write_buffer
            .run_trigger(Arc::clone(&write_buffer), "foo", "test_trigger")
            .await?;

        // Deactivate the trigger
        let result = write_buffer.deactivate_trigger("foo", "test_trigger").await;
        assert!(result.is_ok());

        // Verify trigger is disabled in schema
        let schema = write_buffer.catalog().db_schema("foo").unwrap();
        let trigger = schema
            .processing_engine_triggers
            .get("test_trigger")
            .unwrap();
        assert!(trigger.disabled);

        // Activate the trigger
        let result = write_buffer
            .activate_trigger(Arc::clone(&write_buffer), "foo", "test_trigger")
            .await;
        assert!(result.is_ok());

        // Verify trigger is enabled and running
        let schema = write_buffer.catalog().db_schema("foo").unwrap();
        let trigger = schema
            .processing_engine_triggers
            .get("test_trigger")
            .unwrap();
        assert!(!trigger.disabled);
        Ok(())
    }

    #[tokio::test]
    async fn test_create_disabled_trigger() -> Result<()> {
        let start_time = Time::from_rfc3339("2024-11-14T11:00:00+00:00").unwrap();
        let test_store = Arc::new(InMemory::new());
        let wal_config = WalConfig {
            gen1_duration: Gen1Duration::new_1m(),
            max_write_buffer_size: 100,
            flush_interval: Duration::from_millis(10),
            snapshot_size: 1,
        };
        let (write_buffer, _, _) =
            setup_cache_optional(start_time, test_store, wal_config, false).await;

        // Create the DB by inserting a line.
        write_buffer
            .write_lp(
                NamespaceName::new("foo").unwrap(),
                "cpu,warehouse=us-east,room=01a,device=10001 reading=37\n",
                start_time,
                false,
                Precision::Nanosecond,
            )
            .await?;

        // Create a plugin
        write_buffer
            .insert_plugin(
                "foo",
                "test_plugin".to_string(),
                "def process(iterator, output): pass".to_string(),
                "process".to_string(),
                PluginType::WalRows,
            )
            .await?;

        // Create a disabled trigger
        write_buffer
            .insert_trigger(
                "foo",
                "test_trigger".to_string(),
                "test_plugin".to_string(),
                TriggerSpecificationDefinition::AllTablesWalWrite,
                true,
            )
            .await?;

        // Verify trigger is created but disabled
        let schema = write_buffer.catalog().db_schema("foo").unwrap();
        let trigger = schema
            .processing_engine_triggers
            .get("test_trigger")
            .unwrap();
        assert!(trigger.disabled);

        // Verify trigger is not in active triggers list
        assert!(write_buffer.catalog().triggers().is_empty());
        Ok(())
    }

    #[tokio::test]
    async fn test_activate_nonexistent_trigger() -> Result<()> {
        let start_time = Time::from_rfc3339("2024-11-14T11:00:00+00:00").unwrap();
        let test_store = Arc::new(InMemory::new());
        let wal_config = WalConfig {
            gen1_duration: Gen1Duration::new_1m(),
            max_write_buffer_size: 100,
            flush_interval: Duration::from_millis(10),
            snapshot_size: 1,
        };
        let (write_buffer, _, _) =
            setup_cache_optional(start_time, test_store, wal_config, false).await;

        let write_buffer: Arc<dyn WriteBuffer> = write_buffer.clone();

        // Create the DB by inserting a line.
        write_buffer
            .write_lp(
                NamespaceName::new("foo").unwrap(),
                "cpu,warehouse=us-east,room=01a,device=10001 reading=37\n",
                start_time,
                false,
                Precision::Nanosecond,
            )
            .await?;

        let result = write_buffer
            .activate_trigger(Arc::clone(&write_buffer), "foo", "nonexistent_trigger")
            .await;

        assert!(matches!(
            result,
            Err(Error::CatalogUpdateError(catalog::Error::ProcessingEngineTriggerNotFound {
                database_name,
                trigger_name,
            })) if database_name == "foo" && trigger_name == "nonexistent_trigger"
        ));
        Ok(())
    }
}<|MERGE_RESOLUTION|>--- conflicted
+++ resolved
@@ -134,16 +134,14 @@
     #[error("error in metadata cache: {0}")]
     MetaCacheError(#[from] meta_cache::ProviderError),
 
-<<<<<<< HEAD
     #[error("cannot write to a compactor-only server")]
     NoWriteInCompactorOnly,
-=======
+
     #[error("error: {0}")]
     AnyhowError(#[from] anyhow::Error),
 
     #[error("reading plugin file: {0}")]
     ReadPluginError(#[from] std::io::Error),
->>>>>>> 6524f383
 }
 
 pub type Result<T, E = Error> = std::result::Result<T, E>;
@@ -711,13 +709,6 @@
         tags: Vec<String>,
         fields: Vec<(String, String)>,
     ) -> Result<(), self::Error> {
-<<<<<<< HEAD
-        if fields.is_empty() {
-            return Err(self::Error::EmptyFields);
-        }
-
-=======
->>>>>>> 6524f383
         // get the database schema or create it if it does not yet exist:
         let (db_id, db_schema) = match self.catalog.db_id_and_schema(&db) {
             Some((db_id, db_schema)) => (db_id, db_schema),
