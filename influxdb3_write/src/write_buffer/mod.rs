//! Implementation of an in-memory buffer for writes that persists data into a wal if it is configured.

pub mod persisted_files;
pub mod queryable_buffer;
mod table_buffer;
pub(crate) mod validator;

use crate::cache::ParquetCache;
use crate::chunk::ParquetChunk;
use crate::last_cache::{self, CreateCacheArguments, LastCacheProvider};
use crate::persister::Persister;
use crate::write_buffer::persisted_files::PersistedFiles;
use crate::write_buffer::queryable_buffer::QueryableBuffer;
use crate::write_buffer::validator::WriteValidator;
use crate::{
    BufferedWriteRequest, Bufferer, ChunkContainer, LastCacheManager, ParquetFile, Precision,
    WriteBuffer, WriteLineError, NEXT_FILE_ID,
};
use async_trait::async_trait;
use data_types::{ChunkId, ChunkOrder, ColumnType, NamespaceName, NamespaceNameError};
use datafusion::catalog::Session;
use datafusion::common::DataFusionError;
use datafusion::datasource::object_store::ObjectStoreUrl;
use datafusion::logical_expr::Expr;
use datafusion::physical_plan::SendableRecordBatchStream;
use influxdb3_catalog::catalog::Catalog;
use influxdb3_wal::object_store::WalObjectStore;
use influxdb3_wal::CatalogOp::CreateLastCache;
use influxdb3_wal::{
    CatalogBatch, CatalogOp, LastCacheDefinition, LastCacheDelete, Wal, WalConfig, WalFileNotifier,
    WalOp,
};
use iox_query::chunk_statistics::{create_chunk_statistics, NoColumnRanges};
use iox_query::QueryChunk;
use iox_time::{Time, TimeProvider};
use object_store::path::Path as ObjPath;
use object_store::{ObjectMeta, ObjectStore};
use observability_deps::tracing::{debug, error};
use parquet_file::storage::ParquetExecInput;
use schema::Schema;
use std::sync::atomic::Ordering;
use std::sync::Arc;
use std::time::Duration;
use thiserror::Error;

#[derive(Debug, Error)]
pub enum Error {
    #[error("parsing for line protocol failed")]
    ParseError(WriteLineError),

    #[error("column type mismatch for column {name}: existing: {existing:?}, new: {new:?}")]
    ColumnTypeMismatch {
        name: String,
        existing: ColumnType,
        new: ColumnType,
    },

    #[error("catalog update erorr {0}")]
    CatalogUpdateError(#[from] influxdb3_catalog::catalog::Error),

    #[error("error from persister: {0}")]
    PersisterError(#[from] crate::persister::Error),

    #[error("corrupt load state: {0}")]
    CorruptLoadState(String),

    #[error("database name error: {0}")]
    DatabaseNameError(#[from] NamespaceNameError),

    #[error("error from table buffer: {0}")]
    TableBufferError(#[from] table_buffer::Error),

    #[error("error in last cache: {0}")]
    LastCacheError(#[from] last_cache::Error),

    #[error("tried accessing database and table that do not exist")]
    DbDoesNotExist,

    #[error("tried accessing database and table that do not exist")]
    TableDoesNotExist,

    #[error(
        "updating catalog on delete of last cache failed, you will need to delete the cache \
        again on server restart"
    )]
    DeleteLastCache(#[source] influxdb3_catalog::catalog::Error),

    #[error("error from wal: {0}")]
    WalError(#[from] influxdb3_wal::Error),

    #[error("cannot write to a read-only server")]
    NoWriteInReadOnly,
}

pub type Result<T, E = Error> = std::result::Result<T, E>;

#[derive(Debug)]
pub struct WriteRequest<'a> {
    pub db_name: NamespaceName<'static>,
    pub line_protocol: &'a str,
    pub default_time: u64,
}

#[derive(Debug)]
pub struct WriteBufferImpl {
    catalog: Arc<Catalog>,
    persister: Arc<Persister>,
    parquet_cache: Arc<ParquetCache>,
    persisted_files: Arc<PersistedFiles>,
    buffer: Arc<QueryableBuffer>,
    wal_config: WalConfig,
    wal: Arc<dyn Wal>,
    time_provider: Arc<dyn TimeProvider>,
    last_cache: Arc<LastCacheProvider>,
}

/// The maximum number of snapshots to load on start
pub const N_SNAPSHOTS_TO_LOAD_ON_START: usize = 1_000;

impl WriteBufferImpl {
    pub async fn new(
        persister: Arc<Persister>,
        catalog: Arc<Catalog>,
        last_cache: Arc<LastCacheProvider>,
        time_provider: Arc<dyn TimeProvider>,
        executor: Arc<iox_query::exec::Executor>,
        wal_config: WalConfig,
    ) -> Result<Self> {
        // load snapshots and replay the wal into the in memory buffer
        let persisted_snapshots = persister
            .load_snapshots(N_SNAPSHOTS_TO_LOAD_ON_START)
            .await?;
        let last_wal_sequence_number = persisted_snapshots
            .first()
            .map(|s| s.wal_file_sequence_number);
        let last_snapshot_sequence_number = persisted_snapshots
            .first()
            .map(|s| s.snapshot_sequence_number);
        // Set the next file id to use when persisting ParquetFiles
        NEXT_FILE_ID.store(
            persisted_snapshots
                .first()
                .map(|s| s.next_file_id.as_u64())
                .unwrap_or(0),
            Ordering::SeqCst,
        );
        let persisted_files = Arc::new(PersistedFiles::new_from_persisted_snapshots(
            persisted_snapshots,
        ));
        let queryable_buffer = Arc::new(QueryableBuffer::new(
            executor,
            Arc::clone(&catalog),
            Arc::clone(&persister),
            Arc::clone(&last_cache),
            Arc::clone(&persisted_files),
        ));

        // create the wal instance, which will replay into the queryable buffer and start
        // the background flush task.
        let wal = WalObjectStore::new(
            persister.object_store(),
            persister.host_identifier_prefix(),
            Arc::clone(&queryable_buffer) as Arc<dyn WalFileNotifier>,
            wal_config,
            last_wal_sequence_number,
            last_snapshot_sequence_number,
        )
        .await?;

        Ok(Self {
            catalog,
            parquet_cache: Arc::new(ParquetCache::new(&persister.mem_pool)),
            persister,
            wal_config,
            wal,
            time_provider,
            last_cache,
            persisted_files,
            buffer: queryable_buffer,
        })
    }

    pub fn catalog(&self) -> Arc<Catalog> {
        Arc::clone(&self.catalog)
    }

    pub fn persisted_files(&self) -> Arc<PersistedFiles> {
        Arc::clone(&self.persisted_files)
    }

    async fn write_lp(
        &self,
        db_name: NamespaceName<'static>,
        lp: &str,
        ingest_time: Time,
        accept_partial: bool,
        precision: Precision,
    ) -> Result<BufferedWriteRequest> {
        debug!("write_lp to {} in writebuffer", db_name);

        // validated lines will update the in-memory catalog, ensuring that all write operations
        // past this point will be infallible
        let result = WriteValidator::initialize(
            db_name.clone(),
            self.catalog(),
            ingest_time.timestamp_nanos(),
        )?
        .v1_parse_lines_and_update_schema(lp, accept_partial)?
        .convert_lines_to_buffer(ingest_time, self.wal_config.gen1_duration, precision);

        // if there were catalog updates, ensure they get persisted to the wal, so they're
        // replayed on restart
        let mut ops = Vec::with_capacity(2);
        if let Some(catalog_batch) = result.catalog_updates {
            ops.push(WalOp::Catalog(catalog_batch));
        }
        ops.push(WalOp::Write(result.valid_data));

        // write to the wal. Behind the scenes the ops get buffered in memory and once a second (or
        // whatever the configured wal flush interval is set to) the buffer is flushed and all the
        // data is persisted into a single wal file in the configured object store. Then the
        // contents are sent to the configured notifier, which in this case is the queryable buffer.
        // Thus, after this returns, the data is both durable and queryable.
        self.wal.write_ops(ops).await?;

        Ok(BufferedWriteRequest {
            db_name,
            invalid_lines: result.errors,
            line_count: result.line_count,
            field_count: result.field_count,
            index_count: result.index_count,
        })
    }

    async fn write_lp_v3(
        &self,
        db_name: NamespaceName<'static>,
        lp: &str,
        ingest_time: Time,
        accept_partial: bool,
        precision: Precision,
    ) -> Result<BufferedWriteRequest> {
        // validated lines will update the in-memory catalog, ensuring that all write operations
        // past this point will be infallible
        let result = WriteValidator::initialize(
            db_name.clone(),
            self.catalog(),
            ingest_time.timestamp_nanos(),
        )?
        .v3_parse_lines_and_update_schema(lp, accept_partial)?
        .convert_lines_to_buffer(ingest_time, self.wal_config.gen1_duration, precision);

        // if there were catalog updates, ensure they get persisted to the wal, so they're
        // replayed on restart
        let mut ops = Vec::with_capacity(2);
        if let Some(catalog_batch) = result.catalog_updates {
            ops.push(WalOp::Catalog(catalog_batch));
        }
        ops.push(WalOp::Write(result.valid_data));

        // write to the wal. Behind the scenes the ops get buffered in memory and once a second (or
        // whatever the configured wal flush interval is set to) the buffer is flushed and all the
        // data is persisted into a single wal file in the configured object store. Then the
        // contents are sent to the configured notifier, which in this case is the queryable buffer.
        // Thus, after this returns, the data is both durable and queryable.
        self.wal.write_ops(ops).await?;

        Ok(BufferedWriteRequest {
            db_name,
            invalid_lines: result.errors,
            line_count: result.line_count,
            field_count: result.field_count,
            index_count: result.index_count,
        })
    }

    fn get_table_chunks(
        &self,
        database_name: &str,
        table_name: &str,
        filters: &[Expr],
        projection: Option<&Vec<usize>>,
        ctx: &dyn Session,
    ) -> Result<Vec<Arc<dyn QueryChunk>>, DataFusionError> {
        let db_schema = self
            .catalog
            .db_schema(database_name)
            .ok_or_else(|| DataFusionError::Execution(format!("db {} not found", database_name)))?;

        let table_schema = {
            let table = db_schema.tables.get(table_name).ok_or_else(|| {
                DataFusionError::Execution(format!(
                    "table {} not found in db {}",
                    table_name, database_name
                ))
            })?;

            table.schema.clone()
        };

        let mut chunks = self.buffer.get_table_chunks(
            Arc::clone(&db_schema),
            table_name,
            filters,
            projection,
            ctx,
        )?;
        let parquet_files = self.persisted_files.get_files(database_name, table_name);

        let mut chunk_order = chunks.len() as i64;

        for parquet_file in parquet_files {
            let parquet_chunk = parquet_chunk_from_file(
                &parquet_file,
                &table_schema,
                self.persister.object_store_url().clone(),
                self.persister.object_store(),
                chunk_order,
            );

            chunk_order += 1;

            chunks.push(Arc::new(parquet_chunk));
        }

        // Get any cached files and add them to the query
        // This is mostly the same as above, but we change the object store to
        // point to the in memory cache
        for parquet_file in self
            .parquet_cache
            .get_parquet_files(database_name, table_name)
        {
            let partition_key = data_types::PartitionKey::from(parquet_file.path.clone());
            let partition_id = data_types::partition::TransitionPartitionId::new(
                data_types::TableId::new(0),
                &partition_key,
            );

            let chunk_stats = create_chunk_statistics(
                Some(parquet_file.row_count as usize),
                &table_schema,
                Some(parquet_file.timestamp_min_max()),
                &NoColumnRanges,
            );

            let location = ObjPath::from(parquet_file.path.clone());

            let parquet_exec = ParquetExecInput {
                object_store_url: self.persister.object_store_url().clone(),
                object_meta: ObjectMeta {
                    location,
                    last_modified: Default::default(),
                    size: parquet_file.size_bytes as usize,
                    e_tag: None,
                    version: None,
                },
                object_store: Arc::clone(&self.parquet_cache.object_store()),
            };

            let parquet_chunk = ParquetChunk {
                schema: table_schema.clone(),
                stats: Arc::new(chunk_stats),
                partition_id,
                sort_key: None,
                id: ChunkId::new(),
                chunk_order: ChunkOrder::new(chunk_order),
                parquet_exec,
            };

            chunk_order += 1;

            chunks.push(Arc::new(parquet_chunk));
        }

        Ok(chunks)
    }

    pub async fn cache_parquet(
        &self,
        db_name: &str,
        table_name: &str,
        min_time: i64,
        max_time: i64,
        records: SendableRecordBatchStream,
    ) -> Result<(), Error> {
        Ok(self
            .parquet_cache
            .persist_parquet_file(db_name, table_name, min_time, max_time, records, None)
            .await?)
    }

    pub async fn update_parquet(
        &self,
        db_name: &str,
        table_name: &str,
        min_time: i64,
        max_time: i64,
        path: ObjPath,
        records: SendableRecordBatchStream,
    ) -> Result<(), Error> {
        Ok(self
            .parquet_cache
            .persist_parquet_file(db_name, table_name, min_time, max_time, records, Some(path))
            .await?)
    }

    pub async fn remove_parquet(&self, path: ObjPath) -> Result<(), Error> {
        Ok(self.parquet_cache.remove_parquet_file(path).await?)
    }

    pub async fn purge_cache(&self) -> Result<(), Error> {
        Ok(self.parquet_cache.purge_cache().await?)
    }
}

pub fn parquet_chunk_from_file(
    parquet_file: &ParquetFile,
    table_schema: &Schema,
    object_store_url: ObjectStoreUrl,
    object_store: Arc<dyn ObjectStore>,
    chunk_order: i64,
) -> ParquetChunk {
    let partition_key = data_types::PartitionKey::from(parquet_file.chunk_time.to_string());
    let partition_id = data_types::partition::TransitionPartitionId::new(
        data_types::TableId::new(0),
        &partition_key,
    );

    let chunk_stats = create_chunk_statistics(
        Some(parquet_file.row_count as usize),
        table_schema,
        Some(parquet_file.timestamp_min_max()),
        &NoColumnRanges,
    );

    let location = ObjPath::from(parquet_file.path.clone());

    let parquet_exec = ParquetExecInput {
        object_store_url,
        object_meta: ObjectMeta {
            location,
            last_modified: Default::default(),
            size: parquet_file.size_bytes as usize,
            e_tag: None,
            version: None,
        },
        object_store,
    };

    ParquetChunk {
        schema: table_schema.clone(),
        stats: Arc::new(chunk_stats),
        partition_id,
        sort_key: None,
        id: ChunkId::new(),
        chunk_order: ChunkOrder::new(chunk_order),
        parquet_exec,
    }
}

#[async_trait]
impl Bufferer for WriteBufferImpl {
    async fn write_lp(
        &self,
        database: NamespaceName<'static>,
        lp: &str,
        ingest_time: Time,
        accept_partial: bool,
        precision: Precision,
    ) -> Result<BufferedWriteRequest> {
        self.write_lp(database, lp, ingest_time, accept_partial, precision)
            .await
    }

    async fn write_lp_v3(
        &self,
        database: NamespaceName<'static>,
        lp: &str,
        ingest_time: Time,
        accept_partial: bool,
        precision: Precision,
    ) -> Result<BufferedWriteRequest> {
        self.write_lp_v3(database, lp, ingest_time, accept_partial, precision)
            .await
    }

    fn catalog(&self) -> Arc<Catalog> {
        self.catalog()
    }

    fn parquet_files(&self, db_name: &str, table_name: &str) -> Vec<ParquetFile> {
        self.buffer.persisted_parquet_files(db_name, table_name)
    }
}

impl ChunkContainer for WriteBufferImpl {
    fn get_table_chunks(
        &self,
        database_name: &str,
        table_name: &str,
        filters: &[Expr],
        projection: Option<&Vec<usize>>,
        ctx: &dyn Session,
    ) -> crate::Result<Vec<Arc<dyn QueryChunk>>, DataFusionError> {
        self.get_table_chunks(database_name, table_name, filters, projection, ctx)
    }
}

#[async_trait::async_trait]
impl LastCacheManager for WriteBufferImpl {
    fn last_cache_provider(&self) -> Arc<LastCacheProvider> {
        Arc::clone(&self.last_cache)
    }

    /// Create a new last-N-value cache in the specified database and table, along with the given
    /// parameters.
    ///
    /// Returns the name of the newly created cache, or `None` if a cache was not created, but the
    /// provided parameters match those of an existing cache.
    #[allow(clippy::too_many_arguments)]
    async fn create_last_cache(
        &self,
        db_name: &str,
        tbl_name: &str,
        cache_name: Option<&str>,
        count: Option<usize>,
        ttl: Option<Duration>,
        key_columns: Option<Vec<String>>,
        value_columns: Option<Vec<String>>,
    ) -> Result<Option<LastCacheDefinition>, Error> {
        let cache_name = cache_name.map(Into::into);
        let catalog = self.catalog();
        let db_schema = catalog.db_schema(db_name).ok_or(Error::DbDoesNotExist)?;
        let schema = db_schema
            .get_table(tbl_name)
            .ok_or(Error::TableDoesNotExist)?
            .schema()
            .clone();

        if let Some(info) = self.last_cache.create_cache(CreateCacheArguments {
            db_name: db_name.to_string(),
            tbl_name: tbl_name.to_string(),
            schema,
            cache_name,
            count,
            ttl,
            key_columns,
            value_columns,
        })? {
            self.catalog.add_last_cache(db_name, tbl_name, info.clone());
            let add_cache_catalog_batch = WalOp::Catalog(CatalogBatch {
                time_ns: self.time_provider.now().timestamp_nanos(),
                database_name: Arc::clone(&db_schema.name),
                ops: vec![CreateLastCache(info.clone())],
            });
            self.wal.write_ops(vec![add_cache_catalog_batch]).await?;

            Ok(Some(info))
        } else {
            Ok(None)
        }
    }

    async fn delete_last_cache(
        &self,
        db_name: &str,
        tbl_name: &str,
        cache_name: &str,
    ) -> crate::Result<(), self::Error> {
        let catalog = self.catalog();
        self.last_cache
            .delete_cache(db_name, tbl_name, cache_name)?;
        catalog.delete_last_cache(db_name, tbl_name, cache_name);

        // NOTE: if this fails then the cache will be gone from the running server, but will be
        // resurrected on server restart.
        self.wal
            .write_ops(vec![WalOp::Catalog(CatalogBatch {
                time_ns: self.time_provider.now().timestamp_nanos(),
                database_name: db_name.into(),
                ops: vec![CatalogOp::DeleteLastCache(LastCacheDelete {
                    table: tbl_name.into(),
                    name: cache_name.into(),
                })],
            })])
            .await?;

        Ok(())
    }
}

impl WriteBuffer for WriteBufferImpl {}

#[cfg(test)]
#[allow(clippy::await_holding_lock)]
mod tests {
    use super::*;
    use crate::paths::{CatalogFilePath, SnapshotInfoFilePath};
    use crate::persister::Persister;
    use crate::PersistedSnapshot;
    use arrow::record_batch::RecordBatch;
    use arrow_util::{assert_batches_eq, assert_batches_sorted_eq};
    use bytes::Bytes;
    use datafusion_util::config::register_iox_object_store;
    use futures_util::StreamExt;
    use influxdb3_catalog::catalog::SequenceNumber;
    use influxdb3_wal::{Gen1Duration, SnapshotSequenceNumber, WalFileSequenceNumber};
    use iox_query::exec::IOxSessionContext;
    use iox_time::{MockProvider, Time};
    use object_store::local::LocalFileSystem;
    use object_store::memory::InMemory;
    use object_store::{ObjectStore, PutPayload};
    use parking_lot::{Mutex, MutexGuard};

    #[test]
    fn parse_lp_into_buffer() {
        let catalog = Arc::new(Catalog::new());
        let db_name = NamespaceName::new("foo").unwrap();
        let lp = "cpu,region=west user=23.2 100\nfoo f1=1i";
        WriteValidator::initialize(db_name, Arc::clone(&catalog), 0)
            .unwrap()
            .v1_parse_lines_and_update_schema(lp, false)
            .unwrap()
            .convert_lines_to_buffer(
                Time::from_timestamp_nanos(0),
                Gen1Duration::new_5m(),
                Precision::Nanosecond,
            );

        let db = catalog.db_schema("foo").unwrap();

        assert_eq!(db.tables.len(), 2);
        assert_eq!(db.tables.get("cpu").unwrap().num_columns(), 3);
        assert_eq!(db.tables.get("foo").unwrap().num_columns(), 2);
    }

    #[tokio::test(flavor = "multi_thread", worker_threads = 2)]
    async fn writes_data_to_wal_and_is_queryable() {
        let object_store: Arc<dyn ObjectStore> = Arc::new(InMemory::new());
        let persister = Arc::new(Persister::new(Arc::clone(&object_store), "test_host"));
        let (last_cache, catalog) = persister.load_last_cache_and_catalog().await.unwrap();
        let time_provider: Arc<dyn TimeProvider> =
            Arc::new(MockProvider::new(Time::from_timestamp_nanos(0)));
        let write_buffer = WriteBufferImpl::new(
            Arc::clone(&persister),
            Arc::new(catalog),
            Arc::new(last_cache),
            Arc::clone(&time_provider),
            crate::test_help::make_exec(),
            WalConfig::test_config(),
        )
        .await
        .unwrap();
        let session_context = IOxSessionContext::with_testing();
        let runtime_env = session_context.inner().runtime_env();
        register_iox_object_store(runtime_env, "influxdb3", Arc::clone(&object_store));

        let _ = write_buffer
            .write_lp(
                NamespaceName::new("foo").unwrap(),
                "cpu bar=1 10",
                Time::from_timestamp_nanos(123),
                false,
                Precision::Nanosecond,
            )
            .await
            .unwrap();

        let expected = [
            "+-----+--------------------------------+",
            "| bar | time                           |",
            "+-----+--------------------------------+",
            "| 1.0 | 1970-01-01T00:00:00.000000010Z |",
            "+-----+--------------------------------+",
        ];
        let actual = get_table_batches(&write_buffer, "foo", "cpu", &session_context).await;
        assert_batches_eq!(&expected, &actual);

        // do two more writes to trigger a snapshot
        let _ = write_buffer
            .write_lp(
                NamespaceName::new("foo").unwrap(),
                "cpu bar=2 20",
                Time::from_timestamp_nanos(124),
                false,
                Precision::Nanosecond,
            )
            .await
            .unwrap();

        let _ = write_buffer
            .write_lp(
                NamespaceName::new("foo").unwrap(),
                "cpu bar=3 30",
                Time::from_timestamp_nanos(125),
                false,
                Precision::Nanosecond,
            )
            .await;

        // query the buffer and make sure we get the data back
        let expected = [
            "+-----+--------------------------------+",
            "| bar | time                           |",
            "+-----+--------------------------------+",
            "| 1.0 | 1970-01-01T00:00:00.000000010Z |",
            "| 2.0 | 1970-01-01T00:00:00.000000020Z |",
            "| 3.0 | 1970-01-01T00:00:00.000000030Z |",
            "+-----+--------------------------------+",
        ];
        let actual = get_table_batches(&write_buffer, "foo", "cpu", &session_context).await;
        assert_batches_eq!(&expected, &actual);

        // now load a new buffer from object storage
        let (last_cache, catalog) = persister.load_last_cache_and_catalog().await.unwrap();
        let write_buffer = WriteBufferImpl::new(
            Arc::clone(&persister),
            Arc::new(catalog),
            Arc::new(last_cache),
            Arc::clone(&time_provider),
            crate::test_help::make_exec(),
            WalConfig {
                gen1_duration: Gen1Duration::new_1m(),
                max_write_buffer_size: 100,
                flush_interval: Duration::from_millis(50),
                snapshot_size: 100,
            },
        )
        .await
        .unwrap();

        let actual = get_table_batches(&write_buffer, "foo", "cpu", &session_context).await;
        assert_batches_eq!(&expected, &actual);
    }

    #[tokio::test]
    async fn last_cache_create_and_delete_is_durable() {
        let lock = lock();
        let (wbuf, _ctx) = setup(
            Time::from_timestamp_nanos(0),
            Arc::new(InMemory::new()),
            WalConfig {
                gen1_duration: Gen1Duration::new_1m(),
                max_write_buffer_size: 100,
                flush_interval: Duration::from_millis(10),
                snapshot_size: 1,
            },
        )
        .await;
        drop(lock);
        let db_name = "db";
        let tbl_name = "table";
        let cache_name = "cache";
        // Write some data to the current segment and update the catalog:
        wbuf.write_lp(
            NamespaceName::new(db_name).unwrap(),
            format!("{tbl_name},t1=a f1=true").as_str(),
            Time::from_timestamp(20, 0).unwrap(),
            false,
            Precision::Nanosecond,
        )
        .await
        .unwrap();
        // Create a last cache:
        wbuf.create_last_cache(db_name, tbl_name, Some(cache_name), None, None, None, None)
            .await
            .unwrap();

        // load a new write buffer to ensure its durable
        let (last_cache, catalog) = wbuf.persister.load_last_cache_and_catalog().await.unwrap();
        let wbuf = WriteBufferImpl::new(
            Arc::clone(&wbuf.persister),
            Arc::new(catalog),
            Arc::new(last_cache),
            Arc::clone(&wbuf.time_provider),
            Arc::clone(&wbuf.buffer.executor),
            WalConfig {
                gen1_duration: Gen1Duration::new_1m(),
                max_write_buffer_size: 100,
                flush_interval: Duration::from_millis(10),
                snapshot_size: 1,
            },
        )
        .await
        .unwrap();

        let catalog_json = catalog_to_json(&wbuf.catalog);
        insta::assert_json_snapshot!("catalog-immediately-after-last-cache-create", catalog_json);

        // Do another write that will update the state of the catalog, specifically, the table
        // that the last cache was created for, and add a new field to the table/cache `f2`:
        wbuf.write_lp(
            NamespaceName::new(db_name).unwrap(),
            format!("{tbl_name},t1=a f1=false,f2=42i").as_str(),
            Time::from_timestamp(30, 0).unwrap(),
            false,
            Precision::Nanosecond,
        )
        .await
        .unwrap();

        // and do another replay and verification
        let (last_cache, catalog) = wbuf.persister.load_last_cache_and_catalog().await.unwrap();
        let wbuf = WriteBufferImpl::new(
            Arc::clone(&wbuf.persister),
            Arc::new(catalog),
            Arc::new(last_cache),
            Arc::clone(&wbuf.time_provider),
            Arc::clone(&wbuf.buffer.executor),
            WalConfig {
                gen1_duration: Gen1Duration::new_1m(),
                max_write_buffer_size: 100,
                flush_interval: Duration::from_millis(10),
                snapshot_size: 1,
            },
        )
        .await
        .unwrap();

        let catalog_json = catalog_to_json(&wbuf.catalog);
        insta::assert_json_snapshot!(
            "catalog-after-last-cache-create-and-new-field",
            catalog_json
        );

        // write a new data point to fill the cache
        wbuf.write_lp(
            NamespaceName::new(db_name).unwrap(),
            format!("{tbl_name},t1=a f1=true,f2=53i").as_str(),
            Time::from_timestamp(40, 0).unwrap(),
            false,
            Precision::Nanosecond,
        )
        .await
        .unwrap();

        // Fetch record batches from the last cache directly:
        let expected = [
            "+----+------+----+----------------------+",
            "| t1 | f1   | f2 | time                 |",
            "+----+------+----+----------------------+",
            "| a  | true | 53 | 1970-01-01T00:00:40Z |",
            "+----+------+----+----------------------+",
        ];
        let actual = wbuf
            .last_cache_provider()
            .get_cache_record_batches(db_name, tbl_name, None, &[])
            .unwrap()
            .unwrap();
        assert_batches_eq!(&expected, &actual);
        // Delete the last cache:
        wbuf.delete_last_cache(db_name, tbl_name, cache_name)
            .await
            .unwrap();

        // do another reload and verify it's gone
        let (last_cache, catalog) = wbuf.persister.load_last_cache_and_catalog().await.unwrap();
        let wbuf = WriteBufferImpl::new(
            Arc::clone(&wbuf.persister),
            Arc::new(catalog),
            Arc::new(last_cache),
            Arc::clone(&wbuf.time_provider),
            Arc::clone(&wbuf.buffer.executor),
            WalConfig {
                gen1_duration: Gen1Duration::new_1m(),
                max_write_buffer_size: 100,
                flush_interval: Duration::from_millis(10),
                snapshot_size: 1,
            },
        )
        .await
        .unwrap();
        let catalog_json = catalog_to_json(&wbuf.catalog);
        insta::assert_json_snapshot!("catalog-immediately-after-last-cache-delete", catalog_json);
    }

    #[tokio::test(flavor = "multi_thread", worker_threads = 2)]
    async fn returns_chunks_across_parquet_and_buffered_data() {
        let lock = lock();
        let (write_buffer, session_context) = setup(
            Time::from_timestamp_nanos(0),
            Arc::new(InMemory::new()),
            WalConfig {
                gen1_duration: Gen1Duration::new_1m(),
                max_write_buffer_size: 100,
                flush_interval: Duration::from_millis(10),
                snapshot_size: 2,
            },
        )
        .await;
        drop(lock);

        let _ = write_buffer
            .write_lp(
                NamespaceName::new("foo").unwrap(),
                "cpu bar=1",
                Time::from_timestamp(10, 0).unwrap(),
                false,
                Precision::Nanosecond,
            )
            .await
            .unwrap();

        let expected = [
            "+-----+----------------------+",
            "| bar | time                 |",
            "+-----+----------------------+",
            "| 1.0 | 1970-01-01T00:00:10Z |",
            "+-----+----------------------+",
        ];
        let actual = get_table_batches(&write_buffer, "foo", "cpu", &session_context).await;
        assert_batches_sorted_eq!(&expected, &actual);

        let _ = write_buffer
            .write_lp(
                NamespaceName::new("foo").unwrap(),
                "cpu bar=2",
                Time::from_timestamp(65, 0).unwrap(),
                false,
                Precision::Nanosecond,
            )
            .await
            .unwrap();

        let expected = [
            "+-----+----------------------+",
            "| bar | time                 |",
            "+-----+----------------------+",
            "| 1.0 | 1970-01-01T00:00:10Z |",
            "| 2.0 | 1970-01-01T00:01:05Z |",
            "+-----+----------------------+",
        ];
        let actual = get_table_batches(&write_buffer, "foo", "cpu", &session_context).await;
        assert_batches_sorted_eq!(&expected, &actual);

        // trigger snapshot with a third write, creating parquet files
        let _ = write_buffer
            .write_lp(
                NamespaceName::new("foo").unwrap(),
                "cpu bar=3 147000000000",
                Time::from_timestamp(147, 0).unwrap(),
                false,
                Precision::Nanosecond,
            )
            .await
            .unwrap();

        // give the snapshot some time to persist in the background
        let mut ticks = 0;
        loop {
            ticks += 1;
            let persisted = write_buffer.persister.load_snapshots(1000).await.unwrap();
            if !persisted.is_empty() {
                assert_eq!(persisted.len(), 1);
                assert_eq!(persisted[0].min_time, 10000000000);
                assert_eq!(persisted[0].row_count, 2);
                break;
            } else if ticks > 10 {
                panic!("not persisting");
            }
            tokio::time::sleep(Duration::from_millis(10)).await;
        }

        let expected = [
            "+-----+----------------------+",
            "| bar | time                 |",
            "+-----+----------------------+",
            "| 3.0 | 1970-01-01T00:02:27Z |",
            "| 2.0 | 1970-01-01T00:01:05Z |",
            "| 1.0 | 1970-01-01T00:00:10Z |",
            "+-----+----------------------+",
        ];
        let actual = get_table_batches(&write_buffer, "foo", "cpu", &session_context).await;
        assert_batches_sorted_eq!(&expected, &actual);

        // now validate that buffered data and parquet data are all returned
        let _ = write_buffer
            .write_lp(
                NamespaceName::new("foo").unwrap(),
                "cpu bar=4",
                Time::from_timestamp(250, 0).unwrap(),
                false,
                Precision::Nanosecond,
            )
            .await
            .unwrap();

        let expected = [
            "+-----+----------------------+",
            "| bar | time                 |",
            "+-----+----------------------+",
            "| 3.0 | 1970-01-01T00:02:27Z |",
            "| 4.0 | 1970-01-01T00:04:10Z |",
            "| 2.0 | 1970-01-01T00:01:05Z |",
            "| 1.0 | 1970-01-01T00:00:10Z |",
            "+-----+----------------------+",
        ];
        let actual = get_table_batches(&write_buffer, "foo", "cpu", &session_context).await;
        assert_batches_sorted_eq!(&expected, &actual);

        let actual = get_table_batches(&write_buffer, "foo", "cpu", &session_context).await;
        assert_batches_sorted_eq!(&expected, &actual);

        // and now replay in a new write buffer and attempt to write
        let (last_cache, catalog) = write_buffer
            .persister
            .load_last_cache_and_catalog()
            .await
            .unwrap();
        let write_buffer = WriteBufferImpl::new(
            Arc::clone(&write_buffer.persister),
            Arc::new(catalog),
            Arc::new(last_cache),
            Arc::clone(&write_buffer.time_provider),
            Arc::clone(&write_buffer.buffer.executor),
            WalConfig {
                gen1_duration: Gen1Duration::new_1m(),
                max_write_buffer_size: 100,
                flush_interval: Duration::from_millis(10),
                snapshot_size: 2,
            },
        )
        .await
        .unwrap();
        let ctx = IOxSessionContext::with_testing();
        let runtime_env = ctx.inner().runtime_env();
        register_iox_object_store(
            runtime_env,
            "influxdb3",
            write_buffer.persister.object_store(),
        );

        // verify the data is still there
        let actual = get_table_batches(&write_buffer, "foo", "cpu", &ctx).await;
        assert_batches_sorted_eq!(&expected, &actual);

        // now write some new data
        let _ = write_buffer
            .write_lp(
                NamespaceName::new("foo").unwrap(),
                "cpu bar=5",
                Time::from_timestamp(300, 0).unwrap(),
                false,
                Precision::Nanosecond,
            )
            .await
            .unwrap();

        // and write more to force another snapshot
        let _ = write_buffer
            .write_lp(
                NamespaceName::new("foo").unwrap(),
                "cpu bar=6",
                Time::from_timestamp(330, 0).unwrap(),
                false,
                Precision::Nanosecond,
            )
            .await
            .unwrap();

        let expected = [
            "+-----+----------------------+",
            "| bar | time                 |",
            "+-----+----------------------+",
            "| 1.0 | 1970-01-01T00:00:10Z |",
            "| 2.0 | 1970-01-01T00:01:05Z |",
            "| 3.0 | 1970-01-01T00:02:27Z |",
            "| 4.0 | 1970-01-01T00:04:10Z |",
            "| 5.0 | 1970-01-01T00:05:00Z |",
            "| 6.0 | 1970-01-01T00:05:30Z |",
            "+-----+----------------------+",
        ];
        let actual = get_table_batches(&write_buffer, "foo", "cpu", &ctx).await;
        assert_batches_sorted_eq!(&expected, &actual);
    }

    #[tokio::test(flavor = "multi_thread", worker_threads = 2)]
    async fn catalog_snapshots_only_if_updated() {
        let lock = lock();
        let (write_buffer, _ctx) = setup(
            Time::from_timestamp_nanos(0),
            Arc::new(InMemory::new()),
            WalConfig {
                gen1_duration: Gen1Duration::new_1m(),
                max_write_buffer_size: 100,
                flush_interval: Duration::from_millis(5),
                snapshot_size: 1,
            },
        )
        .await;
        drop(lock);

        let db_name = "foo";
        // do three writes to force a snapshot
        do_writes(
            db_name,
            &write_buffer,
            &[
                TestWrite {
                    lp: "cpu bar=1",
                    time_seconds: 10,
                },
                TestWrite {
                    lp: "cpu bar=2",
                    time_seconds: 20,
                },
                TestWrite {
                    lp: "cpu bar=3",
                    time_seconds: 30,
                },
            ],
        )
        .await;

        verify_catalog_count(1, write_buffer.persister.object_store()).await;
        verify_snapshot_count(1, &write_buffer.persister).await;

        // only another two writes are needed to trigger a snapshot, because there is still one
        // WAL period left from before:
        do_writes(
            db_name,
            &write_buffer,
            &[
                TestWrite {
                    lp: "cpu bar=4",
                    time_seconds: 40,
                },
                TestWrite {
                    lp: "cpu bar=5",
                    time_seconds: 50,
                },
            ],
        )
        .await;

        // verify the catalog didn't get persisted, but a snapshot did
        verify_catalog_count(1, write_buffer.persister.object_store()).await;
        verify_snapshot_count(2, &write_buffer.persister).await;

        // and finally, do two more, with a catalog update, forcing persistence
        do_writes(
            db_name,
            &write_buffer,
            &[
                TestWrite {
                    lp: "cpu bar=6,asdf=true",
                    time_seconds: 60,
                },
                TestWrite {
                    lp: "cpu bar=7,asdf=true",
                    time_seconds: 70,
                },
            ],
        )
        .await;

        verify_catalog_count(2, write_buffer.persister.object_store()).await;
        verify_snapshot_count(3, &write_buffer.persister).await;
    }

    /// Check that when a WriteBuffer is initialized with existing snapshot files, that newly
    /// generated snapshot files use the next sequence number.
    #[tokio::test]
    async fn new_snapshots_use_correct_sequence() {
        // set up a local file system object store:
        let object_store: Arc<dyn ObjectStore> =
            Arc::new(LocalFileSystem::new_with_prefix(test_helpers::tmp_dir().unwrap()).unwrap());

        let lock = lock();
        // create a snapshot file that will be loaded on initialization of the write buffer:
        // Set NEXT_FILE_ID to a non zero number for the snapshot
        NEXT_FILE_ID.store(500, Ordering::SeqCst);
        let prev_snapshot_seq = SnapshotSequenceNumber::new(42);
        let prev_snapshot = PersistedSnapshot::new(
            prev_snapshot_seq,
            WalFileSequenceNumber::new(0),
            SequenceNumber::new(0),
        );
        let snapshot_json = serde_json::to_vec(&prev_snapshot).unwrap();
        // set NEXT_FILE_ID to be 0 so that we can make sure when it's loaded from the
        // snapshot that it becomes the expected number
        NEXT_FILE_ID.store(0, Ordering::SeqCst);

        // put the snapshot file in object store:
        object_store
            .put(
                &SnapshotInfoFilePath::new("test_host", prev_snapshot_seq),
                PutPayload::from_bytes(Bytes::from(snapshot_json)),
            )
            .await
            .unwrap();

        // setup the write buffer:
        let (wbuf, _ctx) = setup(
            Time::from_timestamp_nanos(0),
            Arc::clone(&object_store),
            WalConfig {
                gen1_duration: Gen1Duration::new_1m(),
                max_write_buffer_size: 100,
                flush_interval: Duration::from_millis(5),
                snapshot_size: 1,
            },
        )
        .await;

        // Assert that loading the snapshots sets NEXT_FILE_ID to the correct id number
        assert_eq!(NEXT_FILE_ID.load(Ordering::SeqCst), 500);
        drop(lock);

        // there should be one snapshot already, i.e., the one we created above:
        verify_snapshot_count(1, &wbuf.persister).await;
        // there aren't any catalogs yet:
        verify_catalog_count(0, object_store.clone()).await;

        // do three writes to force a new snapshot
        wbuf.write_lp(
            NamespaceName::new("foo").unwrap(),
            "cpu bar=1",
            Time::from_timestamp(10, 0).unwrap(),
            false,
            Precision::Nanosecond,
        )
        .await
        .unwrap();
        wbuf.write_lp(
            NamespaceName::new("foo").unwrap(),
            "cpu bar=2",
            Time::from_timestamp(20, 0).unwrap(),
            false,
            Precision::Nanosecond,
        )
        .await
        .unwrap();
        wbuf.write_lp(
            NamespaceName::new("foo").unwrap(),
            "cpu bar=3",
            Time::from_timestamp(30, 0).unwrap(),
            false,
            Precision::Nanosecond,
        )
        .await
        .unwrap();

        // Check that there are now 2 snapshots:
        verify_snapshot_count(2, &wbuf.persister).await;
        // Check that the next sequence number is used for the new snapshot:
        assert_eq!(
            prev_snapshot_seq.next(),
            wbuf.wal.last_snapshot_sequence_number().await
        );
        // There should be a catalog now, since the above writes updated the catalog
        verify_catalog_count(1, object_store.clone()).await;
        // Check the catalog sequence number in the latest snapshot is correct:
        let persisted_snapshot_bytes = object_store
            .get(&SnapshotInfoFilePath::new(
                "test_host",
                prev_snapshot_seq.next(),
            ))
            .await
            .unwrap()
            .bytes()
            .await
            .unwrap();
        let persisted_snapshot =
            serde_json::from_slice::<PersistedSnapshot>(&persisted_snapshot_bytes).unwrap();
        // NOTE: it appears that writes which create a new db increment the catalog sequence twice.
        // This is likely due to the catalog sequence being incremented first for the db creation and
        // then again for the updates to the table written to. Hence the sequence number is 2 here.
        // If we manage to make it so that scenario only increments the catalog sequence once, then
        // this assertion may fail:
        assert_eq!(
            SequenceNumber::new(2),
            persisted_snapshot.catalog_sequence_number
        );
    }

    /// This is the reproducer for [#25277][see]
    ///
    /// [see]: https://github.com/influxdata/influxdb/issues/25277
    #[tokio::test]
    async fn writes_not_dropped_on_snapshot() {
        let obj_store: Arc<dyn ObjectStore> = Arc::new(InMemory::new());
        let (wbuf, _) = setup(
            Time::from_timestamp_nanos(0),
            Arc::clone(&obj_store),
            WalConfig {
<<<<<<< HEAD
                level_0_duration: Level0Duration::new_1m(),
=======
                gen1_duration: Gen1Duration::new_1m(),
>>>>>>> f8b6cfac
                max_write_buffer_size: 100,
                flush_interval: Duration::from_millis(10),
                snapshot_size: 1,
            },
        )
        .await;

        let db_name = "coffee_shop";
        let tbl_name = "menu";

        // do some writes to get a snapshot:
        do_writes(
            db_name,
            &wbuf,
            &[
                TestWrite {
                    lp: format!("{tbl_name},name=espresso price=2.50"),
                    time_seconds: 1,
                },
                TestWrite {
                    lp: format!("{tbl_name},name=americano price=3.00"),
                    time_seconds: 2,
                },
                TestWrite {
                    lp: format!("{tbl_name},name=latte price=4.50"),
                    time_seconds: 3,
                },
            ],
        )
        .await;

        // wait for snapshot to be created:
        verify_snapshot_count(1, &wbuf.persister).await;

        // Now drop the write buffer, and create a new one that replays:
        drop(wbuf);
        let (wbuf, ctx) = setup(
            Time::from_timestamp_nanos(0),
            Arc::clone(&obj_store),
            WalConfig {
<<<<<<< HEAD
                level_0_duration: Level0Duration::new_1m(),
=======
                gen1_duration: Gen1Duration::new_1m(),
>>>>>>> f8b6cfac
                max_write_buffer_size: 100,
                flush_interval: Duration::from_millis(10),
                snapshot_size: 1,
            },
        )
        .await;

        // Get the record batches from replayed buffer:
        let batches = get_table_batches(&wbuf, db_name, tbl_name, &ctx).await;
        assert_batches_sorted_eq!(
            [
                "+-----------+-------+----------------------+",
                "| name      | price | time                 |",
                "+-----------+-------+----------------------+",
                "| americano | 3.0   | 1970-01-01T00:00:02Z |",
                "| espresso  | 2.5   | 1970-01-01T00:00:01Z |",
                "| latte     | 4.5   | 1970-01-01T00:00:03Z |",
                "+-----------+-------+----------------------+",
            ],
            &batches
        );
    }

    #[tokio::test]
    async fn writes_not_dropped_on_larger_snapshot_size() {
        let obj_store: Arc<dyn ObjectStore> = Arc::new(InMemory::new());
        let (wbuf, _) = setup(
            Time::from_timestamp_nanos(0),
            Arc::clone(&obj_store),
            WalConfig {
<<<<<<< HEAD
                level_0_duration: Level0Duration::new_1m(),
=======
                gen1_duration: Gen1Duration::new_1m(),
>>>>>>> f8b6cfac
                max_write_buffer_size: 100,
                flush_interval: Duration::from_millis(10),
                snapshot_size: 2,
            },
        )
        .await;

        let db_name = "coffee_shop";
        let tbl_name = "menu";

        // Do six writes to trigger a snapshot
        do_writes(
            db_name,
            &wbuf,
            &[
                TestWrite {
                    lp: format!("{tbl_name},name=espresso,type=drink price=2.50"),
                    time_seconds: 1,
                },
                TestWrite {
                    lp: format!("{tbl_name},name=americano,type=drink price=3.00"),
                    time_seconds: 2,
                },
                TestWrite {
                    lp: format!("{tbl_name},name=latte,type=drink price=4.50"),
                    time_seconds: 3,
                },
                TestWrite {
                    lp: format!("{tbl_name},name=croissant,type=food price=5.50"),
                    time_seconds: 4,
                },
                TestWrite {
                    lp: format!("{tbl_name},name=muffin,type=food price=4.50"),
                    time_seconds: 5,
                },
                TestWrite {
                    lp: format!("{tbl_name},name=biscotto,type=food price=3.00"),
                    time_seconds: 6,
                },
            ],
        )
        .await;

        verify_snapshot_count(1, &wbuf.persister).await;

        // Drop the write buffer, and create a new one that replays:
        drop(wbuf);
        let (wbuf, ctx) = setup(
            Time::from_timestamp_nanos(0),
            Arc::clone(&obj_store),
            WalConfig {
<<<<<<< HEAD
                level_0_duration: Level0Duration::new_1m(),
=======
                gen1_duration: Gen1Duration::new_1m(),
>>>>>>> f8b6cfac
                max_write_buffer_size: 100,
                flush_interval: Duration::from_millis(10),
                snapshot_size: 2,
            },
        )
        .await;

        // Get the record batches from replyed buffer:
        let batches = get_table_batches(&wbuf, db_name, tbl_name, &ctx).await;
        assert_batches_sorted_eq!(
            [
                "+-----------+-------+----------------------+-------+",
                "| name      | price | time                 | type  |",
                "+-----------+-------+----------------------+-------+",
                "| americano | 3.0   | 1970-01-01T00:00:02Z | drink |",
                "| biscotto  | 3.0   | 1970-01-01T00:00:06Z | food  |",
                "| croissant | 5.5   | 1970-01-01T00:00:04Z | food  |",
                "| espresso  | 2.5   | 1970-01-01T00:00:01Z | drink |",
                "| latte     | 4.5   | 1970-01-01T00:00:03Z | drink |",
                "| muffin    | 4.5   | 1970-01-01T00:00:05Z | food  |",
                "+-----------+-------+----------------------+-------+",
            ],
            &batches
        );
    }

    #[tokio::test]
    async fn writes_not_dropped_with_future_writes() {
        let obj_store: Arc<dyn ObjectStore> = Arc::new(InMemory::new());
        let (wbuf, _) = setup(
            Time::from_timestamp_nanos(0),
            Arc::clone(&obj_store),
            WalConfig {
<<<<<<< HEAD
                level_0_duration: Level0Duration::new_1m(),
=======
                gen1_duration: Gen1Duration::new_1m(),
>>>>>>> f8b6cfac
                max_write_buffer_size: 100,
                flush_interval: Duration::from_millis(10),
                snapshot_size: 1,
            },
        )
        .await;

        let db_name = "coffee_shop";
        let tbl_name = "menu";

        // do some writes to get a snapshot:
        do_writes(
            db_name,
            &wbuf,
            &[
                TestWrite {
                    lp: format!("{tbl_name},name=espresso price=2.50"),
                    time_seconds: 1,
                },
                // This write is way out in the future, so as to be outside the normal
                // range for a snapshot:
                TestWrite {
                    lp: format!("{tbl_name},name=americano price=3.00"),
                    time_seconds: 20_000,
                },
                // This write will trigger the snapshot:
                TestWrite {
                    lp: format!("{tbl_name},name=latte price=4.50"),
                    time_seconds: 3,
                },
            ],
        )
        .await;

        // Wait for snapshot to be created:
        verify_snapshot_count(1, &wbuf.persister).await;

        // Now drop the write buffer, and create a new one that replays:
        drop(wbuf);
        let (wbuf, ctx) = setup(
            Time::from_timestamp_nanos(0),
            Arc::clone(&obj_store),
            WalConfig {
<<<<<<< HEAD
                level_0_duration: Level0Duration::new_1m(),
=======
                gen1_duration: Gen1Duration::new_1m(),
>>>>>>> f8b6cfac
                max_write_buffer_size: 100,
                flush_interval: Duration::from_millis(10),
                snapshot_size: 1,
            },
        )
        .await;

        // Get the record batches from replayed buffer:
        let batches = get_table_batches(&wbuf, db_name, tbl_name, &ctx).await;
        assert_batches_sorted_eq!(
            [
                "+-----------+-------+----------------------+",
                "| name      | price | time                 |",
                "+-----------+-------+----------------------+",
                "| americano | 3.0   | 1970-01-01T05:33:20Z |",
                "| espresso  | 2.5   | 1970-01-01T00:00:01Z |",
                "| latte     | 4.5   | 1970-01-01T00:00:03Z |",
                "+-----------+-------+----------------------+",
            ],
            &batches
        );
    }

    struct TestWrite<LP> {
        lp: LP,
        time_seconds: i64,
    }

    async fn do_writes<W: WriteBuffer, LP: AsRef<str>>(
        db: &'static str,
        buffer: &W,
        writes: &[TestWrite<LP>],
    ) {
        for w in writes {
            buffer
                .write_lp(
                    NamespaceName::new(db).unwrap(),
                    w.lp.as_ref(),
                    Time::from_timestamp_nanos(w.time_seconds * 1_000_000_000),
                    false,
                    Precision::Nanosecond,
                )
                .await
                .unwrap();
        }
    }

    async fn verify_catalog_count(n: usize, object_store: Arc<dyn ObjectStore>) {
        let mut checks = 0;
        loop {
            let mut list = object_store.list(Some(&CatalogFilePath::dir("test_host")));
            let mut catalogs = vec![];
            while let Some(c) = list.next().await {
                catalogs.push(c.unwrap());
            }

            if catalogs.len() > n {
                panic!("checking for {} catalogs but found {}", n, catalogs.len());
            } else if catalogs.len() == n && checks > 5 {
                // let enough checks happen to ensure extra catalog persists aren't running in the background
                break;
            } else {
                checks += 1;
                if checks > 10 {
                    panic!("not persisting catalogs");
                }
                tokio::time::sleep(Duration::from_millis(20)).await;
            }
        }
    }

    async fn verify_snapshot_count(n: usize, persister: &Arc<Persister>) {
        let mut checks = 0;
        loop {
            let persisted_snapshots = persister.load_snapshots(1000).await.unwrap();
            if persisted_snapshots.len() > n {
                panic!(
                    "checking for {} snapshots but found {}",
                    n,
                    persisted_snapshots.len()
                );
            } else if persisted_snapshots.len() == n && checks > 5 {
                // let enough checks happen to ensure extra snapshots aren't running ion the background
                break;
            } else {
                checks += 1;
                if checks > 10 {
                    panic!("not persisting snapshots");
                }
                tokio::time::sleep(Duration::from_millis(20)).await;
            }
        }
    }

    fn catalog_to_json(catalog: &Catalog) -> serde_json::Value {
        let bytes = serde_json::to_vec_pretty(catalog).unwrap();
        serde_json::from_slice::<serde_json::Value>(&bytes).expect("parse bytes as JSON")
    }

    async fn setup(
        start: Time,
        object_store: Arc<dyn ObjectStore>,
        wal_config: WalConfig,
    ) -> (WriteBufferImpl, IOxSessionContext) {
        let persister = Arc::new(Persister::new(Arc::clone(&object_store), "test_host"));
        let time_provider: Arc<dyn TimeProvider> = Arc::new(MockProvider::new(start));
        let (last_cache, catalog) = persister.load_last_cache_and_catalog().await.unwrap();
        let wbuf = WriteBufferImpl::new(
            Arc::clone(&persister),
            Arc::new(catalog),
            Arc::new(last_cache),
            Arc::clone(&time_provider),
            crate::test_help::make_exec(),
            wal_config,
        )
        .await
        .unwrap();
        let ctx = IOxSessionContext::with_testing();
        let runtime_env = ctx.inner().runtime_env();
        register_iox_object_store(runtime_env, "influxdb3", Arc::clone(&object_store));
        (wbuf, ctx)
    }

    async fn get_table_batches(
        write_buffer: &WriteBufferImpl,
        database_name: &str,
        table_name: &str,
        ctx: &IOxSessionContext,
    ) -> Vec<RecordBatch> {
        let chunks = write_buffer
            .get_table_chunks(database_name, table_name, &[], None, &ctx.inner().state())
            .unwrap();
        let mut batches = vec![];
        for chunk in chunks {
            let chunk = chunk
                .data()
                .read_to_batches(chunk.schema(), ctx.inner())
                .await;
            batches.extend(chunk);
        }
        batches
    }

    /// Lock for the NEXT_FILE_ID data which is set during some of these tests.
    /// We need to have exclusive access to it to test that it works when loading
    /// from a snapshot. We lock in most of the calls to setup in this test suite
    /// where it would cause problems. If running under `cargo-nextest`, return a
    /// different mutex guard as it does not have this problem due to running
    /// each test in it's own process
    fn lock() -> MutexGuard<'static, ()> {
        static FILE_ID_LOCK: Mutex<()> = Mutex::new(());
        static DUMMY_LOCK: Mutex<()> = Mutex::new(());
        if std::env::var("NEXTEST").unwrap_or("0".into()) == "1" {
            DUMMY_LOCK.lock()
        } else {
            FILE_ID_LOCK.lock()
        }
    }
}<|MERGE_RESOLUTION|>--- conflicted
+++ resolved
@@ -1284,11 +1284,7 @@
             Time::from_timestamp_nanos(0),
             Arc::clone(&obj_store),
             WalConfig {
-<<<<<<< HEAD
-                level_0_duration: Level0Duration::new_1m(),
-=======
                 gen1_duration: Gen1Duration::new_1m(),
->>>>>>> f8b6cfac
                 max_write_buffer_size: 100,
                 flush_interval: Duration::from_millis(10),
                 snapshot_size: 1,
@@ -1329,11 +1325,7 @@
             Time::from_timestamp_nanos(0),
             Arc::clone(&obj_store),
             WalConfig {
-<<<<<<< HEAD
-                level_0_duration: Level0Duration::new_1m(),
-=======
                 gen1_duration: Gen1Duration::new_1m(),
->>>>>>> f8b6cfac
                 max_write_buffer_size: 100,
                 flush_interval: Duration::from_millis(10),
                 snapshot_size: 1,
@@ -1364,11 +1356,7 @@
             Time::from_timestamp_nanos(0),
             Arc::clone(&obj_store),
             WalConfig {
-<<<<<<< HEAD
-                level_0_duration: Level0Duration::new_1m(),
-=======
                 gen1_duration: Gen1Duration::new_1m(),
->>>>>>> f8b6cfac
                 max_write_buffer_size: 100,
                 flush_interval: Duration::from_millis(10),
                 snapshot_size: 2,
@@ -1420,11 +1408,7 @@
             Time::from_timestamp_nanos(0),
             Arc::clone(&obj_store),
             WalConfig {
-<<<<<<< HEAD
-                level_0_duration: Level0Duration::new_1m(),
-=======
                 gen1_duration: Gen1Duration::new_1m(),
->>>>>>> f8b6cfac
                 max_write_buffer_size: 100,
                 flush_interval: Duration::from_millis(10),
                 snapshot_size: 2,
@@ -1458,11 +1442,7 @@
             Time::from_timestamp_nanos(0),
             Arc::clone(&obj_store),
             WalConfig {
-<<<<<<< HEAD
-                level_0_duration: Level0Duration::new_1m(),
-=======
                 gen1_duration: Gen1Duration::new_1m(),
->>>>>>> f8b6cfac
                 max_write_buffer_size: 100,
                 flush_interval: Duration::from_millis(10),
                 snapshot_size: 1,
@@ -1506,11 +1486,7 @@
             Time::from_timestamp_nanos(0),
             Arc::clone(&obj_store),
             WalConfig {
-<<<<<<< HEAD
-                level_0_duration: Level0Duration::new_1m(),
-=======
                 gen1_duration: Gen1Duration::new_1m(),
->>>>>>> f8b6cfac
                 max_write_buffer_size: 100,
                 flush_interval: Duration::from_millis(10),
                 snapshot_size: 1,
