//! Implementation of an in-memory buffer for writes that persists data into a wal if it is configured.

pub mod persisted_files;
mod pro;
pub mod queryable_buffer;
mod table_buffer;
pub mod validator;

use crate::last_cache::{self, CreateCacheArguments, LastCacheProvider};
use crate::parquet_cache::ParquetCacheOracle;
use crate::persister::Persister;
use crate::write_buffer::persisted_files::PersistedFiles;
use crate::write_buffer::queryable_buffer::QueryableBuffer;
use crate::write_buffer::validator::WriteValidator;
use crate::{chunk::ParquetChunk, DatabaseManager};
use crate::{
    BufferedWriteRequest, Bufferer, ChunkContainer, LastCacheManager, MetaCacheManager,
    ParquetFile, PersistedSnapshot, Precision, WriteBuffer, WriteLineError,
};
use async_trait::async_trait;
use data_types::{
    ChunkId, ChunkOrder, ColumnType, NamespaceName, NamespaceNameError, PartitionHashId,
    PartitionId,
};
use datafusion::catalog::Session;
use datafusion::common::DataFusionError;
use datafusion::datasource::object_store::ObjectStoreUrl;
use datafusion::logical_expr::Expr;
use influxdb3_cache::meta_cache::{self, CreateMetaCacheArgs, MetaCacheProvider};
use influxdb3_catalog::catalog::{Catalog, DatabaseSchema};
use influxdb3_id::{ColumnId, DbId, TableId};
use influxdb3_wal::{object_store::WalObjectStore, DeleteDatabaseDefinition};
use influxdb3_wal::{
    CatalogBatch, CatalogOp, LastCacheDefinition, LastCacheDelete, MetaCacheDefinition,
    MetaCacheDelete, Wal, WalConfig, WalFileNotifier, WalOp,
};
use influxdb3_wal::{CatalogOp::CreateLastCache, DeleteTableDefinition};
use iox_query::chunk_statistics::{create_chunk_statistics, NoColumnRanges};
use iox_query::QueryChunk;
use iox_time::{Time, TimeProvider};
use object_store::path::Path as ObjPath;
use object_store::{ObjectMeta, ObjectStore};
use observability_deps::tracing::{debug, error};
use parquet_file::storage::ParquetExecInput;
use queryable_buffer::QueryableBufferArgs;
use schema::Schema;
use std::sync::Arc;
use std::time::Duration;
use thiserror::Error;
use tokio::sync::watch::Receiver;

#[derive(Debug, Error)]
pub enum Error {
    #[error("parsing for line protocol failed")]
    ParseError(WriteLineError),

    #[error("column type mismatch for column {name}: existing: {existing:?}, new: {new:?}")]
    ColumnTypeMismatch {
        name: String,
        existing: ColumnType,
        new: ColumnType,
    },

    #[error("catalog update erorr {0}")]
    CatalogUpdateError(#[from] influxdb3_catalog::catalog::Error),

    #[error("error from persister: {0}")]
    PersisterError(#[from] crate::persister::Error),

    #[error("corrupt load state: {0}")]
    CorruptLoadState(String),

    #[error("database name error: {0}")]
    DatabaseNameError(#[from] NamespaceNameError),

    #[error("error from table buffer: {0}")]
    TableBufferError(#[from] table_buffer::Error),

    #[error("error in last cache: {0}")]
    LastCacheError(#[from] last_cache::Error),

    #[error("database not found {db_name:?}")]
    DatabaseNotFound { db_name: String },

    #[error("table not found {table_name:?} in db {db_name:?}")]
    TableNotFound { db_name: String, table_name: String },

    #[error("tried accessing database that does not exist")]
    DbDoesNotExist,

    #[error("tried accessing table that do not exist")]
    TableDoesNotExist,

    #[error("tried accessing column with name ({0}) that does not exist")]
    ColumnDoesNotExist(String),

    #[error(
        "updating catalog on delete of last cache failed, you will need to delete the cache \
        again on server restart"
    )]
    DeleteLastCache(#[source] influxdb3_catalog::catalog::Error),

    #[error("error from wal: {0}")]
    WalError(#[from] influxdb3_wal::Error),

    #[error("cannot write to a read-only server")]
    NoWriteInReadOnly,

<<<<<<< HEAD
    #[error("cannot write to a compactor-only server")]
    NoWriteInCompactorOnly,
=======
    #[error("error in metadata cache: {0}")]
    MetaCacheError(#[from] meta_cache::ProviderError),
>>>>>>> b7fd8e23
}

pub type Result<T, E = Error> = std::result::Result<T, E>;

#[derive(Debug)]
pub struct WriteRequest<'a> {
    pub db_name: NamespaceName<'static>,
    pub line_protocol: &'a str,
    pub default_time: u64,
}

#[derive(Debug)]
pub struct WriteBufferImpl {
    catalog: Arc<Catalog>,
    persister: Arc<Persister>,
    // NOTE(trevor): the parquet cache interface may be used to register other cache
    // requests from the write buffer, e.g., during query...
    #[allow(dead_code)]
    parquet_cache: Option<Arc<dyn ParquetCacheOracle>>,
    persisted_files: Arc<PersistedFiles>,
    buffer: Arc<QueryableBuffer>,
    wal_config: WalConfig,
    wal: Arc<dyn Wal>,
    time_provider: Arc<dyn TimeProvider>,
    meta_cache: Arc<MetaCacheProvider>,
    last_cache: Arc<LastCacheProvider>,
}

/// The maximum number of snapshots to load on start
pub const N_SNAPSHOTS_TO_LOAD_ON_START: usize = 1_000;

#[derive(Debug)]
pub struct WriteBufferImplArgs {
    pub persister: Arc<Persister>,
    pub catalog: Arc<Catalog>,
    pub last_cache: Arc<LastCacheProvider>,
    pub meta_cache: Arc<MetaCacheProvider>,
    pub time_provider: Arc<dyn TimeProvider>,
    pub executor: Arc<iox_query::exec::Executor>,
    pub wal_config: WalConfig,
    pub parquet_cache: Option<Arc<dyn ParquetCacheOracle>>,
}

impl WriteBufferImpl {
    pub async fn new(
        WriteBufferImplArgs {
            persister,
            catalog,
            last_cache,
            meta_cache,
            time_provider,
            executor,
            wal_config,
            parquet_cache,
        }: WriteBufferImplArgs,
    ) -> Result<Self> {
        // load snapshots and replay the wal into the in memory buffer
        let persisted_snapshots = persister
            .load_snapshots(N_SNAPSHOTS_TO_LOAD_ON_START)
            .await?;
        let last_wal_sequence_number = persisted_snapshots
            .first()
            .map(|s| s.wal_file_sequence_number);
        let last_snapshot_sequence_number = persisted_snapshots
            .first()
            .map(|s| s.snapshot_sequence_number);
        // If we have any snapshots, set sequential IDs from the newest one.
        if let Some(first_snapshot) = persisted_snapshots.first() {
            first_snapshot.next_db_id.set_next_id();
            first_snapshot.next_table_id.set_next_id();
            first_snapshot.next_column_id.set_next_id();
            first_snapshot.next_file_id.set_next_id();
        }

        let persisted_files = Arc::new(PersistedFiles::new_from_persisted_snapshots(
            persisted_snapshots,
        ));
        let queryable_buffer = Arc::new(QueryableBuffer::new(QueryableBufferArgs {
            executor,
            catalog: Arc::clone(&catalog),
            persister: Arc::clone(&persister),
            last_cache_provider: Arc::clone(&last_cache),
            meta_cache_provider: Arc::clone(&meta_cache),
            persisted_files: Arc::clone(&persisted_files),
            parquet_cache: parquet_cache.clone(),
        }));

        // create the wal instance, which will replay into the queryable buffer and start
        // the background flush task.
        let wal = WalObjectStore::new(
            persister.object_store(),
            persister.host_identifier_prefix(),
            Arc::clone(&queryable_buffer) as Arc<dyn WalFileNotifier>,
            wal_config,
            last_wal_sequence_number,
            last_snapshot_sequence_number,
        )
        .await?;

        Ok(Self {
            catalog,
            parquet_cache,
            persister,
            wal_config,
            wal,
            time_provider,
            meta_cache,
            last_cache,
            persisted_files,
            buffer: queryable_buffer,
        })
    }

    pub fn catalog(&self) -> Arc<Catalog> {
        Arc::clone(&self.catalog)
    }

    pub fn persisted_files(&self) -> Arc<PersistedFiles> {
        Arc::clone(&self.persisted_files)
    }

    async fn write_lp(
        &self,
        db_name: NamespaceName<'static>,
        lp: &str,
        ingest_time: Time,
        accept_partial: bool,
        precision: Precision,
    ) -> Result<BufferedWriteRequest> {
        debug!("write_lp to {} in writebuffer", db_name);

        // validated lines will update the in-memory catalog, ensuring that all write operations
        // past this point will be infallible
        let result = WriteValidator::initialize(
            db_name.clone(),
            self.catalog(),
            ingest_time.timestamp_nanos(),
        )?
        .v1_parse_lines_and_update_schema(lp, accept_partial, ingest_time, precision)?
        .convert_lines_to_buffer(self.wal_config.gen1_duration);

        // if there were catalog updates, ensure they get persisted to the wal, so they're
        // replayed on restart
        let mut ops = Vec::with_capacity(2);
        if let Some(catalog_batch) = result.catalog_updates {
            ops.push(WalOp::Catalog(catalog_batch));
        }
        ops.push(WalOp::Write(result.valid_data));

        // write to the wal. Behind the scenes the ops get buffered in memory and once a second (or
        // whatever the configured wal flush interval is set to) the buffer is flushed and all the
        // data is persisted into a single wal file in the configured object store. Then the
        // contents are sent to the configured notifier, which in this case is the queryable buffer.
        // Thus, after this returns, the data is both durable and queryable.
        self.wal.write_ops(ops).await?;

        Ok(BufferedWriteRequest {
            db_name,
            invalid_lines: result.errors,
            line_count: result.line_count,
            field_count: result.field_count,
            index_count: result.index_count,
        })
    }

    async fn write_lp_v3(
        &self,
        db_name: NamespaceName<'static>,
        lp: &str,
        ingest_time: Time,
        accept_partial: bool,
        precision: Precision,
    ) -> Result<BufferedWriteRequest> {
        // validated lines will update the in-memory catalog, ensuring that all write operations
        // past this point will be infallible
        let result = WriteValidator::initialize(
            db_name.clone(),
            self.catalog(),
            ingest_time.timestamp_nanos(),
        )?
        .v3_parse_lines_and_update_schema(lp, accept_partial, ingest_time, precision)?
        .convert_lines_to_buffer(self.wal_config.gen1_duration);

        // if there were catalog updates, ensure they get persisted to the wal, so they're
        // replayed on restart
        let mut ops = Vec::with_capacity(2);
        if let Some(catalog_batch) = result.catalog_updates {
            ops.push(WalOp::Catalog(catalog_batch));
        }
        ops.push(WalOp::Write(result.valid_data));

        // write to the wal. Behind the scenes the ops get buffered in memory and once a second (or
        // whatever the configured wal flush interval is set to) the buffer is flushed and all the
        // data is persisted into a single wal file in the configured object store. Then the
        // contents are sent to the configured notifier, which in this case is the queryable buffer.
        // Thus, after this returns, the data is both durable and queryable.
        self.wal.write_ops(ops).await?;

        Ok(BufferedWriteRequest {
            db_name,
            invalid_lines: result.errors,
            line_count: result.line_count,
            field_count: result.field_count,
            index_count: result.index_count,
        })
    }

    fn get_table_chunks(
        &self,
        database_name: &str,
        table_name: &str,
        filters: &[Expr],
        projection: Option<&Vec<usize>>,
        ctx: &dyn Session,
    ) -> Result<Vec<Arc<dyn QueryChunk>>, DataFusionError> {
        let db_schema = self.catalog.db_schema(database_name).ok_or_else(|| {
            DataFusionError::Execution(format!("database {} not found", database_name))
        })?;

        let (table_id, table_schema) =
            db_schema.table_id_and_schema(table_name).ok_or_else(|| {
                DataFusionError::Execution(format!(
                    "table {} not found in db {}",
                    table_name, database_name
                ))
            })?;

        let mut chunks = self.buffer.get_table_chunks(
            Arc::clone(&db_schema),
            table_name,
            filters,
            projection,
            ctx,
        )?;

        let parquet_files = self.persisted_files.get_files(db_schema.id, table_id);

        let mut chunk_order = chunks.len() as i64;

        for parquet_file in parquet_files {
            let parquet_chunk = parquet_chunk_from_file(
                &parquet_file,
                &table_schema,
                self.persister.object_store_url().clone(),
                self.persister.object_store(),
                chunk_order,
            );

            chunk_order += 1;

            chunks.push(Arc::new(parquet_chunk));
        }

        Ok(chunks)
    }
}

pub fn parquet_chunk_from_file(
    parquet_file: &ParquetFile,
    table_schema: &Schema,
    object_store_url: ObjectStoreUrl,
    object_store: Arc<dyn ObjectStore>,
    chunk_order: i64,
) -> ParquetChunk {
    let partition_key = data_types::PartitionKey::from(parquet_file.chunk_time.to_string());
    let partition_id = data_types::partition::TransitionPartitionId::from_parts(
        PartitionId::new(0),
        Some(PartitionHashId::new(
            data_types::TableId::new(0),
            &partition_key,
        )),
    );

    let chunk_stats = create_chunk_statistics(
        Some(parquet_file.row_count as usize),
        table_schema,
        Some(parquet_file.timestamp_min_max()),
        &NoColumnRanges,
    );

    let location = ObjPath::from(parquet_file.path.clone());

    let parquet_exec = ParquetExecInput {
        object_store_url,
        object_meta: ObjectMeta {
            location,
            last_modified: Default::default(),
            size: parquet_file.size_bytes as usize,
            e_tag: None,
            version: None,
        },
        object_store,
    };

    ParquetChunk {
        schema: table_schema.clone(),
        stats: Arc::new(chunk_stats),
        partition_id,
        sort_key: None,
        id: ChunkId::new(),
        chunk_order: ChunkOrder::new(chunk_order),
        parquet_exec,
    }
}

#[async_trait]
impl Bufferer for WriteBufferImpl {
    async fn write_lp(
        &self,
        database: NamespaceName<'static>,
        lp: &str,
        ingest_time: Time,
        accept_partial: bool,
        precision: Precision,
    ) -> Result<BufferedWriteRequest> {
        self.write_lp(database, lp, ingest_time, accept_partial, precision)
            .await
    }

    async fn write_lp_v3(
        &self,
        database: NamespaceName<'static>,
        lp: &str,
        ingest_time: Time,
        accept_partial: bool,
        precision: Precision,
    ) -> Result<BufferedWriteRequest> {
        self.write_lp_v3(database, lp, ingest_time, accept_partial, precision)
            .await
    }

    fn catalog(&self) -> Arc<Catalog> {
        self.catalog()
    }

    fn parquet_files(&self, db_id: DbId, table_id: TableId) -> Vec<ParquetFile> {
        self.buffer.persisted_parquet_files(db_id, table_id)
    }

    fn watch_persisted_snapshots(&self) -> Receiver<Option<PersistedSnapshot>> {
        self.buffer.persisted_snapshot_notify_rx()
    }
}

impl ChunkContainer for WriteBufferImpl {
    fn get_table_chunks(
        &self,
        database_name: &str,
        table_name: &str,
        filters: &[Expr],
        projection: Option<&Vec<usize>>,
        ctx: &dyn Session,
    ) -> crate::Result<Vec<Arc<dyn QueryChunk>>, DataFusionError> {
        self.get_table_chunks(database_name, table_name, filters, projection, ctx)
    }
}

#[async_trait::async_trait]
impl MetaCacheManager for WriteBufferImpl {
    fn meta_cache_provider(&self) -> Arc<MetaCacheProvider> {
        Arc::clone(&self.meta_cache)
    }

    async fn create_meta_cache(
        &self,
        db_schema: Arc<DatabaseSchema>,
        cache_name: Option<String>,
        args: CreateMetaCacheArgs,
    ) -> Result<Option<MetaCacheDefinition>, Error> {
        let table_id = args.table_def.table_id;
        if let Some(new_cache_definition) = self
            .meta_cache
            .create_cache(db_schema.id, cache_name.map(Into::into), args)
            .map_err(Error::MetaCacheError)?
        {
            self.catalog
                .add_meta_cache(db_schema.id, table_id, new_cache_definition.clone());
            let add_meta_cache_batch = influxdb3_wal::create::catalog_batch_op(
                db_schema.id,
                Arc::clone(&db_schema.name),
                self.time_provider.now().timestamp_nanos(),
                [CatalogOp::CreateMetaCache(new_cache_definition.clone())],
            );
            self.wal.write_ops(vec![add_meta_cache_batch]).await?;
            Ok(Some(new_cache_definition))
        } else {
            Ok(None)
        }
    }

    async fn delete_meta_cache(
        &self,
        db_id: &DbId,
        tbl_id: &TableId,
        cache_name: &str,
    ) -> Result<(), Error> {
        let catalog = self.catalog();
        let db_schema = catalog.db_schema_by_id(db_id).expect("db should exist");
        self.meta_cache.delete_cache(db_id, tbl_id, cache_name)?;
        catalog.remove_meta_cache(db_id, tbl_id, cache_name);

        self.wal
            .write_ops(vec![influxdb3_wal::create::catalog_batch_op(
                *db_id,
                Arc::clone(&db_schema.name),
                self.time_provider.now().timestamp_nanos(),
                [CatalogOp::DeleteMetaCache(MetaCacheDelete {
                    table_name: db_schema.table_id_to_name(tbl_id).expect("table exists"),
                    table_id: *tbl_id,
                    cache_name: cache_name.into(),
                })],
            )])
            .await?;

        Ok(())
    }
}

#[async_trait::async_trait]
impl LastCacheManager for WriteBufferImpl {
    fn last_cache_provider(&self) -> Arc<LastCacheProvider> {
        Arc::clone(&self.last_cache)
    }

    /// Create a new last-N-value cache in the specified database and table, along with the given
    /// parameters.
    ///
    /// Returns the name of the newly created cache, or `None` if a cache was not created, but the
    /// provided parameters match those of an existing cache.
    #[allow(clippy::too_many_arguments)]
    async fn create_last_cache(
        &self,
        db_id: DbId,
        table_id: TableId,
        cache_name: Option<&str>,
        count: Option<usize>,
        ttl: Option<Duration>,
        key_columns: Option<Vec<(ColumnId, Arc<str>)>>,
        value_columns: Option<Vec<(ColumnId, Arc<str>)>>,
    ) -> Result<Option<LastCacheDefinition>, Error> {
        let cache_name = cache_name.map(Into::into);
        let catalog = self.catalog();
        let db_schema = catalog
            .db_schema_by_id(&db_id)
            .ok_or(Error::DbDoesNotExist)?;
        let table_def = db_schema
            .table_definition_by_id(&table_id)
            .ok_or(Error::TableDoesNotExist)?;

        if let Some(info) = self.last_cache.create_cache(CreateCacheArguments {
            db_id,
            table_def,
            cache_name,
            count,
            ttl,
            key_columns,
            value_columns,
        })? {
            self.catalog.add_last_cache(db_id, table_id, info.clone());
            let add_cache_catalog_batch = WalOp::Catalog(CatalogBatch {
                time_ns: self.time_provider.now().timestamp_nanos(),
                database_id: db_schema.id,
                database_name: Arc::clone(&db_schema.name),
                ops: vec![CreateLastCache(info.clone())],
            });
            self.wal.write_ops(vec![add_cache_catalog_batch]).await?;

            Ok(Some(info))
        } else {
            Ok(None)
        }
    }

    async fn delete_last_cache(
        &self,
        db_id: DbId,
        tbl_id: TableId,
        cache_name: &str,
    ) -> crate::Result<(), Error> {
        let catalog = self.catalog();
        let db_schema = catalog.db_schema_by_id(&db_id).expect("db should exist");
        self.last_cache.delete_cache(db_id, tbl_id, cache_name)?;
        catalog.delete_last_cache(db_id, tbl_id, cache_name);

        // NOTE: if this fails then the cache will be gone from the running server, but will be
        // resurrected on server restart.
        self.wal
            .write_ops(vec![WalOp::Catalog(CatalogBatch {
                time_ns: self.time_provider.now().timestamp_nanos(),
                database_id: db_id,
                database_name: Arc::clone(&db_schema.name),
                ops: vec![CatalogOp::DeleteLastCache(LastCacheDelete {
                    table_id: tbl_id,
                    table_name: db_schema.table_id_to_name(&tbl_id).expect("table exists"),
                    name: cache_name.into(),
                })],
            })])
            .await?;

        Ok(())
    }
}

#[async_trait::async_trait]
impl DatabaseManager for WriteBufferImpl {
    async fn soft_delete_database(&self, name: String) -> crate::Result<(), self::Error> {
        let (db_id, db_schema) =
            self.catalog
                .db_id_and_schema(&name)
                .ok_or_else(|| self::Error::DatabaseNotFound {
                    db_name: name.to_owned(),
                })?;

        let deletion_time = self.time_provider.now();
        let catalog_batch = CatalogBatch {
            time_ns: deletion_time.timestamp_nanos(),
            database_id: db_id,
            database_name: Arc::clone(&db_schema.name),
            ops: vec![CatalogOp::DeleteDatabase(DeleteDatabaseDefinition {
                database_id: db_id,
                database_name: Arc::clone(&db_schema.name),
                deletion_time: deletion_time.timestamp_nanos(),
            })],
        };
        self.catalog.apply_catalog_batch(&catalog_batch)?;
        let wal_op = WalOp::Catalog(catalog_batch);
        self.wal.write_ops(vec![wal_op]).await?;
        debug!(db_id = ?db_id, name = ?&db_schema.name, "successfully deleted database");
        Ok(())
    }

    async fn soft_delete_table(
        &self,
        db_name: String,
        table_name: String,
    ) -> crate::Result<(), self::Error> {
        let (db_id, db_schema) = self.catalog.db_id_and_schema(&db_name).ok_or_else(|| {
            self::Error::DatabaseNotFound {
                db_name: db_name.to_owned(),
            }
        })?;

        let (table_id, table_defn) = db_schema
            .table_id_and_definition(table_name.as_str())
            .ok_or_else(|| self::Error::TableNotFound {
                db_name: db_name.to_owned(),
                table_name: table_name.to_owned(),
            })?;
        let deletion_time = self.time_provider.now();
        let catalog_batch = CatalogBatch {
            time_ns: deletion_time.timestamp_nanos(),
            database_id: db_id,
            database_name: Arc::clone(&db_schema.name),
            ops: vec![CatalogOp::DeleteTable(DeleteTableDefinition {
                database_id: db_id,
                database_name: Arc::clone(&db_schema.name),
                deletion_time: deletion_time.timestamp_nanos(),
                table_id,
                table_name: Arc::clone(&table_defn.table_name),
            })],
        };
        self.catalog.apply_catalog_batch(&catalog_batch)?;
        let wal_op = WalOp::Catalog(catalog_batch);
        self.wal.write_ops(vec![wal_op]).await?;
        debug!(
            db_id = ?db_id,
            db_name = ?&db_schema.name,
            table_id = ?table_id,
            table_name = ?table_defn.table_name,
            "successfully deleted table"
        );
        Ok(())
    }
}

impl WriteBuffer for WriteBufferImpl {}

#[cfg(test)]
#[allow(clippy::await_holding_lock)]
mod tests {
    use super::*;
    use crate::parquet_cache::test_cached_obj_store_and_oracle;
    use crate::paths::{CatalogFilePath, SnapshotInfoFilePath};
    use crate::persister::Persister;
    use crate::PersistedSnapshot;
    use arrow::record_batch::RecordBatch;
    use arrow_util::{assert_batches_eq, assert_batches_sorted_eq};
    use bytes::Bytes;
    use datafusion_util::config::register_iox_object_store;
    use futures_util::StreamExt;
    use influxdb3_catalog::catalog::CatalogSequenceNumber;
    use influxdb3_id::{DbId, ParquetFileId};
    use influxdb3_test_helpers::object_store::RequestCountedObjectStore;
    use influxdb3_wal::{Gen1Duration, SnapshotSequenceNumber, WalFileSequenceNumber};
    use iox_query::exec::IOxSessionContext;
    use iox_time::{MockProvider, Time};
    use object_store::local::LocalFileSystem;
    use object_store::memory::InMemory;
    use object_store::{ObjectStore, PutPayload};

    #[test]
    fn parse_lp_into_buffer() {
        let host_id = Arc::from("sample-host-id");
        let instance_id = Arc::from("sample-instance-id");
        let catalog = Arc::new(Catalog::new(host_id, instance_id));
        let db_name = NamespaceName::new("foo").unwrap();
        let lp = "cpu,region=west user=23.2 100\nfoo f1=1i";
        WriteValidator::initialize(db_name, Arc::clone(&catalog), 0)
            .unwrap()
            .v1_parse_lines_and_update_schema(
                lp,
                false,
                Time::from_timestamp_nanos(0),
                Precision::Nanosecond,
            )
            .unwrap()
            .convert_lines_to_buffer(Gen1Duration::new_5m());

        let db = catalog.db_schema_by_id(&DbId::from(0)).unwrap();

        assert_eq!(db.tables.len(), 2);
        // cpu table
        assert_eq!(db.tables.get(&TableId::from(0)).unwrap().num_columns(), 3);
        // foo table
        assert_eq!(db.tables.get(&TableId::from(1)).unwrap().num_columns(), 2);
    }

    #[tokio::test(flavor = "multi_thread", worker_threads = 2)]
    async fn writes_data_to_wal_and_is_queryable() {
        let object_store: Arc<dyn ObjectStore> = Arc::new(InMemory::new());
        let time_provider: Arc<dyn TimeProvider> =
            Arc::new(MockProvider::new(Time::from_timestamp_nanos(0)));
        let (object_store, parquet_cache) =
            test_cached_obj_store_and_oracle(object_store, Arc::clone(&time_provider));
        let persister = Arc::new(Persister::new(Arc::clone(&object_store), "test_host"));
        let catalog = Arc::new(persister.load_or_create_catalog().await.unwrap());
        let last_cache = LastCacheProvider::new_from_catalog(Arc::clone(&catalog) as _).unwrap();
        let meta_cache =
            MetaCacheProvider::new_from_catalog(Arc::clone(&time_provider), Arc::clone(&catalog))
                .unwrap();
        let write_buffer = WriteBufferImpl::new(WriteBufferImplArgs {
            persister: Arc::clone(&persister),
            catalog,
            last_cache,
            meta_cache,
            time_provider: Arc::clone(&time_provider),
            executor: crate::test_help::make_exec(),
            wal_config: WalConfig::test_config(),
            parquet_cache: Some(Arc::clone(&parquet_cache)),
        })
        .await
        .unwrap();
        let session_context = IOxSessionContext::with_testing();
        let runtime_env = session_context.inner().runtime_env();
        register_iox_object_store(runtime_env, "influxdb3", Arc::clone(&object_store));

        let _ = write_buffer
            .write_lp(
                NamespaceName::new("foo").unwrap(),
                "cpu bar=1 10",
                Time::from_timestamp_nanos(123),
                false,
                Precision::Nanosecond,
            )
            .await
            .unwrap();

        let expected = [
            "+-----+--------------------------------+",
            "| bar | time                           |",
            "+-----+--------------------------------+",
            "| 1.0 | 1970-01-01T00:00:00.000000010Z |",
            "+-----+--------------------------------+",
        ];
        let actual = get_table_batches(&write_buffer, "foo", "cpu", &session_context).await;
        assert_batches_eq!(&expected, &actual);

        // do two more writes to trigger a snapshot
        let _ = write_buffer
            .write_lp(
                NamespaceName::new("foo").unwrap(),
                "cpu bar=2 20",
                Time::from_timestamp_nanos(124),
                false,
                Precision::Nanosecond,
            )
            .await
            .unwrap();

        let _ = write_buffer
            .write_lp(
                NamespaceName::new("foo").unwrap(),
                "cpu bar=3 30",
                Time::from_timestamp_nanos(125),
                false,
                Precision::Nanosecond,
            )
            .await;

        // query the buffer and make sure we get the data back
        let expected = [
            "+-----+--------------------------------+",
            "| bar | time                           |",
            "+-----+--------------------------------+",
            "| 1.0 | 1970-01-01T00:00:00.000000010Z |",
            "| 2.0 | 1970-01-01T00:00:00.000000020Z |",
            "| 3.0 | 1970-01-01T00:00:00.000000030Z |",
            "+-----+--------------------------------+",
        ];
        let actual = get_table_batches(&write_buffer, "foo", "cpu", &session_context).await;
        assert_batches_eq!(&expected, &actual);

        // now load a new buffer from object storage
        let catalog = Arc::new(persister.load_or_create_catalog().await.unwrap());
        let last_cache = LastCacheProvider::new_from_catalog(Arc::clone(&catalog) as _).unwrap();
        let meta_cache =
            MetaCacheProvider::new_from_catalog(Arc::clone(&time_provider), Arc::clone(&catalog))
                .unwrap();
        let write_buffer = WriteBufferImpl::new(WriteBufferImplArgs {
            persister,
            catalog,
            last_cache,
            meta_cache,
            time_provider,
            executor: crate::test_help::make_exec(),
            wal_config: WalConfig {
                gen1_duration: Gen1Duration::new_1m(),
                max_write_buffer_size: 100,
                flush_interval: Duration::from_millis(50),
                snapshot_size: 100,
            },
            parquet_cache: Some(Arc::clone(&parquet_cache)),
        })
        .await
        .unwrap();

        let actual = get_table_batches(&write_buffer, "foo", "cpu", &session_context).await;
        assert_batches_eq!(&expected, &actual);
    }

    #[tokio::test]
    async fn last_cache_create_and_delete_is_durable() {
        let obj_store: Arc<dyn ObjectStore> = Arc::new(InMemory::new());
        let (wbuf, _ctx, time_provider) = setup(
            Time::from_timestamp_nanos(0),
            Arc::clone(&obj_store),
            WalConfig {
                gen1_duration: Gen1Duration::new_1m(),
                max_write_buffer_size: 100,
                flush_interval: Duration::from_millis(10),
                snapshot_size: 1,
            },
        )
        .await;
        let db_name = "db";
        let db_id = DbId::from(0);
        let tbl_name = "table";
        let tbl_id = TableId::from(0);
        let cache_name = "cache";
        // Write some data to the current segment and update the catalog:
        wbuf.write_lp(
            NamespaceName::new(db_name).unwrap(),
            format!("{tbl_name},t1=a f1=true").as_str(),
            Time::from_timestamp(20, 0).unwrap(),
            false,
            Precision::Nanosecond,
        )
        .await
        .unwrap();
        // Create a last cache:
        wbuf.create_last_cache(db_id, tbl_id, Some(cache_name), None, None, None, None)
            .await
            .unwrap();

        let reload = || async {
            let persister = Arc::clone(&wbuf.persister);
            let time_provider = Arc::clone(&time_provider);
            let catalog = Arc::new(persister.load_or_create_catalog().await.unwrap());
            let last_cache =
                LastCacheProvider::new_from_catalog(Arc::clone(&catalog) as _).unwrap();
            let meta_cache = MetaCacheProvider::new_from_catalog(
                Arc::clone(&time_provider),
                Arc::clone(&catalog),
            )
            .unwrap();
            WriteBufferImpl::new(WriteBufferImplArgs {
                persister: Arc::clone(&wbuf.persister),
                catalog,
                last_cache,
                meta_cache,
                time_provider,
                executor: Arc::clone(&wbuf.buffer.executor),
                wal_config: WalConfig {
                    gen1_duration: Gen1Duration::new_1m(),
                    max_write_buffer_size: 100,
                    flush_interval: Duration::from_millis(10),
                    snapshot_size: 1,
                },
                parquet_cache: wbuf.parquet_cache.clone(),
            })
            .await
            .unwrap()
        };

        // load a new write buffer to ensure its durable
        let wbuf = reload().await;

        let catalog_json = catalog_to_json(&wbuf.catalog);
        insta::assert_json_snapshot!("catalog-immediately-after-last-cache-create",
            catalog_json,
            { ".instance_id" => "[uuid]" }
        );

        // Do another write that will update the state of the catalog, specifically, the table
        // that the last cache was created for, and add a new field to the table/cache `f2`:
        wbuf.write_lp(
            NamespaceName::new(db_name).unwrap(),
            format!("{tbl_name},t1=a f1=false,f2=42i").as_str(),
            Time::from_timestamp(30, 0).unwrap(),
            false,
            Precision::Nanosecond,
        )
        .await
        .unwrap();

        // and do another replay and verification
        let wbuf = reload().await;

        let catalog_json = catalog_to_json(&wbuf.catalog);
        insta::assert_json_snapshot!(
           "catalog-after-last-cache-create-and-new-field",
           catalog_json,
           { ".instance_id" => "[uuid]" }
        );

        // write a new data point to fill the cache
        wbuf.write_lp(
            NamespaceName::new(db_name).unwrap(),
            format!("{tbl_name},t1=a f1=true,f2=53i").as_str(),
            Time::from_timestamp(40, 0).unwrap(),
            false,
            Precision::Nanosecond,
        )
        .await
        .unwrap();

        // Fetch record batches from the last cache directly:
        let expected = [
            "+----+------+----+----------------------+",
            "| t1 | f1   | f2 | time                 |",
            "+----+------+----+----------------------+",
            "| a  | true | 53 | 1970-01-01T00:00:40Z |",
            "+----+------+----+----------------------+",
        ];
        let actual = wbuf
            .last_cache_provider()
            .get_cache_record_batches(db_id, tbl_id, None, &[])
            .unwrap()
            .unwrap();
        assert_batches_eq!(&expected, &actual);
        // Delete the last cache:
        wbuf.delete_last_cache(db_id, tbl_id, cache_name)
            .await
            .unwrap();

        // do another reload and verify it's gone
        reload().await;

        let catalog_json = catalog_to_json(&wbuf.catalog);
        insta::assert_json_snapshot!("catalog-immediately-after-last-cache-delete",
            catalog_json,
            { ".instance_id" => "[uuid]" }
        );
    }

    #[tokio::test(flavor = "multi_thread", worker_threads = 2)]
    async fn returns_chunks_across_parquet_and_buffered_data() {
        let (write_buffer, session_context, time_provider) = setup(
            Time::from_timestamp_nanos(0),
            Arc::new(InMemory::new()),
            WalConfig {
                gen1_duration: Gen1Duration::new_1m(),
                max_write_buffer_size: 100,
                flush_interval: Duration::from_millis(10),
                snapshot_size: 2,
            },
        )
        .await;

        let _ = write_buffer
            .write_lp(
                NamespaceName::new("foo").unwrap(),
                "cpu bar=1",
                Time::from_timestamp(10, 0).unwrap(),
                false,
                Precision::Nanosecond,
            )
            .await
            .unwrap();

        let expected = [
            "+-----+----------------------+",
            "| bar | time                 |",
            "+-----+----------------------+",
            "| 1.0 | 1970-01-01T00:00:10Z |",
            "+-----+----------------------+",
        ];
        let actual = get_table_batches(&write_buffer, "foo", "cpu", &session_context).await;
        assert_batches_sorted_eq!(&expected, &actual);

        let _ = write_buffer
            .write_lp(
                NamespaceName::new("foo").unwrap(),
                "cpu bar=2",
                Time::from_timestamp(65, 0).unwrap(),
                false,
                Precision::Nanosecond,
            )
            .await
            .unwrap();

        let expected = [
            "+-----+----------------------+",
            "| bar | time                 |",
            "+-----+----------------------+",
            "| 1.0 | 1970-01-01T00:00:10Z |",
            "| 2.0 | 1970-01-01T00:01:05Z |",
            "+-----+----------------------+",
        ];
        let actual = get_table_batches(&write_buffer, "foo", "cpu", &session_context).await;
        assert_batches_sorted_eq!(&expected, &actual);

        // trigger snapshot with a third write, creating parquet files
        let _ = write_buffer
            .write_lp(
                NamespaceName::new("foo").unwrap(),
                "cpu bar=3 147000000000",
                Time::from_timestamp(147, 0).unwrap(),
                false,
                Precision::Nanosecond,
            )
            .await
            .unwrap();

        // give the snapshot some time to persist in the background
        let mut ticks = 0;
        loop {
            ticks += 1;
            let persisted = write_buffer.persister.load_snapshots(1000).await.unwrap();
            if !persisted.is_empty() {
                assert_eq!(persisted.len(), 1);
                assert_eq!(persisted[0].min_time, 10000000000);
                assert_eq!(persisted[0].row_count, 2);
                break;
            } else if ticks > 10 {
                panic!("not persisting");
            }
            tokio::time::sleep(Duration::from_millis(10)).await;
        }

        let expected = [
            "+-----+----------------------+",
            "| bar | time                 |",
            "+-----+----------------------+",
            "| 3.0 | 1970-01-01T00:02:27Z |",
            "| 2.0 | 1970-01-01T00:01:05Z |",
            "| 1.0 | 1970-01-01T00:00:10Z |",
            "+-----+----------------------+",
        ];
        let actual = get_table_batches(&write_buffer, "foo", "cpu", &session_context).await;
        assert_batches_sorted_eq!(&expected, &actual);

        // now validate that buffered data and parquet data are all returned
        let _ = write_buffer
            .write_lp(
                NamespaceName::new("foo").unwrap(),
                "cpu bar=4",
                Time::from_timestamp(250, 0).unwrap(),
                false,
                Precision::Nanosecond,
            )
            .await
            .unwrap();

        let expected = [
            "+-----+----------------------+",
            "| bar | time                 |",
            "+-----+----------------------+",
            "| 3.0 | 1970-01-01T00:02:27Z |",
            "| 4.0 | 1970-01-01T00:04:10Z |",
            "| 2.0 | 1970-01-01T00:01:05Z |",
            "| 1.0 | 1970-01-01T00:00:10Z |",
            "+-----+----------------------+",
        ];
        let actual = get_table_batches(&write_buffer, "foo", "cpu", &session_context).await;
        assert_batches_sorted_eq!(&expected, &actual);

        let actual = get_table_batches(&write_buffer, "foo", "cpu", &session_context).await;
        assert_batches_sorted_eq!(&expected, &actual);
        // and now replay in a new write buffer and attempt to write
        let catalog = Arc::new(
            write_buffer
                .persister
                .load_or_create_catalog()
                .await
                .unwrap(),
        );
        let last_cache = LastCacheProvider::new_from_catalog(Arc::clone(&catalog) as _).unwrap();
        let meta_cache =
            MetaCacheProvider::new_from_catalog(Arc::clone(&time_provider), Arc::clone(&catalog))
                .unwrap();
        let write_buffer = WriteBufferImpl::new(WriteBufferImplArgs {
            persister: Arc::clone(&write_buffer.persister),
            catalog,
            last_cache,
            meta_cache,
            time_provider: Arc::clone(&write_buffer.time_provider),
            executor: Arc::clone(&write_buffer.buffer.executor),
            wal_config: WalConfig {
                gen1_duration: Gen1Duration::new_1m(),
                max_write_buffer_size: 100,
                flush_interval: Duration::from_millis(10),
                snapshot_size: 2,
            },
            parquet_cache: write_buffer.parquet_cache.clone(),
        })
        .await
        .unwrap();
        let ctx = IOxSessionContext::with_testing();
        let runtime_env = ctx.inner().runtime_env();
        register_iox_object_store(
            runtime_env,
            "influxdb3",
            write_buffer.persister.object_store(),
        );

        // verify the data is still there
        let actual = get_table_batches(&write_buffer, "foo", "cpu", &ctx).await;
        assert_batches_sorted_eq!(&expected, &actual);

        // now write some new data
        let _ = write_buffer
            .write_lp(
                NamespaceName::new("foo").unwrap(),
                "cpu bar=5",
                Time::from_timestamp(300, 0).unwrap(),
                false,
                Precision::Nanosecond,
            )
            .await
            .unwrap();

        // and write more to force another snapshot
        let _ = write_buffer
            .write_lp(
                NamespaceName::new("foo").unwrap(),
                "cpu bar=6",
                Time::from_timestamp(330, 0).unwrap(),
                false,
                Precision::Nanosecond,
            )
            .await
            .unwrap();

        let expected = [
            "+-----+----------------------+",
            "| bar | time                 |",
            "+-----+----------------------+",
            "| 1.0 | 1970-01-01T00:00:10Z |",
            "| 2.0 | 1970-01-01T00:01:05Z |",
            "| 3.0 | 1970-01-01T00:02:27Z |",
            "| 4.0 | 1970-01-01T00:04:10Z |",
            "| 5.0 | 1970-01-01T00:05:00Z |",
            "| 6.0 | 1970-01-01T00:05:30Z |",
            "+-----+----------------------+",
        ];
        let actual = get_table_batches(&write_buffer, "foo", "cpu", &ctx).await;
        assert_batches_sorted_eq!(&expected, &actual);
    }

    #[tokio::test(flavor = "multi_thread", worker_threads = 2)]
    async fn catalog_snapshots_only_if_updated() {
        let (write_buffer, _ctx, _time_provider) = setup(
            Time::from_timestamp_nanos(0),
            Arc::new(InMemory::new()),
            WalConfig {
                gen1_duration: Gen1Duration::new_1m(),
                max_write_buffer_size: 100,
                flush_interval: Duration::from_millis(5),
                snapshot_size: 1,
            },
        )
        .await;

        let db_name = "foo";
        // do three writes to force a snapshot
        do_writes(
            db_name,
            &write_buffer,
            &[
                TestWrite {
                    lp: "cpu bar=1",
                    time_seconds: 10,
                },
                TestWrite {
                    lp: "cpu bar=2",
                    time_seconds: 20,
                },
                TestWrite {
                    lp: "cpu bar=3",
                    time_seconds: 30,
                },
            ],
        )
        .await;

        verify_catalog_count(2, write_buffer.persister.object_store()).await;
        verify_snapshot_count(1, &write_buffer.persister).await;

        // only another two writes are needed to trigger a snapshot, because there is still one
        // WAL period left from before:
        do_writes(
            db_name,
            &write_buffer,
            &[
                TestWrite {
                    lp: "cpu bar=4",
                    time_seconds: 40,
                },
                TestWrite {
                    lp: "cpu bar=5",
                    time_seconds: 50,
                },
            ],
        )
        .await;

        // verify the catalog didn't get persisted, but a snapshot did
        verify_catalog_count(2, write_buffer.persister.object_store()).await;
        verify_snapshot_count(2, &write_buffer.persister).await;

        // and finally, do two more, with a catalog update, forcing persistence
        do_writes(
            db_name,
            &write_buffer,
            &[
                TestWrite {
                    lp: "cpu bar=6,asdf=true",
                    time_seconds: 60,
                },
                TestWrite {
                    lp: "cpu bar=7,asdf=true",
                    time_seconds: 70,
                },
            ],
        )
        .await;

        verify_catalog_count(3, write_buffer.persister.object_store()).await;
        verify_snapshot_count(3, &write_buffer.persister).await;
    }

    /// Check that when a WriteBuffer is initialized with existing snapshot files, that newly
    /// generated snapshot files use the next sequence number.
    #[tokio::test]
    async fn new_snapshots_use_correct_sequence() {
        // set up a local file system object store:
        let object_store: Arc<dyn ObjectStore> =
            Arc::new(LocalFileSystem::new_with_prefix(test_helpers::tmp_dir().unwrap()).unwrap());

        // create a snapshot file that will be loaded on initialization of the write buffer:
        // Set ParquetFileId to a non zero number for the snapshot
        ParquetFileId::from(500).set_next_id();
        let prev_snapshot_seq = SnapshotSequenceNumber::new(42);
        let prev_snapshot = PersistedSnapshot::new(
            "test_host".to_string(),
            prev_snapshot_seq,
            WalFileSequenceNumber::new(0),
            CatalogSequenceNumber::new(0),
        );
        let snapshot_json = serde_json::to_vec(&prev_snapshot).unwrap();
        // set ParquetFileId to be 0 so that we can make sure when it's loaded from the
        // snapshot that it becomes the expected number
        ParquetFileId::from(0).set_next_id();

        // put the snapshot file in object store:
        object_store
            .put(
                &SnapshotInfoFilePath::new("test_host", prev_snapshot_seq),
                PutPayload::from_bytes(Bytes::from(snapshot_json)),
            )
            .await
            .unwrap();

        // setup the write buffer:
        let (wbuf, _ctx, _time_provider) = setup(
            Time::from_timestamp_nanos(0),
            Arc::clone(&object_store),
            WalConfig {
                gen1_duration: Gen1Duration::new_1m(),
                max_write_buffer_size: 100,
                flush_interval: Duration::from_millis(5),
                snapshot_size: 1,
            },
        )
        .await;

        // Assert that loading the snapshots sets ParquetFileId to the correct id number
        assert_eq!(ParquetFileId::new().as_u64(), 500);

        // there should be one snapshot already, i.e., the one we created above:
        verify_snapshot_count(1, &wbuf.persister).await;
        // there is only one initial catalog so far:
        verify_catalog_count(1, object_store.clone()).await;

        // do three writes to force a new snapshot
        wbuf.write_lp(
            NamespaceName::new("foo").unwrap(),
            "cpu bar=1",
            Time::from_timestamp(10, 0).unwrap(),
            false,
            Precision::Nanosecond,
        )
        .await
        .unwrap();
        wbuf.write_lp(
            NamespaceName::new("foo").unwrap(),
            "cpu bar=2",
            Time::from_timestamp(20, 0).unwrap(),
            false,
            Precision::Nanosecond,
        )
        .await
        .unwrap();
        wbuf.write_lp(
            NamespaceName::new("foo").unwrap(),
            "cpu bar=3",
            Time::from_timestamp(30, 0).unwrap(),
            false,
            Precision::Nanosecond,
        )
        .await
        .unwrap();

        // Check that there are now 2 snapshots:
        verify_snapshot_count(2, &wbuf.persister).await;
        // Check that the next sequence number is used for the new snapshot:
        assert_eq!(
            prev_snapshot_seq.next(),
            wbuf.wal.last_snapshot_sequence_number().await
        );
        // There should be a catalog now, since the above writes updated the catalog
        verify_catalog_count(2, object_store.clone()).await;
        // Check the catalog sequence number in the latest snapshot is correct:
        let persisted_snapshot_bytes = object_store
            .get(&SnapshotInfoFilePath::new(
                "test_host",
                prev_snapshot_seq.next(),
            ))
            .await
            .unwrap()
            .bytes()
            .await
            .unwrap();
        let persisted_snapshot =
            serde_json::from_slice::<PersistedSnapshot>(&persisted_snapshot_bytes).unwrap();
        // NOTE: it appears that writes which create a new db increment the catalog sequence twice.
        // This is likely due to the catalog sequence being incremented first for the db creation and
        // then again for the updates to the table written to. Hence the sequence number is 2 here.
        // If we manage to make it so that scenario only increments the catalog sequence once, then
        // this assertion may fail:
        assert_eq!(
            CatalogSequenceNumber::new(2),
            persisted_snapshot.catalog_sequence_number
        );
    }

    #[tokio::test]
    async fn next_id_is_correct_number() {
        // set up a local file system object store:
        let object_store: Arc<dyn ObjectStore> =
            Arc::new(LocalFileSystem::new_with_prefix(test_helpers::tmp_dir().unwrap()).unwrap());

        let prev_snapshot_seq = SnapshotSequenceNumber::new(42);
        let mut prev_snapshot = PersistedSnapshot::new(
            "test_host".to_string(),
            prev_snapshot_seq,
            WalFileSequenceNumber::new(0),
            CatalogSequenceNumber::new(0),
        );

        assert_eq!(prev_snapshot.next_file_id.as_u64(), 0);
        assert_eq!(prev_snapshot.next_table_id.as_u32(), 0);
        assert_eq!(prev_snapshot.next_db_id.as_u32(), 0);

        for _ in 0..=5 {
            prev_snapshot.add_parquet_file(
                DbId::from(0),
                TableId::from(0),
                ParquetFile {
                    id: ParquetFileId::new(),
                    path: "file/path2".into(),
                    size_bytes: 20,
                    row_count: 1,
                    chunk_time: 1,
                    min_time: 0,
                    max_time: 1,
                },
            );
        }

        assert_eq!(prev_snapshot.databases.len(), 1);
        let files = prev_snapshot.databases[&DbId::from(0)].tables[&TableId::from(0)].clone();

        // Assert that all of the files are smaller than the next_file_id field
        // and that their index corresponds to the order they were added in
        assert_eq!(prev_snapshot.next_file_id.as_u64(), 6);
        assert_eq!(files.len(), 6);
        for (i, file) in files.iter().enumerate() {
            assert_ne!(file.id, ParquetFileId::from(6));
            assert!(file.id.as_u64() < 6);
            assert_eq!(file.id.as_u64(), i as u64);
        }

        let snapshot_json = serde_json::to_vec(&prev_snapshot).unwrap();

        // put the snapshot file in object store:
        object_store
            .put(
                &SnapshotInfoFilePath::new("test_host", prev_snapshot_seq),
                PutPayload::from_bytes(Bytes::from(snapshot_json)),
            )
            .await
            .unwrap();

        // setup the write buffer:
        let (_wbuf, _ctx, _time_provider) = setup(
            Time::from_timestamp_nanos(0),
            Arc::clone(&object_store),
            WalConfig {
                gen1_duration: Gen1Duration::new_1m(),
                max_write_buffer_size: 100,
                flush_interval: Duration::from_millis(5),
                snapshot_size: 1,
            },
        )
        .await;

        // Test that the next_file_id has been set properly
        assert_eq!(ParquetFileId::next_id().as_u64(), 6);
    }

    /// This is the reproducer for [#25277][see]
    ///
    /// [see]: https://github.com/influxdata/influxdb/issues/25277
    #[tokio::test]
    async fn writes_not_dropped_on_snapshot() {
        let obj_store: Arc<dyn ObjectStore> = Arc::new(InMemory::new());
        let wal_config = WalConfig {
            gen1_duration: influxdb3_wal::Gen1Duration::new_1m(),
            max_write_buffer_size: 100,
            flush_interval: Duration::from_millis(10),
            snapshot_size: 1,
        };
        let (mut wbuf, mut ctx, _time_provider) = setup(
            Time::from_timestamp_nanos(0),
            Arc::clone(&obj_store),
            wal_config,
        )
        .await;

        let db_name = "coffee_shop";
        let tbl_name = "menu";

        // do some writes to get a snapshot:
        do_writes(
            db_name,
            &wbuf,
            &[
                TestWrite {
                    lp: format!("{tbl_name},name=espresso price=2.50"),
                    time_seconds: 1,
                },
                TestWrite {
                    lp: format!("{tbl_name},name=americano price=3.00"),
                    time_seconds: 2,
                },
                TestWrite {
                    lp: format!("{tbl_name},name=latte price=4.50"),
                    time_seconds: 3,
                },
            ],
        )
        .await;

        // wait for snapshot to be created:
        verify_snapshot_count(1, &wbuf.persister).await;
        // initialize twice
        for _i in 0..2 {
            (wbuf, ctx, _) = setup(
                Time::from_timestamp_nanos(0),
                Arc::clone(&obj_store),
                wal_config,
            )
            .await;
        }

        // Get the record batches from replayed buffer:
        let batches = get_table_batches(&wbuf, db_name, tbl_name, &ctx).await;
        assert_batches_sorted_eq!(
            [
                "+-----------+-------+----------------------+",
                "| name      | price | time                 |",
                "+-----------+-------+----------------------+",
                "| americano | 3.0   | 1970-01-01T00:00:02Z |",
                "| espresso  | 2.5   | 1970-01-01T00:00:01Z |",
                "| latte     | 4.5   | 1970-01-01T00:00:03Z |",
                "+-----------+-------+----------------------+",
            ],
            &batches
        );
    }

    #[tokio::test]
    async fn writes_not_dropped_on_larger_snapshot_size() {
        let obj_store: Arc<dyn ObjectStore> = Arc::new(InMemory::new());
        let (wbuf, _, _) = setup(
            Time::from_timestamp_nanos(0),
            Arc::clone(&obj_store),
            WalConfig {
                gen1_duration: Gen1Duration::new_1m(),
                max_write_buffer_size: 100,
                flush_interval: Duration::from_millis(10),
                snapshot_size: 2,
            },
        )
        .await;

        let db_name = "coffee_shop";
        let tbl_name = "menu";

        // Do six writes to trigger a snapshot
        do_writes(
            db_name,
            &wbuf,
            &[
                TestWrite {
                    lp: format!("{tbl_name},name=espresso,type=drink price=2.50"),
                    time_seconds: 1,
                },
                TestWrite {
                    lp: format!("{tbl_name},name=americano,type=drink price=3.00"),
                    time_seconds: 2,
                },
                TestWrite {
                    lp: format!("{tbl_name},name=latte,type=drink price=4.50"),
                    time_seconds: 3,
                },
                TestWrite {
                    lp: format!("{tbl_name},name=croissant,type=food price=5.50"),
                    time_seconds: 4,
                },
                TestWrite {
                    lp: format!("{tbl_name},name=muffin,type=food price=4.50"),
                    time_seconds: 5,
                },
                TestWrite {
                    lp: format!("{tbl_name},name=biscotto,type=food price=3.00"),
                    time_seconds: 6,
                },
            ],
        )
        .await;

        verify_snapshot_count(1, &wbuf.persister).await;

        // Drop the write buffer, and create a new one that replays:
        drop(wbuf);
        let (wbuf, ctx, _time_provider) = setup(
            Time::from_timestamp_nanos(0),
            Arc::clone(&obj_store),
            WalConfig {
                gen1_duration: Gen1Duration::new_1m(),
                max_write_buffer_size: 100,
                flush_interval: Duration::from_millis(10),
                snapshot_size: 2,
            },
        )
        .await;

        // Get the record batches from replyed buffer:
        let batches = get_table_batches(&wbuf, db_name, tbl_name, &ctx).await;
        assert_batches_sorted_eq!(
            [
                "+-----------+-------+----------------------+-------+",
                "| name      | price | time                 | type  |",
                "+-----------+-------+----------------------+-------+",
                "| americano | 3.0   | 1970-01-01T00:00:02Z | drink |",
                "| biscotto  | 3.0   | 1970-01-01T00:00:06Z | food  |",
                "| croissant | 5.5   | 1970-01-01T00:00:04Z | food  |",
                "| espresso  | 2.5   | 1970-01-01T00:00:01Z | drink |",
                "| latte     | 4.5   | 1970-01-01T00:00:03Z | drink |",
                "| muffin    | 4.5   | 1970-01-01T00:00:05Z | food  |",
                "+-----------+-------+----------------------+-------+",
            ],
            &batches
        );
    }

    #[tokio::test]
    async fn writes_not_dropped_with_future_writes() {
        let obj_store: Arc<dyn ObjectStore> = Arc::new(InMemory::new());
        let (wbuf, _, _) = setup(
            Time::from_timestamp_nanos(0),
            Arc::clone(&obj_store),
            WalConfig {
                gen1_duration: Gen1Duration::new_1m(),
                max_write_buffer_size: 100,
                flush_interval: Duration::from_millis(10),
                snapshot_size: 1,
            },
        )
        .await;

        let db_name = "coffee_shop";
        let tbl_name = "menu";

        // do some writes to get a snapshot:
        do_writes(
            db_name,
            &wbuf,
            &[
                TestWrite {
                    lp: format!("{tbl_name},name=espresso price=2.50"),
                    time_seconds: 1,
                },
                // This write is way out in the future, so as to be outside the normal
                // range for a snapshot:
                TestWrite {
                    lp: format!("{tbl_name},name=americano price=3.00"),
                    time_seconds: 20_000,
                },
                // This write will trigger the snapshot:
                TestWrite {
                    lp: format!("{tbl_name},name=latte price=4.50"),
                    time_seconds: 3,
                },
            ],
        )
        .await;

        // Wait for snapshot to be created:
        verify_snapshot_count(1, &wbuf.persister).await;

        // Now drop the write buffer, and create a new one that replays:
        drop(wbuf);
        let (wbuf, ctx, _) = setup(
            Time::from_timestamp_nanos(0),
            Arc::clone(&obj_store),
            WalConfig {
                gen1_duration: Gen1Duration::new_1m(),
                max_write_buffer_size: 100,
                flush_interval: Duration::from_millis(10),
                snapshot_size: 1,
            },
        )
        .await;

        // Get the record batches from replayed buffer:
        let batches = get_table_batches(&wbuf, db_name, tbl_name, &ctx).await;
        assert_batches_sorted_eq!(
            [
                "+-----------+-------+----------------------+",
                "| name      | price | time                 |",
                "+-----------+-------+----------------------+",
                "| americano | 3.0   | 1970-01-01T05:33:20Z |",
                "| espresso  | 2.5   | 1970-01-01T00:00:01Z |",
                "| latte     | 4.5   | 1970-01-01T00:00:03Z |",
                "+-----------+-------+----------------------+",
            ],
            &batches
        );
    }

    #[tokio::test]
    async fn notifies_watchers_of_snapshot() {
        let obj_store: Arc<dyn ObjectStore> = Arc::new(InMemory::new());
        let (wbuf, _, _) = setup(
            Time::from_timestamp_nanos(0),
            Arc::clone(&obj_store),
            WalConfig {
                gen1_duration: Gen1Duration::new_1m(),
                max_write_buffer_size: 100,
                flush_interval: Duration::from_millis(10),
                snapshot_size: 1,
            },
        )
        .await;

        let mut watcher = wbuf.watch_persisted_snapshots();
        watcher.mark_changed();

        let db_name = "coffee_shop";
        let tbl_name = "menu";

        // do some writes to get a snapshot:
        do_writes(
            db_name,
            &wbuf,
            &[
                TestWrite {
                    lp: format!("{tbl_name},name=espresso price=2.50"),
                    time_seconds: 1,
                },
                TestWrite {
                    lp: format!("{tbl_name},name=americano price=3.00"),
                    time_seconds: 2,
                },
                TestWrite {
                    lp: format!("{tbl_name},name=latte price=4.50"),
                    time_seconds: 3,
                },
            ],
        )
        .await;

        // wait for snapshot to be created:
        verify_snapshot_count(1, &wbuf.persister).await;
        watcher.changed().await.unwrap();
        let snapshot = watcher.borrow();
        assert!(snapshot.is_some(), "watcher should be notified of snapshot");
    }

    #[tokio::test]
    async fn test_db_id_is_persisted_and_updated() {
        let obj_store: Arc<dyn ObjectStore> = Arc::new(InMemory::new());
        let (wbuf, _, _) = setup(
            Time::from_timestamp_nanos(0),
            Arc::clone(&obj_store),
            WalConfig {
                gen1_duration: Gen1Duration::new_1m(),
                max_write_buffer_size: 100,
                flush_interval: Duration::from_millis(10),
                snapshot_size: 1,
            },
        )
        .await;
        let db_name = "coffee_shop";
        let tbl_name = "menu";

        // do some writes to get a snapshot:
        do_writes(
            db_name,
            &wbuf,
            &[
                TestWrite {
                    lp: format!("{tbl_name},name=espresso price=2.50"),
                    time_seconds: 1,
                },
                // This write is way out in the future, so as to be outside the normal
                // range for a snapshot:
                TestWrite {
                    lp: format!("{tbl_name},name=americano price=3.00"),
                    time_seconds: 20_000,
                },
                // This write will trigger the snapshot:
                TestWrite {
                    lp: format!("{tbl_name},name=latte price=4.50"),
                    time_seconds: 3,
                },
            ],
        )
        .await;

        // Wait for snapshot to be created:
        verify_snapshot_count(1, &wbuf.persister).await;

        // Now drop the write buffer, and create a new one that replays:
        drop(wbuf);

        // Set DbId to a large number to make sure it is properly set on replay
        // and assert that it's what we expect it to be before we replay
        dbg!(DbId::next_id());
        DbId::from(10_000).set_next_id();
        assert_eq!(DbId::next_id().as_u32(), 10_000);
        dbg!(DbId::next_id());
        let (_wbuf, _, _) = setup(
            Time::from_timestamp_nanos(0),
            Arc::clone(&obj_store),
            WalConfig {
                gen1_duration: Gen1Duration::new_1m(),
                max_write_buffer_size: 100,
                flush_interval: Duration::from_millis(10),
                snapshot_size: 1,
            },
        )
        .await;
        dbg!(DbId::next_id());

        assert_eq!(DbId::next_id().as_u32(), 1);
    }

    #[tokio::test]
    async fn test_parquet_cache() {
        // set up a write buffer using a TestObjectStore so we can spy on requests that get
        // through to the object store for parquet files:
        let test_store = Arc::new(RequestCountedObjectStore::new(Arc::new(InMemory::new())));
        let obj_store: Arc<dyn ObjectStore> = Arc::clone(&test_store) as _;
        let (wbuf, ctx, _) = setup_cache_optional(
            Time::from_timestamp_nanos(0),
            Arc::clone(&obj_store),
            WalConfig {
                gen1_duration: Gen1Duration::new_1m(),
                max_write_buffer_size: 100,
                flush_interval: Duration::from_millis(10),
                snapshot_size: 1,
            },
            true,
        )
        .await;
        let db_name = "my_corp";
        let db_id = DbId::from(0);
        let tbl_name = "temp";
        let tbl_id = TableId::from(0);

        // make some writes to generate a snapshot:
        do_writes(
            db_name,
            &wbuf,
            &[
                TestWrite {
                    lp: format!(
                        "\
                        {tbl_name},warehouse=us-east,room=01a,device=10001 reading=36\n\
                        {tbl_name},warehouse=us-east,room=01b,device=10002 reading=29\n\
                        {tbl_name},warehouse=us-east,room=02a,device=30003 reading=33\n\
                        "
                    ),
                    time_seconds: 1,
                },
                TestWrite {
                    lp: format!(
                        "\
                        {tbl_name},warehouse=us-east,room=01a,device=10001 reading=37\n\
                        {tbl_name},warehouse=us-east,room=01b,device=10002 reading=28\n\
                        {tbl_name},warehouse=us-east,room=02a,device=30003 reading=32\n\
                        "
                    ),
                    time_seconds: 2,
                },
                // This write will trigger the snapshot:
                TestWrite {
                    lp: format!(
                        "\
                        {tbl_name},warehouse=us-east,room=01a,device=10001 reading=35\n\
                        {tbl_name},warehouse=us-east,room=01b,device=10002 reading=24\n\
                        {tbl_name},warehouse=us-east,room=02a,device=30003 reading=30\n\
                        "
                    ),
                    time_seconds: 3,
                },
            ],
        )
        .await;

        // Wait for snapshot to be created, once this is done, then the parquet has been persisted:
        verify_snapshot_count(1, &wbuf.persister).await;

        // get the path for the created parquet file:
        let persisted_files = wbuf.persisted_files().get_files(db_id, tbl_id);
        assert_eq!(1, persisted_files.len());
        let path = ObjPath::from(persisted_files[0].path.as_str());

        // check the number of requests to that path before making a query:
        // there should be one get request, made by the cache oracle:
        assert_eq!(1, test_store.get_request_count(&path));
        assert_eq!(0, test_store.get_opts_request_count(&path));
        assert_eq!(0, test_store.get_ranges_request_count(&path));
        assert_eq!(0, test_store.get_range_request_count(&path));
        assert_eq!(0, test_store.head_request_count(&path));

        let batches = get_table_batches(&wbuf, db_name, tbl_name, &ctx).await;
        assert_batches_sorted_eq!(
            [
                "+--------+---------+------+----------------------+-----------+",
                "| device | reading | room | time                 | warehouse |",
                "+--------+---------+------+----------------------+-----------+",
                "| 10001  | 35.0    | 01a  | 1970-01-01T00:00:03Z | us-east   |",
                "| 10001  | 36.0    | 01a  | 1970-01-01T00:00:01Z | us-east   |",
                "| 10001  | 37.0    | 01a  | 1970-01-01T00:00:02Z | us-east   |",
                "| 10002  | 24.0    | 01b  | 1970-01-01T00:00:03Z | us-east   |",
                "| 10002  | 28.0    | 01b  | 1970-01-01T00:00:02Z | us-east   |",
                "| 10002  | 29.0    | 01b  | 1970-01-01T00:00:01Z | us-east   |",
                "| 30003  | 30.0    | 02a  | 1970-01-01T00:00:03Z | us-east   |",
                "| 30003  | 32.0    | 02a  | 1970-01-01T00:00:02Z | us-east   |",
                "| 30003  | 33.0    | 02a  | 1970-01-01T00:00:01Z | us-east   |",
                "+--------+---------+------+----------------------+-----------+",
            ],
            &batches
        );

        // counts should not change, since requests for this parquet file hit the cache:
        assert_eq!(1, test_store.get_request_count(&path));
        assert_eq!(0, test_store.get_opts_request_count(&path));
        assert_eq!(0, test_store.get_ranges_request_count(&path));
        assert_eq!(0, test_store.get_range_request_count(&path));
        assert_eq!(0, test_store.head_request_count(&path));
    }
    #[tokio::test]
    async fn test_no_parquet_cache() {
        // set up a write buffer using a TestObjectStore so we can spy on requests that get
        // through to the object store for parquet files:
        let test_store = Arc::new(RequestCountedObjectStore::new(Arc::new(InMemory::new())));
        let obj_store: Arc<dyn ObjectStore> = Arc::clone(&test_store) as _;
        let (wbuf, ctx, _) = setup_cache_optional(
            Time::from_timestamp_nanos(0),
            Arc::clone(&obj_store),
            WalConfig {
                gen1_duration: Gen1Duration::new_1m(),
                max_write_buffer_size: 100,
                flush_interval: Duration::from_millis(10),
                snapshot_size: 1,
            },
            false,
        )
        .await;
        let db_name = "my_corp";
        let db_id = DbId::from(0);
        let tbl_name = "temp";
        let tbl_id = TableId::from(0);

        // make some writes to generate a snapshot:
        do_writes(
            db_name,
            &wbuf,
            &[
                TestWrite {
                    lp: format!(
                        "\
                        {tbl_name},warehouse=us-east,room=01a,device=10001 reading=36\n\
                        {tbl_name},warehouse=us-east,room=01b,device=10002 reading=29\n\
                        {tbl_name},warehouse=us-east,room=02a,device=30003 reading=33\n\
                        "
                    ),
                    time_seconds: 1,
                },
                TestWrite {
                    lp: format!(
                        "\
                        {tbl_name},warehouse=us-east,room=01a,device=10001 reading=37\n\
                        {tbl_name},warehouse=us-east,room=01b,device=10002 reading=28\n\
                        {tbl_name},warehouse=us-east,room=02a,device=30003 reading=32\n\
                        "
                    ),
                    time_seconds: 2,
                },
                // This write will trigger the snapshot:
                TestWrite {
                    lp: format!(
                        "\
                        {tbl_name},warehouse=us-east,room=01a,device=10001 reading=35\n\
                        {tbl_name},warehouse=us-east,room=01b,device=10002 reading=24\n\
                        {tbl_name},warehouse=us-east,room=02a,device=30003 reading=30\n\
                        "
                    ),
                    time_seconds: 3,
                },
            ],
        )
        .await;

        // Wait for snapshot to be created, once this is done, then the parquet has been persisted:
        verify_snapshot_count(1, &wbuf.persister).await;

        // get the path for the created parquet file:
        let persisted_files = wbuf.persisted_files().get_files(db_id, tbl_id);
        assert_eq!(1, persisted_files.len());
        let path = ObjPath::from(persisted_files[0].path.as_str());

        // check the number of requests to that path before making a query:
        // there should be no get or get_range requests since nothing has asked for this file yet:
        assert_eq!(0, test_store.get_request_count(&path));
        assert_eq!(0, test_store.get_opts_request_count(&path));
        assert_eq!(0, test_store.get_ranges_request_count(&path));
        assert_eq!(0, test_store.get_range_request_count(&path));
        assert_eq!(0, test_store.head_request_count(&path));

        let batches = get_table_batches(&wbuf, db_name, tbl_name, &ctx).await;
        assert_batches_sorted_eq!(
            [
                "+--------+---------+------+----------------------+-----------+",
                "| device | reading | room | time                 | warehouse |",
                "+--------+---------+------+----------------------+-----------+",
                "| 10001  | 35.0    | 01a  | 1970-01-01T00:00:03Z | us-east   |",
                "| 10001  | 36.0    | 01a  | 1970-01-01T00:00:01Z | us-east   |",
                "| 10001  | 37.0    | 01a  | 1970-01-01T00:00:02Z | us-east   |",
                "| 10002  | 24.0    | 01b  | 1970-01-01T00:00:03Z | us-east   |",
                "| 10002  | 28.0    | 01b  | 1970-01-01T00:00:02Z | us-east   |",
                "| 10002  | 29.0    | 01b  | 1970-01-01T00:00:01Z | us-east   |",
                "| 30003  | 30.0    | 02a  | 1970-01-01T00:00:03Z | us-east   |",
                "| 30003  | 32.0    | 02a  | 1970-01-01T00:00:02Z | us-east   |",
                "| 30003  | 33.0    | 02a  | 1970-01-01T00:00:01Z | us-east   |",
                "+--------+---------+------+----------------------+-----------+",
            ],
            &batches
        );

        // counts should change, since requests for this parquet file were made with no cache:
        assert_eq!(0, test_store.get_request_count(&path));
        assert_eq!(0, test_store.get_opts_request_count(&path));
        assert_eq!(1, test_store.get_ranges_request_count(&path));
        assert_eq!(2, test_store.get_range_request_count(&path));
        assert_eq!(0, test_store.head_request_count(&path));
    }

    #[tokio::test]
    async fn test_delete_database() {
        let start_time = Time::from_rfc3339("2024-11-14T11:00:00+00:00").unwrap();
        let test_store = Arc::new(InMemory::new());
        let wal_config = WalConfig {
            gen1_duration: Gen1Duration::new_1m(),
            max_write_buffer_size: 100,
            flush_interval: Duration::from_millis(10),
            snapshot_size: 1,
        };
        let (write_buffer, _, _) =
            setup_cache_optional(start_time, test_store, wal_config, false).await;
        let _ = write_buffer
            .write_lp(
                NamespaceName::new("foo").unwrap(),
                "cpu,warehouse=us-east,room=01a,device=10001 reading=37\n",
                start_time,
                false,
                Precision::Nanosecond,
            )
            .await
            .unwrap();

        let result = write_buffer.soft_delete_database("foo".to_string()).await;

        assert!(result.is_ok());
    }

    #[tokio::test]
    async fn test_delete_table() {
        let start_time = Time::from_rfc3339("2024-11-14T11:00:00+00:00").unwrap();
        let test_store = Arc::new(InMemory::new());
        let wal_config = WalConfig {
            gen1_duration: Gen1Duration::new_1m(),
            max_write_buffer_size: 100,
            flush_interval: Duration::from_millis(10),
            snapshot_size: 1,
        };
        let (write_buffer, _, _) =
            setup_cache_optional(start_time, test_store, wal_config, false).await;
        let _ = write_buffer
            .write_lp(
                NamespaceName::new("foo").unwrap(),
                "cpu,warehouse=us-east,room=01a,device=10001 reading=37\n",
                start_time,
                false,
                Precision::Nanosecond,
            )
            .await
            .unwrap();

        let result = write_buffer
            .soft_delete_table("foo".to_string(), "cpu".to_string())
            .await;

        assert!(result.is_ok());
    }

    struct TestWrite<LP> {
        lp: LP,
        time_seconds: i64,
    }

    async fn do_writes<W: WriteBuffer, LP: AsRef<str>>(
        db: &'static str,
        buffer: &W,
        writes: &[TestWrite<LP>],
    ) {
        for w in writes {
            buffer
                .write_lp(
                    NamespaceName::new(db).unwrap(),
                    w.lp.as_ref(),
                    Time::from_timestamp_nanos(w.time_seconds * 1_000_000_000),
                    false,
                    Precision::Nanosecond,
                )
                .await
                .unwrap();
        }
    }

    async fn verify_catalog_count(n: usize, object_store: Arc<dyn ObjectStore>) {
        let mut checks = 0;
        loop {
            let mut list = object_store.list(Some(&CatalogFilePath::dir("test_host")));
            let mut catalogs = vec![];
            while let Some(c) = list.next().await {
                catalogs.push(c.unwrap());
            }

            if catalogs.len() > n {
                panic!("checking for {} catalogs but found {}", n, catalogs.len());
            } else if catalogs.len() == n && checks > 5 {
                // let enough checks happen to ensure extra catalog persists aren't running in the background
                break;
            } else {
                checks += 1;
                if checks > 10 {
                    panic!("not persisting catalogs");
                }
                tokio::time::sleep(Duration::from_millis(20)).await;
            }
        }
    }

    async fn verify_snapshot_count(n: usize, persister: &Arc<Persister>) {
        let mut checks = 0;
        loop {
            let persisted_snapshots = persister.load_snapshots(1000).await.unwrap();
            if persisted_snapshots.len() > n {
                panic!(
                    "checking for {} snapshots but found {}",
                    n,
                    persisted_snapshots.len()
                );
            } else if persisted_snapshots.len() == n && checks > 5 {
                // let enough checks happen to ensure extra snapshots aren't running ion the background
                break;
            } else {
                checks += 1;
                if checks > 10 {
                    panic!("not persisting snapshots");
                }
                tokio::time::sleep(Duration::from_millis(20)).await;
            }
        }
    }

    fn catalog_to_json(catalog: &Catalog) -> serde_json::Value {
        let bytes = serde_json::to_vec_pretty(catalog).unwrap();
        serde_json::from_slice::<serde_json::Value>(&bytes).expect("parse bytes as JSON")
    }

    async fn setup(
        start: Time,
        object_store: Arc<dyn ObjectStore>,
        wal_config: WalConfig,
    ) -> (WriteBufferImpl, IOxSessionContext, Arc<dyn TimeProvider>) {
        setup_cache_optional(start, object_store, wal_config, true).await
    }

    async fn setup_cache_optional(
        start: Time,
        object_store: Arc<dyn ObjectStore>,
        wal_config: WalConfig,
        use_cache: bool,
    ) -> (WriteBufferImpl, IOxSessionContext, Arc<dyn TimeProvider>) {
        let time_provider: Arc<dyn TimeProvider> = Arc::new(MockProvider::new(start));
        let (object_store, parquet_cache) = if use_cache {
            let (object_store, parquet_cache) =
                test_cached_obj_store_and_oracle(object_store, Arc::clone(&time_provider));
            (object_store, Some(parquet_cache))
        } else {
            (object_store, None)
        };
        let persister = Arc::new(Persister::new(Arc::clone(&object_store), "test_host"));
        let catalog = Arc::new(persister.load_or_create_catalog().await.unwrap());
        let last_cache = LastCacheProvider::new_from_catalog(Arc::clone(&catalog) as _).unwrap();
        let meta_cache =
            MetaCacheProvider::new_from_catalog(Arc::clone(&time_provider), Arc::clone(&catalog))
                .unwrap();
        let wbuf = WriteBufferImpl::new(WriteBufferImplArgs {
            persister,
            catalog,
            last_cache,
            meta_cache,
            time_provider: Arc::clone(&time_provider),
            executor: crate::test_help::make_exec(),
            wal_config,
            parquet_cache,
        })
        .await
        .unwrap();
        let ctx = IOxSessionContext::with_testing();
        let runtime_env = ctx.inner().runtime_env();
        register_iox_object_store(runtime_env, "influxdb3", Arc::clone(&object_store));
        (wbuf, ctx, time_provider)
    }

    async fn get_table_batches(
        write_buffer: &WriteBufferImpl,
        database_name: &str,
        table_name: &str,
        ctx: &IOxSessionContext,
    ) -> Vec<RecordBatch> {
        let chunks = write_buffer
            .get_table_chunks(database_name, table_name, &[], None, &ctx.inner().state())
            .unwrap();
        let mut batches = vec![];
        for chunk in chunks {
            let chunk = chunk
                .data()
                .read_to_batches(chunk.schema(), ctx.inner())
                .await;
            batches.extend(chunk);
        }
        batches
    }
}<|MERGE_RESOLUTION|>--- conflicted
+++ resolved
@@ -106,13 +106,11 @@
     #[error("cannot write to a read-only server")]
     NoWriteInReadOnly,
 
-<<<<<<< HEAD
+    #[error("error in metadata cache: {0}")]
+    MetaCacheError(#[from] meta_cache::ProviderError),
+
     #[error("cannot write to a compactor-only server")]
     NoWriteInCompactorOnly,
-=======
-    #[error("error in metadata cache: {0}")]
-    MetaCacheError(#[from] meta_cache::ProviderError),
->>>>>>> b7fd8e23
 }
 
 pub type Result<T, E = Error> = std::result::Result<T, E>;
