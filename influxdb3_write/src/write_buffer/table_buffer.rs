//! The in memory buffer of a table that can be quickly added to and queried

use arrow::array::{
    Array, ArrayRef, BooleanBuilder, Float64Builder, Int64Builder, StringBuilder,
    StringDictionaryBuilder, TimestampNanosecondBuilder, UInt64Builder,
};
use arrow::datatypes::Int32Type;
use arrow::record_batch::RecordBatch;
use data_types::TimestampMinMax;
use hashbrown::{HashMap, HashSet};
use influxdb3_catalog::catalog::TableDefinition;
use influxdb3_id::ColumnId;
use influxdb3_wal::{FieldData, Row};
use observability_deps::tracing::error;
use schema::sort::SortKey;
use schema::{InfluxColumnType, InfluxFieldType, Schema, SchemaBuilder};
use std::collections::BTreeMap;
use std::collections::btree_map::Entry;
use std::mem::size_of;
use std::sync::Arc;
use thiserror::Error;

use crate::ChunkFilter;

#[derive(Debug, Error)]
pub enum Error {
    #[error("Field not found in table buffer: {0}")]
    FieldNotFound(String),

    #[error("Error creating record batch: {0}")]
    RecordBatchError(#[from] arrow::error::ArrowError),
}

pub(crate) type Result<T, E = Error> = std::result::Result<T, E>;

pub struct TableBuffer {
    chunk_time_to_chunks: BTreeMap<i64, MutableTableChunk>,
    snapshotting_chunks: Vec<SnapshotChunk>,
    pub(crate) sort_key: SortKey,
}

impl TableBuffer {
    pub fn new(sort_key: SortKey) -> Self {
        Self {
            chunk_time_to_chunks: BTreeMap::default(),
            snapshotting_chunks: vec![],
            sort_key,
        }
    }

    pub fn buffer_chunk(&mut self, chunk_time: i64, rows: &[Row]) {
        let buffer_chunk = self
            .chunk_time_to_chunks
            .entry(chunk_time)
            .or_insert_with(|| MutableTableChunk {
                timestamp_min: i64::MAX,
                timestamp_max: i64::MIN,
                data: Default::default(),
                row_count: 0,
            });

        buffer_chunk.add_rows(rows);
    }

    /// Produce a partitioned set of record batches along with their min/max timestamp
    ///
    /// The partitions are stored and returned in a `HashMap`, keyed on the generation time.
    ///
    /// This uses the provided `filter` to prune out chunks from the buffer that do not fall in
    /// the filter's time boundaries. If the filter contains literal guarantees on tag columns
    /// that are in the buffer index, this will also leverage those to prune rows in the resulting
    /// chunks that do not satisfy the guarantees specified in the filter.
    pub fn partitioned_record_batches(
        &self,
        table_def: Arc<TableDefinition>,
        filter: &ChunkFilter<'_>,
    ) -> Result<HashMap<i64, (TimestampMinMax, Vec<RecordBatch>)>> {
        let mut batches = HashMap::new();
        let schema = table_def.schema.as_arrow();
        for sc in self.snapshotting_chunks.iter().filter(|sc| {
            filter.test_time_stamp_min_max(sc.timestamp_min_max.min, sc.timestamp_min_max.max)
        }) {
            let cols: std::result::Result<Vec<_>, _> = schema
                .fields()
                .iter()
                .map(|f| {
                    let col = sc
                        .record_batch
                        .column_by_name(f.name())
                        .ok_or(Error::FieldNotFound(f.name().to_string()));
                    col.cloned()
                })
                .collect();
            let cols = cols?;
            let rb = RecordBatch::try_new(Arc::clone(&schema), cols)?;
            let (ts, v) = batches
                .entry(sc.chunk_time)
                .or_insert_with(|| (sc.timestamp_min_max, Vec::new()));
            *ts = ts.union(&sc.timestamp_min_max);
            v.push(rb);
        }
        for (t, c) in self
            .chunk_time_to_chunks
            .iter()
            .filter(|(_, c)| filter.test_time_stamp_min_max(c.timestamp_min, c.timestamp_max))
        {
            let ts_min_max = TimestampMinMax::new(c.timestamp_min, c.timestamp_max);
            let (ts, v) = batches
                .entry(*t)
                .or_insert_with(|| (ts_min_max, Vec::new()));
            *ts = ts.union(&ts_min_max);
            v.push(c.record_batch(Arc::clone(&table_def))?);
        }
        Ok(batches)
    }

    pub fn timestamp_min_max(&self) -> TimestampMinMax {
        let (min, max) = if self.chunk_time_to_chunks.is_empty() {
            (0, 0)
        } else {
            self.chunk_time_to_chunks
                .values()
                .map(|c| (c.timestamp_min, c.timestamp_max))
                .fold((i64::MAX, i64::MIN), |(a_min, b_min), (a_max, b_max)| {
                    (a_min.min(b_min), a_max.max(b_max))
                })
        };
        let mut timestamp_min_max = TimestampMinMax::new(min, max);

        for sc in &self.snapshotting_chunks {
            timestamp_min_max = timestamp_min_max.union(&sc.timestamp_min_max);
        }

        timestamp_min_max
    }

    /// Returns an estimate of the size of this table buffer based on the data and index sizes.
    #[allow(dead_code)]
    pub fn computed_size(&self) -> usize {
        let mut size = size_of::<Self>();

        for c in self.chunk_time_to_chunks.values() {
            for builder in c.data.values() {
                size += size_of::<ColumnId>() + size_of::<String>() + builder.size();
            }
        }

        size
    }

    pub fn snapshot(
        &mut self,
        table_def: Arc<TableDefinition>,
        older_than_chunk_time: i64,
    ) -> Vec<SnapshotChunk> {
        let keys_to_remove = self
            .chunk_time_to_chunks
            .keys()
            .filter(|k| **k < older_than_chunk_time)
            .copied()
            .collect::<Vec<_>>();
        self.snapshotting_chunks = keys_to_remove
            .into_iter()
            .map(|chunk_time| {
                let chunk = self.chunk_time_to_chunks.remove(&chunk_time).unwrap();
                let timestamp_min_max = chunk.timestamp_min_max();
                let (schema, record_batch) = chunk.into_schema_record_batch(Arc::clone(&table_def));

                SnapshotChunk {
                    chunk_time,
                    timestamp_min_max,
                    record_batch,
                    schema,
                }
            })
            .collect::<Vec<_>>();

        self.snapshotting_chunks.clone()
    }

    pub fn clear_snapshots(&mut self) {
        self.snapshotting_chunks.clear();
    }
}

#[derive(Debug, Clone)]
pub struct SnapshotChunk {
    pub(crate) chunk_time: i64,
    pub(crate) timestamp_min_max: TimestampMinMax,
    pub(crate) record_batch: RecordBatch,
    pub(crate) schema: Schema,
}

// Debug implementation for TableBuffer
impl std::fmt::Debug for TableBuffer {
    fn fmt(&self, f: &mut std::fmt::Formatter<'_>) -> std::fmt::Result {
        let (min_time, max_time, row_count) = self
            .chunk_time_to_chunks
            .values()
            .map(|c| (c.timestamp_min, c.timestamp_max, c.row_count))
            .fold(
                (i64::MAX, i64::MIN, 0),
                |(a_min, a_max, a_count), (b_min, b_max, b_count)| {
                    (a_min.min(b_min), a_max.max(b_max), a_count + b_count)
                },
            );
        f.debug_struct("TableBuffer")
            .field("chunk_count", &self.chunk_time_to_chunks.len())
            .field("timestamp_min", &min_time)
            .field("timestamp_max", &max_time)
            .field("row_count", &row_count)
            .finish()
    }
}

struct MutableTableChunk {
    timestamp_min: i64,
    timestamp_max: i64,
    data: BTreeMap<ColumnId, Builder>,
    row_count: usize,
}

impl MutableTableChunk {
    fn add_rows(&mut self, rows: &[Row]) {
        let new_row_count = rows.len();

        for (row_index, r) in rows.iter().enumerate() {
            let mut value_added = HashSet::with_capacity(r.fields.len());

            for f in &r.fields {
                value_added.insert(f.id);

                match &f.value {
                    FieldData::Timestamp(v) => {
                        self.timestamp_min = self.timestamp_min.min(*v);
                        self.timestamp_max = self.timestamp_max.max(*v);

                        let b = self.data.entry(f.id).or_insert_with(|| {
                            let mut time_builder = TimestampNanosecondBuilder::new();
                            // append nulls for all previous rows
                            time_builder.append_nulls(row_index + self.row_count);
                            Builder::Time(time_builder)
                        });
                        if let Builder::Time(b) = b {
                            b.append_value(*v);
                        } else {
                            panic!("unexpected field type");
                        }
                    }
                    FieldData::Tag(v) => {
                        if let Entry::Vacant(e) = self.data.entry(f.id) {
                            let mut tag_builder = StringDictionaryBuilder::new();
                            // append nulls for all previous rows
                            for _ in 0..(row_index + self.row_count) {
                                tag_builder.append_value("");
                            }
                            e.insert(Builder::Tag(tag_builder));
                        }
                        let b = self.data.get_mut(&f.id).expect("tag builder should exist");
                        if let Builder::Tag(b) = b {
                            b.append(v)
                                .expect("shouldn't be able to overflow 32 bit dictionary");
                        } else {
                            panic!("unexpected field type");
                        }
                    }
                    FieldData::String(v) => {
                        let b = self.data.entry(f.id).or_insert_with(|| {
                            let mut string_builder = StringBuilder::new();
                            // append nulls for all previous rows
                            for _ in 0..(row_index + self.row_count) {
                                string_builder.append_null();
                            }
                            Builder::String(string_builder)
                        });
                        if let Builder::String(b) = b {
                            b.append_value(v);
                        } else {
                            panic!("unexpected field type");
                        }
                    }
                    FieldData::Integer(v) => {
                        let b = self.data.entry(f.id).or_insert_with(|| {
                            let mut int_builder = Int64Builder::new();
                            // append nulls for all previous rows
                            int_builder.append_nulls(row_index + self.row_count);
                            Builder::I64(int_builder)
                        });
                        if let Builder::I64(b) = b {
                            b.append_value(*v);
                        } else {
                            panic!("unexpected field type");
                        }
                    }
                    FieldData::UInteger(v) => {
                        let b = self.data.entry(f.id).or_insert_with(|| {
                            let mut uint_builder = UInt64Builder::new();
                            // append nulls for all previous rows
                            uint_builder.append_nulls(row_index + self.row_count);
                            Builder::U64(uint_builder)
                        });
                        if let Builder::U64(b) = b {
                            b.append_value(*v);
                        } else {
                            panic!("unexpected field type");
                        }
                    }
                    FieldData::Float(v) => {
                        let b = self.data.entry(f.id).or_insert_with(|| {
                            let mut float_builder = Float64Builder::new();
                            // append nulls for all previous rows
                            float_builder.append_nulls(row_index + self.row_count);
                            Builder::F64(float_builder)
                        });
                        if let Builder::F64(b) = b {
                            b.append_value(*v);
                        } else {
                            panic!("unexpected field type");
                        }
                    }
                    FieldData::Boolean(v) => {
                        let b = self.data.entry(f.id).or_insert_with(|| {
                            let mut bool_builder = BooleanBuilder::new();
                            // append nulls for all previous rows
                            bool_builder.append_nulls(row_index + self.row_count);
                            Builder::Bool(bool_builder)
                        });
                        if let Builder::Bool(b) = b {
                            b.append_value(*v);
                        } else {
                            panic!("unexpected field type");
                        }
                    }
                }
            }

            // add nulls for any columns not present
            for (column_id, builder) in &mut self.data {
                if !value_added.contains(column_id) {
                    match builder {
                        Builder::Bool(b) => b.append_null(),
                        Builder::F64(b) => b.append_null(),
                        Builder::I64(b) => b.append_null(),
                        Builder::U64(b) => b.append_null(),
                        Builder::String(b) => b.append_null(),
<<<<<<< HEAD
                        Builder::Tag(b) | Builder::Key(b) => {
                            b.append_null();
=======
                        Builder::Tag(b) => {
                            // NOTE: we use an empty string "" for tags that are omitted
                            b.append_value("");
>>>>>>> 4a917c5a
                        }
                        Builder::Time(b) => b.append_null(),
                    }
                }
            }
        }

        self.row_count += new_row_count;
    }

    fn timestamp_min_max(&self) -> TimestampMinMax {
        TimestampMinMax::new(self.timestamp_min, self.timestamp_max)
    }

    fn record_batch(&self, table_def: Arc<TableDefinition>) -> Result<RecordBatch> {
        let schema = table_def.schema.as_arrow();

        let mut cols = Vec::with_capacity(schema.fields().len());

        for f in schema.fields() {
            let column_def = table_def
                .column_definition(f.name())
                .expect("a valid column name");
            let b = match self.data.get(&column_def.id) {
                Some(b) => b.as_arrow(),
                None => array_ref_nulls_for_type(column_def.data_type, self.row_count),
            };

            cols.push(b);
        }

        Ok(RecordBatch::try_new(schema, cols)?)
    }

    fn into_schema_record_batch(self, table_def: Arc<TableDefinition>) -> (Schema, RecordBatch) {
        let mut cols = Vec::with_capacity(self.data.len());
        let mut schema_builder = SchemaBuilder::new();
        let mut cols_in_batch = HashSet::new();
        for (col_id, builder) in self.data.into_iter() {
            cols_in_batch.insert(col_id);
            let (col_type, col) = builder.into_influxcol_and_arrow();
            schema_builder.influx_column(
                table_def
                    .column_id_to_name(&col_id)
                    .expect("valid column id")
                    .as_ref(),
                col_type,
            );
            cols.push(col);
        }

        // ensure that every series key column is present in the batch
        for col_id in &table_def.series_key {
            if !cols_in_batch.contains(col_id) {
                let col_name = table_def
                    .column_id_to_name(col_id)
                    .expect("valid column id");
                schema_builder.influx_column(col_name.as_ref(), InfluxColumnType::Tag);
                let mut tag_builder: StringDictionaryBuilder<Int32Type> =
                    StringDictionaryBuilder::new();
                for _ in 0..self.row_count {
                    tag_builder.append_value("");
                }

                cols.push(Arc::new(tag_builder.finish()));
                cols_in_batch.insert(*col_id);
            }
        }

        // ensure that every field column is present in the batch
        for (col_id, col_def) in table_def.columns.iter() {
            if !cols_in_batch.contains(col_id) {
                schema_builder.influx_column(col_def.name.as_ref(), col_def.data_type);
                let col = array_ref_nulls_for_type(col_def.data_type, self.row_count);

                cols.push(col);
            }
        }
        let schema = schema_builder
            .build()
            .expect("should always be able to build schema");
        let arrow_schema = schema.as_arrow();

        (
            schema,
            RecordBatch::try_new(arrow_schema, cols)
                .expect("should always be able to build record batch"),
        )
    }
}

fn array_ref_nulls_for_type(data_type: InfluxColumnType, len: usize) -> ArrayRef {
    match data_type {
        InfluxColumnType::Field(InfluxFieldType::Boolean) => {
            let mut builder = BooleanBuilder::new();
            builder.append_nulls(len);
            Arc::new(builder.finish())
        }
        InfluxColumnType::Timestamp => {
            let mut builder = TimestampNanosecondBuilder::new();
            builder.append_nulls(len);
            Arc::new(builder.finish())
        }
        InfluxColumnType::Tag => {
            let mut builder: StringDictionaryBuilder<Int32Type> = StringDictionaryBuilder::new();
            builder.append_nulls(len);
            Arc::new(builder.finish())
        }
        InfluxColumnType::Field(InfluxFieldType::Integer) => {
            let mut builder = Int64Builder::new();
            builder.append_nulls(len);
            Arc::new(builder.finish())
        }
        InfluxColumnType::Field(InfluxFieldType::Float) => {
            let mut builder = Float64Builder::new();
            builder.append_nulls(len);
            Arc::new(builder.finish())
        }
        InfluxColumnType::Field(InfluxFieldType::String) => {
            let mut builder = StringBuilder::new();
            for _ in 0..len {
                builder.append_null();
            }
            Arc::new(builder.finish())
        }
        InfluxColumnType::Field(InfluxFieldType::UInteger) => {
            let mut builder = UInt64Builder::new();
            builder.append_nulls(len);
            Arc::new(builder.finish())
        }
    }
}

// Debug implementation for TableBuffer
impl std::fmt::Debug for MutableTableChunk {
    fn fmt(&self, f: &mut std::fmt::Formatter<'_>) -> std::fmt::Result {
        f.debug_struct("MutableTableChunk")
            .field("timestamp_min", &self.timestamp_min)
            .field("timestamp_max", &self.timestamp_max)
            .field("row_count", &self.row_count)
            .finish()
    }
}

pub(super) enum Builder {
    Bool(BooleanBuilder),
    I64(Int64Builder),
    F64(Float64Builder),
    U64(UInt64Builder),
    String(StringBuilder),
    Tag(StringDictionaryBuilder<Int32Type>),
    Time(TimestampNanosecondBuilder),
}

impl Builder {
    fn as_arrow(&self) -> ArrayRef {
        match self {
            Self::Bool(b) => Arc::new(b.finish_cloned()),
            Self::I64(b) => Arc::new(b.finish_cloned()),
            Self::F64(b) => Arc::new(b.finish_cloned()),
            Self::U64(b) => Arc::new(b.finish_cloned()),
            Self::String(b) => Arc::new(b.finish_cloned()),
            Self::Tag(b) => Arc::new(b.finish_cloned()),
            Self::Time(b) => Arc::new(b.finish_cloned()),
        }
    }

    fn into_influxcol_and_arrow(self) -> (InfluxColumnType, ArrayRef) {
        match self {
            Self::Bool(mut b) => (
                InfluxColumnType::Field(InfluxFieldType::Boolean),
                Arc::new(b.finish()),
            ),
            Self::I64(mut b) => (
                InfluxColumnType::Field(InfluxFieldType::Integer),
                Arc::new(b.finish()),
            ),
            Self::F64(mut b) => (
                InfluxColumnType::Field(InfluxFieldType::Float),
                Arc::new(b.finish()),
            ),
            Self::U64(mut b) => (
                InfluxColumnType::Field(InfluxFieldType::UInteger),
                Arc::new(b.finish()),
            ),
            Self::String(mut b) => (
                InfluxColumnType::Field(InfluxFieldType::String),
                Arc::new(b.finish()),
            ),
            Self::Tag(mut b) => (InfluxColumnType::Tag, Arc::new(b.finish())),
            Self::Time(mut b) => (InfluxColumnType::Timestamp, Arc::new(b.finish())),
        }
    }

    fn size(&self) -> usize {
        let data_size = match self {
            Self::Bool(b) => b.capacity() + b.validity_slice().map(|s| s.len()).unwrap_or(0),
            Self::I64(b) => {
                size_of::<i64>() * b.capacity() + b.validity_slice().map(|s| s.len()).unwrap_or(0)
            }
            Self::F64(b) => {
                size_of::<f64>() * b.capacity() + b.validity_slice().map(|s| s.len()).unwrap_or(0)
            }
            Self::U64(b) => {
                size_of::<u64>() * b.capacity() + b.validity_slice().map(|s| s.len()).unwrap_or(0)
            }
            Self::String(b) => {
                b.values_slice().len()
                    + b.offsets_slice().len()
                    + b.validity_slice().map(|s| s.len()).unwrap_or(0)
            }
            Self::Tag(b) => {
                let b = b.finish_cloned();
                b.keys().len() * size_of::<i32>() + b.values().get_array_memory_size()
            }
            Self::Time(b) => size_of::<i64>() * b.capacity(),
        };
        size_of::<Self>() + data_size
    }
}

#[cfg(test)]
mod tests {
    use crate::{Precision, write_buffer::validator::WriteValidator};

    use super::*;
    use arrow_util::assert_batches_sorted_eq;
    use data_types::NamespaceName;
    use datafusion::prelude::{Expr, col, lit_timestamp_nano};
    use influxdb3_catalog::catalog::{Catalog, DatabaseSchema};
    use iox_time::{MockProvider, Time};
    use object_store::memory::InMemory;

    struct TestWriter {
        catalog: Arc<Catalog>,
    }

    impl TestWriter {
        const DB_NAME: &str = "test-db";

        async fn new() -> Self {
            let obj_store = Arc::new(InMemory::new());
            let time_provider = Arc::new(MockProvider::new(Time::from_timestamp_nanos(0)));
            let catalog = Arc::new(
                Catalog::new("test-node", obj_store, time_provider, Default::default())
                    .await
                    .expect("should initialize catalog"),
            );
            Self { catalog }
        }

        async fn write_to_rows(&self, lp: impl AsRef<str>, ingest_time_sec: i64) -> Vec<Row> {
            let db = NamespaceName::try_from(Self::DB_NAME).unwrap();
            let ingest_time_ns = ingest_time_sec * 1_000_000_000;
            let validator = WriteValidator::initialize(db, Arc::clone(&self.catalog)).unwrap();
            validator
                .v1_parse_lines_and_catalog_updates(
                    lp.as_ref(),
                    false,
                    Time::from_timestamp_nanos(ingest_time_ns),
                    Precision::Nanosecond,
                )
                .unwrap()
                .commit_catalog_changes()
                .await
                .map(|r| r.unwrap_success())
                .unwrap()
                .into_inner()
                .to_rows()
        }

        fn db_schema(&self) -> Arc<DatabaseSchema> {
            self.catalog.db_schema(Self::DB_NAME).unwrap()
        }
    }

    #[tokio::test]
    async fn test_partitioned_table_buffer_batches() {
        let writer = TestWriter::new().await;

        let mut row_batches = Vec::new();
        for t in 0..10 {
            let offset = t * 10;
            let rows = writer
                .write_to_rows(
                    format!(
                        "\
            tbl,tag=a val=\"thing {t}-1\" {o1}\n\
            tbl,tag=b val=\"thing {t}-2\" {o2}\n\
            ",
                        o1 = offset + 1,
                        o2 = offset + 2,
                    ),
                    offset,
                )
                .await;
            row_batches.push((rows, offset));
        }

        let table_def = writer.db_schema().table_definition("tbl").unwrap();

        let mut table_buffer = TableBuffer::new(SortKey::empty());
        for (rows, offset) in row_batches {
            table_buffer.buffer_chunk(offset, &rows);
        }

        let partitioned_batches = table_buffer
            .partitioned_record_batches(Arc::clone(&table_def), &ChunkFilter::default())
            .unwrap();

        assert_eq!(10, partitioned_batches.len());

        for t in 0..10 {
            let offset = t * 10;
            let (ts_min_max, batches) = partitioned_batches.get(&offset).unwrap();
            assert_eq!(TimestampMinMax::new(offset + 1, offset + 2), *ts_min_max);
            assert_batches_sorted_eq!(
                [
                    "+-----+--------------------------------+-----------+",
                    "| tag | time                           | val       |",
                    "+-----+--------------------------------+-----------+",
                    format!(
                        "| a   | 1970-01-01T00:00:00.{:0>9}Z | thing {t}-1 |",
                        offset + 1
                    )
                    .as_str(),
                    format!(
                        "| b   | 1970-01-01T00:00:00.{:0>9}Z | thing {t}-2 |",
                        offset + 2
                    )
                    .as_str(),
                    "+-----+--------------------------------+-----------+",
                ],
                batches
            );
        }
    }

    #[tokio::test]
    async fn test_computed_size_of_buffer() {
        let writer = TestWriter::new().await;

        let rows = writer
            .write_to_rows(
                "\
            tbl,tag=a value=1i 1\n\
            tbl,tag=b value=2i 2\n\
            tbl,tag=this\\ is\\ a\\ long\\ tag\\ value\\ to\\ store value=3i 3\n\
            ",
                0,
            )
            .await;

        let mut table_buffer = TableBuffer::new(SortKey::empty());
        table_buffer.buffer_chunk(0, &rows);

        let size = table_buffer.computed_size();
        assert_eq!(size, 17739);
    }

    #[test]
    fn timestamp_min_max_works_when_empty() {
        let table_buffer = TableBuffer::new(SortKey::empty());
        let timestamp_min_max = table_buffer.timestamp_min_max();
        assert_eq!(timestamp_min_max.min, 0);
        assert_eq!(timestamp_min_max.max, 0);
    }

    #[test_log::test(tokio::test)]
    async fn test_time_filters() {
        let writer = TestWriter::new().await;

        let mut row_batches = Vec::new();
        for offset in 0..100 {
            let rows = writer
                .write_to_rows(
                    format!(
                        "\
                tbl,tag=a val={}\n\
                tbl,tag=b val={}\n\
                ",
                        offset + 1,
                        offset + 2
                    ),
                    offset,
                )
                .await;
            row_batches.push((offset, rows));
        }
        let table_def = writer.db_schema().table_definition("tbl").unwrap();
        let mut table_buffer = TableBuffer::new(SortKey::empty());

        for (offset, rows) in row_batches {
            table_buffer.buffer_chunk(offset, &rows);
        }

        struct TestCase<'a> {
            filter: &'a [Expr],
            expected_output: &'a [&'a str],
        }

        let test_cases = [
            TestCase {
                filter: &[col("time").gt(lit_timestamp_nano(97_000_000_000i64))],
                expected_output: &[
                    "+-----+----------------------+-------+",
                    "| tag | time                 | val   |",
                    "+-----+----------------------+-------+",
                    "| a   | 1970-01-01T00:01:38Z | 99.0  |",
                    "| a   | 1970-01-01T00:01:39Z | 100.0 |",
                    "| b   | 1970-01-01T00:01:38Z | 100.0 |",
                    "| b   | 1970-01-01T00:01:39Z | 101.0 |",
                    "+-----+----------------------+-------+",
                ],
            },
            TestCase {
                filter: &[col("time").lt(lit_timestamp_nano(3_000_000_000i64))],
                expected_output: &[
                    "+-----+----------------------+-----+",
                    "| tag | time                 | val |",
                    "+-----+----------------------+-----+",
                    "| a   | 1970-01-01T00:00:00Z | 1.0 |",
                    "| a   | 1970-01-01T00:00:01Z | 2.0 |",
                    "| a   | 1970-01-01T00:00:02Z | 3.0 |",
                    "| b   | 1970-01-01T00:00:00Z | 2.0 |",
                    "| b   | 1970-01-01T00:00:01Z | 3.0 |",
                    "| b   | 1970-01-01T00:00:02Z | 4.0 |",
                    "+-----+----------------------+-----+",
                ],
            },
            TestCase {
                filter: &[col("time")
                    .gt(lit_timestamp_nano(3_000_000_000i64))
                    .and(col("time").lt(lit_timestamp_nano(6_000_000_000i64)))],
                expected_output: &[
                    "+-----+----------------------+-----+",
                    "| tag | time                 | val |",
                    "+-----+----------------------+-----+",
                    "| a   | 1970-01-01T00:00:04Z | 5.0 |",
                    "| a   | 1970-01-01T00:00:05Z | 6.0 |",
                    "| b   | 1970-01-01T00:00:04Z | 6.0 |",
                    "| b   | 1970-01-01T00:00:05Z | 7.0 |",
                    "+-----+----------------------+-----+",
                ],
            },
        ];

        for t in test_cases {
            let filter = ChunkFilter::new(&table_def, t.filter).unwrap();
            let batches = table_buffer
                .partitioned_record_batches(Arc::clone(&table_def), &filter)
                .unwrap()
                .into_values()
                .flat_map(|(_, batches)| batches)
                .collect::<Vec<RecordBatch>>();
            assert_batches_sorted_eq!(t.expected_output, &batches);
        }
    }
}<|MERGE_RESOLUTION|>--- conflicted
+++ resolved
@@ -343,15 +343,7 @@
                         Builder::I64(b) => b.append_null(),
                         Builder::U64(b) => b.append_null(),
                         Builder::String(b) => b.append_null(),
-<<<<<<< HEAD
-                        Builder::Tag(b) | Builder::Key(b) => {
-                            b.append_null();
-=======
-                        Builder::Tag(b) => {
-                            // NOTE: we use an empty string "" for tags that are omitted
-                            b.append_value("");
->>>>>>> 4a917c5a
-                        }
+                        Builder::Tag(b) => b.append_null(),
                         Builder::Time(b) => b.append_null(),
                     }
                 }
