--- conflicted
+++ resolved
@@ -268,10 +268,6 @@
                             debug!("Creating new timestamp builder");
                             let mut time_builder = TimestampNanosecondBuilder::new();
                             // append nulls for all previous rows
-<<<<<<< HEAD
-                            debug!("Appending null for timestamp");
-=======
->>>>>>> 486d79d8
                             time_builder.append_nulls(row_index + self.row_count);
                             Builder::Time(time_builder)
                         });
