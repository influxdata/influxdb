use crate::chunk::BufferChunk;
use crate::paths::ParquetFilePath;
use crate::persister::Persister;
use crate::write_buffer::persisted_files::PersistedFiles;
use crate::write_buffer::table_buffer::TableBuffer;
use crate::{ChunkFilter, ParquetFile, ParquetFileId, PersistedSnapshot};
use anyhow::Context;
use arrow::record_batch::RecordBatch;
use async_trait::async_trait;
use data_types::{
    ChunkId, ChunkOrder, PartitionHashId, PartitionId, PartitionKey, TimestampMinMax,
    TransitionPartitionId,
};
use datafusion::catalog::Session;
use datafusion::common::DataFusionError;
use datafusion_util::stream_from_batches;
use hashbrown::HashMap;
use influxdb3_cache::parquet_cache::{CacheRequest, ParquetCacheOracle};
use influxdb3_cache::{distinct_cache::DistinctCacheProvider, last_cache::LastCacheProvider};
use influxdb3_catalog::catalog::{Catalog, DatabaseSchema, TableDefinition};
use influxdb3_id::{DbId, TableId};
use influxdb3_wal::{CatalogOp, SnapshotDetails, WalContents, WalFileNotifier, WalOp, WriteBatch};
use iox_query::chunk_statistics::{create_chunk_statistics, NoColumnRanges};
use iox_query::exec::Executor;
use iox_query::frontend::reorg::ReorgPlanner;
use iox_query::QueryChunk;
use object_store::path::Path;
use observability_deps::tracing::{error, info};
use parking_lot::Mutex;
use parking_lot::RwLock;
use parquet::format::FileMetaData;
use schema::sort::SortKey;
use schema::Schema;
use std::any::Any;
use std::sync::Arc;
use std::time::Duration;
use tokio::sync::oneshot::{self, Receiver};
use tokio::task::JoinSet;

#[derive(Debug)]
pub struct QueryableBuffer {
    pub(crate) executor: Arc<Executor>,
    catalog: Arc<Catalog>,
    distinct_cache_provider: Arc<DistinctCacheProvider>,
    last_cache_provider: Arc<LastCacheProvider>,
    persister: Arc<Persister>,
    persisted_files: Arc<PersistedFiles>,
    buffer: Arc<RwLock<BufferState>>,
    parquet_cache: Option<Arc<dyn ParquetCacheOracle>>,
    /// Sends a notification to this watch channel whenever a snapshot info is persisted
    persisted_snapshot_notify_rx: tokio::sync::watch::Receiver<Option<PersistedSnapshot>>,
    persisted_snapshot_notify_tx: tokio::sync::watch::Sender<Option<PersistedSnapshot>>,
}

pub struct QueryableBufferArgs {
    pub executor: Arc<Executor>,
    pub catalog: Arc<Catalog>,
    pub persister: Arc<Persister>,
    pub last_cache_provider: Arc<LastCacheProvider>,
    pub distinct_cache_provider: Arc<DistinctCacheProvider>,
    pub persisted_files: Arc<PersistedFiles>,
    pub parquet_cache: Option<Arc<dyn ParquetCacheOracle>>,
}

impl QueryableBuffer {
    pub fn new(
        QueryableBufferArgs {
            executor,
            catalog,
            persister,
            last_cache_provider,
            distinct_cache_provider,
            persisted_files,
            parquet_cache,
        }: QueryableBufferArgs,
    ) -> Self {
        let buffer = Arc::new(RwLock::new(BufferState::new(Arc::clone(&catalog))));
        let (persisted_snapshot_notify_tx, persisted_snapshot_notify_rx) =
            tokio::sync::watch::channel(None);
        Self {
            executor,
            catalog,
            last_cache_provider,
            distinct_cache_provider,
            persister,
            persisted_files,
            buffer,
            parquet_cache,
            persisted_snapshot_notify_rx,
            persisted_snapshot_notify_tx,
        }
    }

    pub fn get_table_chunks(
        &self,
        db_schema: Arc<DatabaseSchema>,
        table_def: Arc<TableDefinition>,
        buffer_filter: &ChunkFilter,
        _projection: Option<&Vec<usize>>,
        _ctx: &dyn Session,
    ) -> Result<Vec<Arc<dyn QueryChunk>>, DataFusionError> {
        let influx_schema = table_def.influx_schema();

        let buffer = self.buffer.read();

        let Some(db_buffer) = buffer.db_to_table.get(&db_schema.id) else {
            return Ok(vec![]);
        };
        let Some(table_buffer) = db_buffer.get(&table_def.table_id) else {
            return Ok(vec![]);
        };

        Ok(table_buffer
            .partitioned_record_batches(Arc::clone(&table_def), buffer_filter)
            .map_err(|e| DataFusionError::Execution(format!("error getting batches {}", e)))?
            .into_iter()
            .map(|(gen_time, (ts_min_max, batches))| {
                let row_count = batches.iter().map(|b| b.num_rows()).sum::<usize>();
                let chunk_stats = create_chunk_statistics(
                    Some(row_count),
                    influx_schema,
                    Some(ts_min_max),
                    &NoColumnRanges,
                );
                Arc::new(BufferChunk {
                    batches,
                    schema: influx_schema.clone(),
                    stats: Arc::new(chunk_stats),
                    partition_id: TransitionPartitionId::from_parts(
                        PartitionId::new(0),
                        Some(PartitionHashId::new(
                            data_types::TableId::new(0),
                            &PartitionKey::from(gen_time.to_string()),
                        )),
                    ),
                    sort_key: None,
                    id: ChunkId::new(),
                    chunk_order: ChunkOrder::new(i64::MAX),
                }) as Arc<dyn QueryChunk>
            })
            .collect())
    }

    /// Update the caches managed by the database
    fn write_wal_contents_to_caches(&self, write: &WalContents) {
        self.last_cache_provider.write_wal_contents_to_cache(write);
        self.distinct_cache_provider
            .write_wal_contents_to_cache(write);
    }

    /// Called when the wal has persisted a new file. Buffer the contents in memory and update the
    /// last cache so the data is queryable.
    fn buffer_contents(&self, write: Arc<WalContents>) {
        self.write_wal_contents_to_caches(&write);
        let mut buffer = self.buffer.write();
        buffer.buffer_ops(
            &write.ops,
            &self.last_cache_provider,
            &self.distinct_cache_provider,
        );
    }

    /// Called when the wal has written a new file and is attempting to snapshot. Kicks off persistence of
    /// data that can be snapshot in the background after putting the data in the buffer.
    async fn buffer_contents_and_persist_snapshotted_data(
        &self,
        write: Arc<WalContents>,
        snapshot_details: SnapshotDetails,
    ) -> Receiver<SnapshotDetails> {
        info!(
            ?snapshot_details,
            "Buffering contents and persisting snapshotted data"
        );
        self.write_wal_contents_to_caches(&write);

        let persist_jobs = {
            let mut buffer = self.buffer.write();
            // need to buffer first before snapshotting
            buffer.buffer_ops(
                &write.ops,
                &self.last_cache_provider,
                &self.distinct_cache_provider,
            );

            let mut persisting_chunks = vec![];
            let catalog = Arc::clone(&buffer.catalog);
            for (database_id, table_map) in buffer.db_to_table.iter_mut() {
                let db_schema = catalog.db_schema_by_id(database_id).expect("db exists");
                for (table_id, table_buffer) in table_map.iter_mut() {
                    let table_def = db_schema
                        .table_definition_by_id(table_id)
                        .expect("table exists");
                    let snapshot_chunks =
                        table_buffer.snapshot(table_def, snapshot_details.end_time_marker);

                    for chunk in snapshot_chunks {
                        let table_name =
                            db_schema.table_id_to_name(table_id).expect("table exists");
                        let persist_job = PersistJob {
                            database_id: *database_id,
                            table_id: *table_id,
                            table_name: Arc::clone(&table_name),
                            chunk_time: chunk.chunk_time,
                            path: ParquetFilePath::new(
                                self.persister.node_identifier_prefix(),
                                db_schema.name.as_ref(),
                                database_id.as_u32(),
                                table_name.as_ref(),
                                table_id.as_u32(),
                                chunk.chunk_time,
                                snapshot_details.last_wal_sequence_number,
                            ),
                            batch: chunk.record_batch,
                            schema: chunk.schema,
                            timestamp_min_max: chunk.timestamp_min_max,
                            sort_key: table_buffer.sort_key.clone(),
                        };

                        persisting_chunks.push(persist_job);
                    }
                }
            }

            persisting_chunks
        };

        let (sender, receiver) = oneshot::channel();

        let persister = Arc::clone(&self.persister);
        let executor = Arc::clone(&self.executor);
        let persisted_files = Arc::clone(&self.persisted_files);
        let wal_file_number = write.wal_file_number;
        let buffer = Arc::clone(&self.buffer);
        let catalog = Arc::clone(&self.catalog);
        let notify_snapshot_tx = self.persisted_snapshot_notify_tx.clone();
        let parquet_cache = self.parquet_cache.clone();

        tokio::spawn(async move {
            // persist the catalog if it has been updated
            loop {
                if !catalog.is_updated() {
                    break;
                }
                info!(
                    "persisting catalog for wal file {}",
                    wal_file_number.as_u64()
                );
                let inner_catalog = catalog.clone_inner();
                let sequence_number = inner_catalog.sequence_number();

                match persister
                    .persist_catalog(&Catalog::from_inner(inner_catalog))
                    .await
                {
                    Ok(_) => {
                        catalog.set_updated_false_if_sequence_matches(sequence_number);
                        break;
                    }
                    Err(e) => {
                        error!(%e, "Error persisting catalog, sleeping and retrying...");
                        tokio::time::sleep(Duration::from_secs(1)).await;
                    }
                }
            }

            info!(
                "persisting {} chunks for wal number {}",
                persist_jobs.len(),
                wal_file_number.as_u64(),
            );
            // persist the individual files, building the snapshot as we go
            let persisted_snapshot = Arc::new(Mutex::new(PersistedSnapshot::new(
                persister.node_identifier_prefix().to_string(),
                snapshot_details.snapshot_sequence_number,
                snapshot_details.last_wal_sequence_number,
                catalog.sequence_number(),
<<<<<<< HEAD
            );
=======
            )));

>>>>>>> 705a1659
            let persist_jobs_empty = persist_jobs.is_empty();
            let mut set = JoinSet::new();
            for persist_job in persist_jobs {
<<<<<<< HEAD
                let path = persist_job.path.to_string();
                let database_id = persist_job.database_id;
                let table_id = persist_job.table_id;
                let chunk_time = persist_job.chunk_time;
                let min_time = persist_job.timestamp_min_max.min;
                let max_time = persist_job.timestamp_min_max.max;

                let SortDedupePersistSummary {
                    file_size_bytes,
                    file_meta_data,
                } = sort_dedupe_persist(
                    persist_job,
                    Arc::clone(&persister),
                    Arc::clone(&executor),
                    parquet_cache.clone(),
                )
                .await
                .inspect_err(|error| {
                    error!(
                        %error,
                        debug = ?error,
                        "error during sort, deduplicate, and persist of buffer data as parquet"
                    );
                })
                // for now, we are still panicking in this case, see:
                // https://github.com/influxdata/influxdb/issues/25676
                // https://github.com/influxdata/influxdb/issues/25677
                .expect("sort, deduplicate, and persist buffer data as parquet");

                persisted_snapshot.add_parquet_file(
                    database_id,
                    table_id,
                    ParquetFile {
                        id: ParquetFileId::new(),
                        path,
                        size_bytes: file_size_bytes,
                        row_count: file_meta_data.num_rows as u64,
                        chunk_time,
                        min_time,
                        max_time,
                    },
                )
=======
                let persister = Arc::clone(&persister);
                let executor = Arc::clone(&executor);
                let persisted_snapshot = Arc::clone(&persisted_snapshot);
                let parquet_cache = parquet_cache.clone();

                set.spawn(async move {
                    let path = persist_job.path.to_string();
                    let database_id = persist_job.database_id;
                    let table_id = persist_job.table_id;
                    let chunk_time = persist_job.chunk_time;
                    let min_time = persist_job.timestamp_min_max.min;
                    let max_time = persist_job.timestamp_min_max.max;

                    let SortDedupePersistSummary {
                        file_size_bytes,
                        file_meta_data,
                    } = sort_dedupe_persist(
                        persist_job,
                        persister,
                        executor,
                        parquet_cache
                    )
                    .await
                    .inspect_err(|error| {
                        error!(
                            %error,
                            debug = ?error,
                            "error during sort, deduplicate, and persist of buffer data as parquet"
                        );
                    })
                    // for now, we are still panicking in this case, see:
                    // https://github.com/influxdata/influxdb/issues/25676
                    // https://github.com/influxdata/influxdb/issues/25677
                    .expect("sort, deduplicate, and persist buffer data as parquet");

                    persisted_snapshot.lock().add_parquet_file(
                        database_id,
                        table_id,
                        ParquetFile {
                            id: ParquetFileId::new(),
                            path,
                            size_bytes: file_size_bytes,
                            row_count: file_meta_data.num_rows as u64,
                            chunk_time,
                            min_time,
                            max_time,
                        },
                    )
                });
>>>>>>> 705a1659
            }

            set.join_all().await;

            // persist the snapshot file - only if persist jobs are present
            // if persist_jobs is empty, then parquet file wouldn't have been
            // written out, so it's desirable to not write empty snapshot file.
            //
            // How can persist jobs be empty even though snapshot is triggered?
            //
            // When force snapshot is set, wal_periods (tracked by
            // snapshot_tracker) will never be empty as a no-op is added. This
            // means even though there is a wal period the query buffer might
            // still be empty. The reason is, when snapshots are happening very
            // close to each other (when force snapshot is set), they could get
            // queued to run immediately one after the other as illustrated in
            // example series of flushes and force snapshots below,
            //
            //   1 (only wal flush) // triggered by flush interval 1s
            //   2 (snapshot)       // triggered by flush interval 1s
            //   3 (force_snapshot) // triggered by mem check interval 10s
            //   4 (force_snapshot) // triggered by mem check interval 10s
            //
            // Although the flush interval an mem check intervals aren't same
            // there's a good chance under high memory pressure there will be
            // a lot of overlapping.
            //
            // In this setup - after 2 (snapshot), we emptied wal buffer and as
            // soon as snapshot is done, 3 will try to run the snapshot but wal
            // buffer can be empty at this point, which means it adds a no-op.
            // no-op has the current time which will be used as the
            // end_time_marker. That would evict everything from query buffer, so
            // when 4 (force snapshot) runs there's no data in the query
            // buffer though it has a wal_period. When normal (i.e without
            // force_snapshot) snapshot runs, snapshot_tracker will check if
            // wal_periods are empty so it won't trigger a snapshot in the first
            // place.
            let persisted_snapshot = Arc::into_inner(persisted_snapshot)
                .expect("Should only have one strong reference")
                .into_inner();
            if !persist_jobs_empty {
                loop {
                    match persister.persist_snapshot(&persisted_snapshot).await {
                        Ok(_) => {
                            let persisted_snapshot = Some(persisted_snapshot.clone());
                            notify_snapshot_tx
                                .send(persisted_snapshot)
                                .expect("persisted snapshot notify tx should not be closed");
                            break;
                        }
                        Err(e) => {
                            error!(%e, "Error persisting snapshot, sleeping and retrying...");
                            tokio::time::sleep(Duration::from_secs(1)).await;
                        }
                    }
                }
            }

            // clear out the write buffer and add all the persisted files to the persisted files
            // on a background task to ensure that the cache has been populated before we clear
            // the buffer
            tokio::spawn(async move {
                // same reason as explained above, if persist jobs are empty, no snapshotting
                // has happened so no need to clear the snapshots
                if !persist_jobs_empty {
                    let mut buffer = buffer.write();
                    for (_, table_map) in buffer.db_to_table.iter_mut() {
                        for (_, table_buffer) in table_map.iter_mut() {
                            table_buffer.clear_snapshots();
                        }
                    }

                    persisted_files.add_persisted_snapshot_files(persisted_snapshot);
                }
            });

            let _ = sender.send(snapshot_details);
        });

        receiver
    }

    pub fn persisted_parquet_files(
        &self,
        db_id: DbId,
        table_id: TableId,
        filter: &ChunkFilter,
    ) -> Vec<ParquetFile> {
        self.persisted_files
            .get_files_filtered(db_id, table_id, filter)
    }

    pub fn persisted_snapshot_notify_rx(
        &self,
    ) -> tokio::sync::watch::Receiver<Option<PersistedSnapshot>> {
        self.persisted_snapshot_notify_rx.clone()
    }

    pub fn clear_buffer_for_db(&self, db_id: &DbId) {
        let mut buffer = self.buffer.write();
        buffer.db_to_table.remove(db_id);
    }

    pub fn get_total_size_bytes(&self) -> usize {
        let buffer = self.buffer.read();
        buffer.find_overall_buffer_size_bytes()
    }
}

#[async_trait]
impl WalFileNotifier for QueryableBuffer {
    async fn notify(&self, write: Arc<WalContents>) {
        self.buffer_contents(write)
    }

    async fn notify_and_snapshot(
        &self,
        write: Arc<WalContents>,
        snapshot_details: SnapshotDetails,
    ) -> Receiver<SnapshotDetails> {
        self.buffer_contents_and_persist_snapshotted_data(write, snapshot_details)
            .await
    }

    fn as_any(&self) -> &dyn Any {
        self
    }
}

#[derive(Debug)]
pub struct BufferState {
    pub db_to_table: HashMap<DbId, TableIdToBufferMap>,
    catalog: Arc<Catalog>,
}

type TableIdToBufferMap = HashMap<TableId, TableBuffer>;

impl BufferState {
    pub fn new(catalog: Arc<Catalog>) -> Self {
        Self {
            db_to_table: HashMap::new(),
            catalog,
        }
    }

    pub fn buffer_ops(
        &mut self,
        ops: &[WalOp],
        last_cache_provider: &LastCacheProvider,
        distinct_cache_provider: &DistinctCacheProvider,
    ) {
        for op in ops {
            match op {
                WalOp::Write(write_batch) => self.add_write_batch(write_batch),
                WalOp::Catalog(catalog_batch) => {
                    let Some(catalog_batch) = self
                        .catalog
                        .apply_ordered_catalog_batch(catalog_batch)
                        .expect("should be able to reapply")
                    else {
                        continue;
                    };
                    let db_schema = self
                        .catalog
                        .db_schema_by_id(&catalog_batch.database_id)
                        .expect("database should exist");

                    // catalog changes that has external actions are applied here
                    // eg. creating or deleting last cache itself
                    for op in catalog_batch.ops {
                        match op {
                            CatalogOp::CreateDistinctCache(definition) => {
                                let table_def = db_schema
                                    .table_definition_by_id(&definition.table_id)
                                    .expect("table should exist");
                                distinct_cache_provider.create_from_definition(
                                    db_schema.id,
                                    table_def,
                                    &definition,
                                );
                            }
                            CatalogOp::DeleteDistinctCache(cache) => {
                                // this only fails if the db/table/cache do not exist, so we ignore
                                // the error if it happens.
                                let _ = distinct_cache_provider.delete_cache(
                                    &db_schema.id,
                                    &cache.table_id,
                                    &cache.cache_name,
                                );
                            }
                            CatalogOp::CreateLastCache(definition) => {
                                let table_def = db_schema
                                    .table_definition_by_id(&definition.table_id)
                                    .expect("table should exist");
                                last_cache_provider.create_cache_from_definition(
                                    db_schema.id,
                                    table_def,
                                    &definition,
                                );
                            }
                            CatalogOp::DeleteLastCache(cache) => {
                                // this only fails if the db/table/cache do not exist, so we ignore
                                // the error if it happens.
                                let _ = last_cache_provider.delete_cache(
                                    db_schema.id,
                                    cache.table_id,
                                    &cache.name,
                                );
                            }
                            CatalogOp::AddFields(_) => (),
                            CatalogOp::CreateTable(_) => (),
                            CatalogOp::CreateDatabase(_) => (),
                            CatalogOp::DeleteDatabase(db_definition) => {
                                self.db_to_table.remove(&db_definition.database_id);
                                last_cache_provider
                                    .delete_caches_for_db(&db_definition.database_id);
                                distinct_cache_provider
                                    .delete_caches_for_db(&db_definition.database_id);
                            }
                            CatalogOp::DeleteTable(table_definition) => {
                                last_cache_provider.delete_caches_for_table(
                                    &table_definition.database_id,
                                    &table_definition.table_id,
                                );
                                distinct_cache_provider.delete_caches_for_db_and_table(
                                    &table_definition.database_id,
                                    &table_definition.table_id,
                                );
                                if let Some(table_buffer_map) =
                                    self.db_to_table.get_mut(&table_definition.database_id)
                                {
                                    table_buffer_map.remove(&table_definition.table_id);
                                }
                            }
                            CatalogOp::CreateTrigger(_) => {}
                            CatalogOp::DeleteTrigger(_) => {}
                            CatalogOp::EnableTrigger(_) => {}
                            CatalogOp::DisableTrigger(_) => {}
                        }
                    }
                }
                WalOp::Noop(_) => {}
            }
        }
    }

    fn add_write_batch(&mut self, write_batch: &WriteBatch) {
        let db_schema = self
            .catalog
            .db_schema_by_id(&write_batch.database_id)
            .expect("database should exist");

        let database_buffer = self.db_to_table.entry(write_batch.database_id).or_default();

        for (table_id, table_chunks) in &write_batch.table_chunks {
            let table_buffer = database_buffer.entry(*table_id).or_insert_with(|| {
                let table_def = db_schema
                    .table_definition_by_id(table_id)
                    .expect("table should exist");
                let sort_key = table_def
                    .series_key
                    .iter()
                    .map(|c| Arc::clone(&table_def.column_id_to_name_unchecked(c)));
                let index_columns = table_def.index_column_ids();

                TableBuffer::new(index_columns, SortKey::from_columns(sort_key))
            });
            for (chunk_time, chunk) in &table_chunks.chunk_time_to_chunk {
                table_buffer.buffer_chunk(*chunk_time, &chunk.rows);
            }
        }
    }

    pub fn find_overall_buffer_size_bytes(&self) -> usize {
        let mut total = 0;
        for (_, all_tables) in &self.db_to_table {
            for (_, table_buffer) in all_tables {
                total += table_buffer.computed_size();
            }
        }
        total
    }
}

#[derive(Debug)]
struct PersistJob {
    database_id: DbId,
    table_id: TableId,
    table_name: Arc<str>,
    chunk_time: i64,
    path: ParquetFilePath,
    batch: RecordBatch,
    schema: Schema,
    timestamp_min_max: TimestampMinMax,
    sort_key: SortKey,
}

pub(crate) struct SortDedupePersistSummary {
    pub file_size_bytes: u64,
    pub file_meta_data: FileMetaData,
}

impl SortDedupePersistSummary {
    fn new(file_size_bytes: u64, file_meta_data: FileMetaData) -> Self {
        Self {
            file_size_bytes,
            file_meta_data,
        }
    }
}
async fn sort_dedupe_persist(
    persist_job: PersistJob,
    persister: Arc<Persister>,
    executor: Arc<Executor>,
    parquet_cache: Option<Arc<dyn ParquetCacheOracle>>,
) -> Result<SortDedupePersistSummary, anyhow::Error> {
    // Dedupe and sort using the COMPACT query built into
    // iox_query
    let row_count = persist_job.batch.num_rows();
    info!(
        "Persisting {} rows for db id {} and table id {} and chunk {} to file {}",
        row_count,
        persist_job.database_id,
        persist_job.table_id,
        persist_job.chunk_time,
        persist_job.path.to_string()
    );

    let chunk_stats = create_chunk_statistics(
        Some(row_count),
        &persist_job.schema,
        Some(persist_job.timestamp_min_max),
        &NoColumnRanges,
    );

    let chunks: Vec<Arc<dyn QueryChunk>> = vec![Arc::new(BufferChunk {
        batches: vec![persist_job.batch],
        schema: persist_job.schema.clone(),
        stats: Arc::new(chunk_stats),
        partition_id: TransitionPartitionId::from_parts(
            PartitionId::new(0),
            Some(PartitionHashId::new(
                data_types::TableId::new(0),
                &PartitionKey::from(format!("{}", persist_job.chunk_time)),
            )),
        ),
        sort_key: Some(persist_job.sort_key.clone()),
        id: ChunkId::new(),
        chunk_order: ChunkOrder::new(1),
    })];

    let ctx = executor.new_context();

    let logical_plan = ReorgPlanner::new()
        .compact_plan(
            data_types::TableId::new(0),
            persist_job.table_name,
            &persist_job.schema,
            chunks,
            persist_job.sort_key,
        )
        .context(
            "failed to produce a logical plan to deduplicate and sort chunked data from the buffer",
        )?;

    // Build physical plan
    let physical_plan = ctx.create_physical_plan(&logical_plan).await.context(
        "failed to produce a physical plan to deduplicate and sort chunked data from the buffer",
    )?;

    // Execute the plan and return compacted record batches
    let data = ctx
        .collect(physical_plan)
        .await
        .context("failed to execute the sort and deduplication of chunked data from the buffer")?;

    // keep attempting to persist forever. If we can't reach the object store, we'll stop accepting
    // writes elsewhere in the system, so we need to keep trying to persist.
    loop {
        let batch_stream = stream_from_batches(persist_job.schema.as_arrow(), data.clone());

        match persister
            .persist_parquet_file(persist_job.path.clone(), batch_stream)
            .await
        {
            Ok((size_bytes, parquet_meta, to_cache)) => {
                info!("Persisted parquet file: {}", persist_job.path.to_string());
                if let Some(parquet_cache_oracle) = parquet_cache {
                    let cache_request = CacheRequest::create_immediate_mode_cache_request(
                        Path::from(persist_job.path.to_string()),
                        to_cache,
                    );
                    parquet_cache_oracle.register(cache_request);
                }
                return Ok(SortDedupePersistSummary::new(size_bytes, parquet_meta));
            }
            Err(e) => {
                error!(
                    "Error persisting parquet file {:?}, sleeping and retrying...",
                    e
                );
                tokio::time::sleep(Duration::from_secs(1)).await;
            }
        }
    }
}

#[cfg(test)]
mod tests {
    use super::*;
    use crate::write_buffer::validator::WriteValidator;
    use crate::Precision;
    use datafusion_util::config::register_iox_object_store;
    use executor::{register_current_runtime_for_io, DedicatedExecutor};
    use influxdb3_wal::{Gen1Duration, SnapshotSequenceNumber, WalFileSequenceNumber};
    use iox_query::exec::ExecutorConfig;
    use iox_time::{MockProvider, Time, TimeProvider};
    use object_store::memory::InMemory;
    use object_store::ObjectStore;
    use parquet_file::storage::{ParquetStorage, StorageId};
    use std::num::NonZeroUsize;

    #[tokio::test]
    async fn snapshot_works_with_not_all_columns_in_buffer() {
        let object_store: Arc<dyn ObjectStore> = Arc::new(InMemory::new());
        let metrics = Arc::new(metric::Registry::default());

        let parquet_store =
            ParquetStorage::new(Arc::clone(&object_store), StorageId::from("influxdb3"));
        let exec = Arc::new(Executor::new_with_config_and_executor(
            ExecutorConfig {
                target_query_partitions: NonZeroUsize::new(1).unwrap(),
                object_stores: [&parquet_store]
                    .into_iter()
                    .map(|store| (store.id(), Arc::clone(store.object_store())))
                    .collect(),
                metric_registry: Arc::clone(&metrics),
                // Default to 1gb
                mem_pool_size: 1024 * 1024 * 1024, // 1024 (b/kb) * 1024 (kb/mb) * 1024 (mb/gb)
            },
            DedicatedExecutor::new_testing(),
        ));
        let runtime_env = exec.new_context().inner().runtime_env();
        register_iox_object_store(runtime_env, parquet_store.id(), Arc::clone(&object_store));
        register_current_runtime_for_io();

        let catalog = Arc::new(Catalog::new("hosta".into(), "foo".into()));
        let time_provider = Arc::new(MockProvider::new(Time::from_timestamp_nanos(0)));
        let persister = Arc::new(Persister::new(
            Arc::clone(&object_store),
            "hosta",
            time_provider,
        ));
        let time_provider: Arc<dyn TimeProvider> =
            Arc::new(MockProvider::new(Time::from_timestamp_nanos(0)));

        let queryable_buffer_args = QueryableBufferArgs {
            executor: Arc::clone(&exec),
            catalog: Arc::clone(&catalog),
            persister: Arc::clone(&persister),
            last_cache_provider: LastCacheProvider::new_from_catalog(Arc::clone(&catalog)).unwrap(),
            distinct_cache_provider: DistinctCacheProvider::new_from_catalog(
                Arc::clone(&time_provider),
                Arc::clone(&catalog),
            )
            .unwrap(),
            persisted_files: Arc::new(PersistedFiles::new()),
            parquet_cache: None,
        };
        let queryable_buffer = QueryableBuffer::new(queryable_buffer_args);

        let db = data_types::NamespaceName::new("testdb").unwrap();

        // create the initial write with two tags
        let val = WriteValidator::initialize(db.clone(), Arc::clone(&catalog), 0).unwrap();
        let lp = format!(
            "foo,t1=a,t2=b f1=1i {}",
            time_provider.now().timestamp_nanos()
        );

        let lines = val
            .v1_parse_lines_and_update_schema(
                &lp,
                false,
                time_provider.now(),
                Precision::Nanosecond,
            )
            .unwrap()
            .convert_lines_to_buffer(Gen1Duration::new_1m());
        let batch: WriteBatch = lines.into();
        let wal_contents = WalContents {
            persist_timestamp_ms: 0,
            min_timestamp_ns: batch.min_time_ns,
            max_timestamp_ns: batch.max_time_ns,
            wal_file_number: WalFileSequenceNumber::new(1),
            ops: vec![WalOp::Write(batch)],
            snapshot: None,
        };
        let end_time =
            wal_contents.max_timestamp_ns + Gen1Duration::new_1m().as_duration().as_nanos() as i64;

        // write the lp into the buffer
        queryable_buffer.notify(Arc::new(wal_contents)).await;

        // now force a snapshot, persisting the data to parquet file. Also, buffer up a new write
        let snapshot_sequence_number = SnapshotSequenceNumber::new(1);
        let snapshot_details = SnapshotDetails {
            snapshot_sequence_number,
            end_time_marker: end_time,
            first_wal_sequence_number: WalFileSequenceNumber::new(1),
            last_wal_sequence_number: WalFileSequenceNumber::new(2),
            forced: false,
        };

        // create another write, this time with only one tag, in a different gen1 block
        let lp = "foo,t2=b f1=1i 240000000000";
        let val = WriteValidator::initialize(db, Arc::clone(&catalog), 0).unwrap();

        let lines = val
            .v1_parse_lines_and_update_schema(lp, false, time_provider.now(), Precision::Nanosecond)
            .unwrap()
            .convert_lines_to_buffer(Gen1Duration::new_1m());
        let batch: WriteBatch = lines.into();
        let wal_contents = WalContents {
            persist_timestamp_ms: 0,
            min_timestamp_ns: batch.min_time_ns,
            max_timestamp_ns: batch.max_time_ns,
            wal_file_number: WalFileSequenceNumber::new(2),
            ops: vec![WalOp::Write(batch)],
            snapshot: None,
        };
        let end_time =
            wal_contents.max_timestamp_ns + Gen1Duration::new_1m().as_duration().as_nanos() as i64;

        let details = queryable_buffer
            .notify_and_snapshot(Arc::new(wal_contents), snapshot_details)
            .await;
        let _details = details.await.unwrap();

        // validate we have a single persisted file
        let db = catalog.db_schema("testdb").unwrap();
        let table = db.table_definition("foo").unwrap();
        let files = queryable_buffer
            .persisted_files
            .get_files(db.id, table.table_id);
        assert_eq!(files.len(), 1);

        // now force another snapshot, persisting the data to parquet file
        let snapshot_sequence_number = SnapshotSequenceNumber::new(2);
        let snapshot_details = SnapshotDetails {
            snapshot_sequence_number,
            end_time_marker: end_time,
            first_wal_sequence_number: WalFileSequenceNumber::new(3),
            last_wal_sequence_number: WalFileSequenceNumber::new(3),
            forced: false,
        };
        queryable_buffer
            .notify_and_snapshot(
                Arc::new(WalContents {
                    persist_timestamp_ms: 0,
                    min_timestamp_ns: 0,
                    max_timestamp_ns: 0,
                    wal_file_number: WalFileSequenceNumber::new(3),
                    ops: vec![],
                    snapshot: Some(snapshot_details),
                }),
                snapshot_details,
            )
            .await
            .await
            .unwrap();

        // validate we have two persisted files
        let files = queryable_buffer
            .persisted_files
            .get_files(db.id, table.table_id);
        assert_eq!(files.len(), 2);
    }
}<|MERGE_RESOLUTION|>--- conflicted
+++ resolved
@@ -274,59 +274,11 @@
                 snapshot_details.snapshot_sequence_number,
                 snapshot_details.last_wal_sequence_number,
                 catalog.sequence_number(),
-<<<<<<< HEAD
-            );
-=======
             )));
 
->>>>>>> 705a1659
             let persist_jobs_empty = persist_jobs.is_empty();
             let mut set = JoinSet::new();
             for persist_job in persist_jobs {
-<<<<<<< HEAD
-                let path = persist_job.path.to_string();
-                let database_id = persist_job.database_id;
-                let table_id = persist_job.table_id;
-                let chunk_time = persist_job.chunk_time;
-                let min_time = persist_job.timestamp_min_max.min;
-                let max_time = persist_job.timestamp_min_max.max;
-
-                let SortDedupePersistSummary {
-                    file_size_bytes,
-                    file_meta_data,
-                } = sort_dedupe_persist(
-                    persist_job,
-                    Arc::clone(&persister),
-                    Arc::clone(&executor),
-                    parquet_cache.clone(),
-                )
-                .await
-                .inspect_err(|error| {
-                    error!(
-                        %error,
-                        debug = ?error,
-                        "error during sort, deduplicate, and persist of buffer data as parquet"
-                    );
-                })
-                // for now, we are still panicking in this case, see:
-                // https://github.com/influxdata/influxdb/issues/25676
-                // https://github.com/influxdata/influxdb/issues/25677
-                .expect("sort, deduplicate, and persist buffer data as parquet");
-
-                persisted_snapshot.add_parquet_file(
-                    database_id,
-                    table_id,
-                    ParquetFile {
-                        id: ParquetFileId::new(),
-                        path,
-                        size_bytes: file_size_bytes,
-                        row_count: file_meta_data.num_rows as u64,
-                        chunk_time,
-                        min_time,
-                        max_time,
-                    },
-                )
-=======
                 let persister = Arc::clone(&persister);
                 let executor = Arc::clone(&executor);
                 let persisted_snapshot = Arc::clone(&persisted_snapshot);
@@ -376,7 +328,6 @@
                         },
                     )
                 });
->>>>>>> 705a1659
             }
 
             set.join_all().await;
