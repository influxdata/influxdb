use crate::chunk::BufferChunk;
use crate::last_cache::LastCacheProvider;
use crate::parquet_cache::{CacheRequest, ParquetCacheOracle};
use crate::paths::ParquetFilePath;
use crate::persister::Persister;
use crate::write_buffer::persisted_files::PersistedFiles;
use crate::write_buffer::table_buffer::TableBuffer;
use crate::{ParquetFile, ParquetFileId, PersistedSnapshot};
use arrow::record_batch::RecordBatch;
use async_trait::async_trait;
use data_types::{
    ChunkId, ChunkOrder, PartitionHashId, PartitionId, PartitionKey, TimestampMinMax,
    TransitionPartitionId,
};
use datafusion::catalog::Session;
use datafusion::common::DataFusionError;
use datafusion::logical_expr::Expr;
use datafusion_util::stream_from_batches;
use hashbrown::HashMap;
use influxdb3_cache::meta_cache::MetaCacheProvider;
use influxdb3_catalog::catalog::{Catalog, DatabaseSchema};
use influxdb3_id::{DbId, TableId};
use influxdb3_wal::{CatalogOp, SnapshotDetails, WalContents, WalFileNotifier, WalOp, WriteBatch};
use iox_query::chunk_statistics::{create_chunk_statistics, NoColumnRanges};
use iox_query::exec::Executor;
use iox_query::frontend::reorg::ReorgPlanner;
use iox_query::QueryChunk;
use object_store::path::Path;
use observability_deps::tracing::{debug, error, info};
use parking_lot::RwLock;
use parquet::format::FileMetaData;
use schema::sort::SortKey;
use schema::Schema;
use std::any::Any;
use std::sync::Arc;
use std::time::Duration;
use tokio::sync::oneshot;
use tokio::sync::oneshot::Receiver;

#[derive(Debug)]
pub struct QueryableBuffer {
    pub(crate) executor: Arc<Executor>,
    catalog: Arc<Catalog>,
    meta_cache_provider: Arc<MetaCacheProvider>,
    last_cache_provider: Arc<LastCacheProvider>,
    persister: Arc<Persister>,
    persisted_files: Arc<PersistedFiles>,
    buffer: Arc<RwLock<BufferState>>,
    parquet_cache: Option<Arc<dyn ParquetCacheOracle>>,
    /// Sends a notification to this watch channel whenever a snapshot info is persisted
    persisted_snapshot_notify_rx: tokio::sync::watch::Receiver<Option<PersistedSnapshot>>,
    persisted_snapshot_notify_tx: tokio::sync::watch::Sender<Option<PersistedSnapshot>>,
}

pub struct QueryableBufferArgs {
    pub executor: Arc<Executor>,
    pub catalog: Arc<Catalog>,
    pub persister: Arc<Persister>,
    pub last_cache_provider: Arc<LastCacheProvider>,
    pub meta_cache_provider: Arc<MetaCacheProvider>,
    pub persisted_files: Arc<PersistedFiles>,
    pub parquet_cache: Option<Arc<dyn ParquetCacheOracle>>,
}

impl QueryableBuffer {
    pub fn new(
        QueryableBufferArgs {
            executor,
            catalog,
            persister,
            last_cache_provider,
            meta_cache_provider,
            persisted_files,
            parquet_cache,
        }: QueryableBufferArgs,
    ) -> Self {
        let buffer = Arc::new(RwLock::new(BufferState::new(Arc::clone(&catalog))));
        let (persisted_snapshot_notify_tx, persisted_snapshot_notify_rx) =
            tokio::sync::watch::channel(None);
        Self {
            executor,
            catalog,
            last_cache_provider,
            meta_cache_provider,
            persister,
            persisted_files,
            buffer,
            parquet_cache,
            persisted_snapshot_notify_rx,
            persisted_snapshot_notify_tx,
        }
    }

    pub fn get_table_chunks(
        &self,
        db_schema: Arc<DatabaseSchema>,
        table_name: &str,
        filters: &[Expr],
        _projection: Option<&Vec<usize>>,
        _ctx: &dyn Session,
    ) -> Result<Vec<Arc<dyn QueryChunk>>, DataFusionError> {
        let (table_id, table_def) = db_schema
            .table_id_and_definition(table_name)
            .ok_or_else(|| DataFusionError::Execution(format!("table {} not found", table_name)))?;

        let influx_schema = table_def.influx_schema();

        let buffer = self.buffer.read();

        let Some(db_buffer) = buffer.db_to_table.get(&db_schema.id) else {
            return Ok(vec![]);
        };
        let Some(table_buffer) = db_buffer.get(&table_id) else {
            return Ok(vec![]);
        };

        Ok(table_buffer
            .partitioned_record_batches(Arc::clone(&table_def), filters)
            .map_err(|e| DataFusionError::Execution(format!("error getting batches {}", e)))?
            .into_iter()
            .map(|(gen_time, (ts_min_max, batches))| {
                let row_count = batches.iter().map(|b| b.num_rows()).sum::<usize>();
                let chunk_stats = create_chunk_statistics(
                    Some(row_count),
                    influx_schema,
                    Some(ts_min_max),
                    &NoColumnRanges,
                );
                Arc::new(BufferChunk {
                    batches,
                    schema: influx_schema.clone(),
                    stats: Arc::new(chunk_stats),
                    partition_id: TransitionPartitionId::from_parts(
                        PartitionId::new(0),
                        Some(PartitionHashId::new(
                            data_types::TableId::new(0),
                            &PartitionKey::from(gen_time.to_string()),
                        )),
                    ),
                    sort_key: None,
                    id: ChunkId::new(),
                    chunk_order: ChunkOrder::new(i64::MAX),
                }) as Arc<dyn QueryChunk>
            })
            .collect())
    }

    /// Update the caches managed by the database
    fn write_wal_contents_to_caches(&self, write: &WalContents) {
        self.last_cache_provider.write_wal_contents_to_cache(write);
        self.meta_cache_provider.write_wal_contents_to_cache(write);
    }

    /// Called when the wal has persisted a new file. Buffer the contents in memory and update the
    /// last cache so the data is queryable.
    fn buffer_contents(&self, write: WalContents) {
        self.write_wal_contents_to_caches(&write);
        let mut buffer = self.buffer.write();
        buffer.buffer_ops(
            write.ops,
            &self.last_cache_provider,
            &self.meta_cache_provider,
        );
    }

    /// Called when the wal has written a new file and is attempting to snapshot. Kicks off persistence of
    /// data that can be snapshot in the background after putting the data in the buffer.
    async fn buffer_contents_and_persist_snapshotted_data(
        &self,
        write: WalContents,
        snapshot_details: SnapshotDetails,
    ) -> Receiver<SnapshotDetails> {
        info!(
            ?snapshot_details,
            "Buffering contents and persisting snapshotted data"
        );
        self.write_wal_contents_to_caches(&write);
        let persist_jobs = {
            let mut buffer = self.buffer.write();

            let mut persisting_chunks = vec![];
            let catalog = Arc::clone(&buffer.catalog);
            for (database_id, table_map) in buffer.db_to_table.iter_mut() {
                let db_schema = catalog.db_schema_by_id(database_id).expect("db exists");
                for (table_id, table_buffer) in table_map.iter_mut() {
                    let table_def = db_schema
                        .table_definition_by_id(table_id)
                        .expect("table exists");
                    let snapshot_chunks =
                        table_buffer.snapshot(table_def, snapshot_details.end_time_marker);

                    for chunk in snapshot_chunks {
                        let table_name =
                            db_schema.table_id_to_name(table_id).expect("table exists");
                        let persist_job = PersistJob {
                            database_id: *database_id,
                            table_id: *table_id,
                            table_name: Arc::clone(&table_name),
                            chunk_time: chunk.chunk_time,
                            path: ParquetFilePath::new(
                                self.persister.host_identifier_prefix(),
                                db_schema.name.as_ref(),
                                database_id.as_u32(),
                                table_name.as_ref(),
                                table_id.as_u32(),
                                chunk.chunk_time,
                                write.wal_file_number,
                            ),
                            batch: chunk.record_batch,
                            schema: chunk.schema,
                            timestamp_min_max: chunk.timestamp_min_max,
                            sort_key: table_buffer.sort_key.clone(),
                        };

                        persisting_chunks.push(persist_job);
                    }
                }
            }

            // we must buffer the ops after the snapshotting as this data should not be persisted
            // with this set of wal files
            buffer.buffer_ops(
                write.ops,
                &self.last_cache_provider,
                &self.meta_cache_provider,
            );

            persisting_chunks
        };

        let (sender, receiver) = oneshot::channel();

        let persister = Arc::clone(&self.persister);
        let executor = Arc::clone(&self.executor);
        let persisted_files = Arc::clone(&self.persisted_files);
        let wal_file_number = write.wal_file_number;
        let buffer = Arc::clone(&self.buffer);
        let catalog = Arc::clone(&self.catalog);
        let notify_snapshot_tx = self.persisted_snapshot_notify_tx.clone();
        let parquet_cache = self.parquet_cache.clone();

        tokio::spawn(async move {
            // persist the catalog if it has been updated
            loop {
                if !catalog.is_updated() {
                    break;
                }
                info!(
                    "persisting catalog for wal file {}",
                    wal_file_number.as_u64()
                );
                let inner_catalog = catalog.clone_inner();
                let sequence_number = inner_catalog.sequence_number();

                match persister
                    .persist_catalog(&Catalog::from_inner(inner_catalog))
                    .await
                {
                    Ok(_) => {
                        catalog.set_updated_false_if_sequence_matches(sequence_number);
                        break;
                    }
                    Err(e) => {
                        error!(%e, "Error persisting catalog, sleeping and retrying...");
                        tokio::time::sleep(Duration::from_secs(1)).await;
                    }
                }
            }

            info!(
                "persisting {} chunks for wal number {}",
                persist_jobs.len(),
                wal_file_number.as_u64(),
            );
            // persist the individual files, building the snapshot as we go
            let mut persisted_snapshot = PersistedSnapshot::new(
                persister.host_identifier_prefix().to_string(),
                snapshot_details.snapshot_sequence_number,
                wal_file_number,
                catalog.sequence_number(),
            );
            let mut cache_notifiers = vec![];
            for persist_job in persist_jobs {
                let path = persist_job.path.to_string();
                let database_id = persist_job.database_id;
                let table_id = persist_job.table_id;
                let chunk_time = persist_job.chunk_time;
                let min_time = persist_job.timestamp_min_max.min;
                let max_time = persist_job.timestamp_min_max.max;

                let (size_bytes, meta, cache_notifier) = sort_dedupe_persist(
                    persist_job,
                    Arc::clone(&persister),
                    Arc::clone(&executor),
                    parquet_cache.clone(),
                )
                .await;
                cache_notifiers.push(cache_notifier);
                persisted_snapshot.add_parquet_file(
                    database_id,
                    table_id,
                    ParquetFile {
                        id: ParquetFileId::new(),
                        path,
                        size_bytes,
                        row_count: meta.num_rows as u64,
                        chunk_time,
                        min_time,
                        max_time,
                    },
                )
            }

            // persist the snapshot file
            loop {
                match persister.persist_snapshot(&persisted_snapshot).await {
                    Ok(_) => {
                        let persisted_snapshot = Some(persisted_snapshot.clone());
                        notify_snapshot_tx
                            .send(persisted_snapshot)
                            .expect("persisted snapshot notify tx should not be closed");
                        break;
                    }
                    Err(e) => {
                        error!(%e, "Error persisting snapshot, sleeping and retrying...");
                        tokio::time::sleep(Duration::from_secs(1)).await;
                    }
                }
            }

            // clear out the write buffer and add all the persisted files to the persisted files
            // on a background task to ensure that the cache has been populated before we clear
            // the buffer
            tokio::spawn(async move {
                // wait on the cache updates to complete if there is a cache:
                for notifier in cache_notifiers.into_iter().flatten() {
                    let _ = notifier.await;
                }
                let mut buffer = buffer.write();
                for (_, table_map) in buffer.db_to_table.iter_mut() {
                    for (_, table_buffer) in table_map.iter_mut() {
                        table_buffer.clear_snapshots();
                    }
                }

                persisted_files.add_persisted_snapshot_files(persisted_snapshot);
            });

            let _ = sender.send(snapshot_details);
        });

        receiver
    }

    pub fn persisted_parquet_files(&self, db_id: DbId, table_id: TableId) -> Vec<ParquetFile> {
        self.persisted_files.get_files(db_id, table_id)
    }

    pub fn persisted_snapshot_notify_rx(
        &self,
    ) -> tokio::sync::watch::Receiver<Option<PersistedSnapshot>> {
        self.persisted_snapshot_notify_rx.clone()
    }

    pub fn clear_buffer_for_db(&self, db_id: &DbId) {
        let mut buffer = self.buffer.write();
        buffer.db_to_table.remove(db_id);
    }
}

#[async_trait]
impl WalFileNotifier for QueryableBuffer {
    fn notify(&self, write: WalContents) {
        self.buffer_contents(write)
    }

    async fn notify_and_snapshot(
        &self,
        write: WalContents,
        snapshot_details: SnapshotDetails,
    ) -> Receiver<SnapshotDetails> {
        self.buffer_contents_and_persist_snapshotted_data(write, snapshot_details)
            .await
    }

    fn as_any(&self) -> &dyn Any {
        self
    }
}

#[derive(Debug)]
pub struct BufferState {
    pub db_to_table: HashMap<DbId, TableIdToBufferMap>,
    catalog: Arc<Catalog>,
}

type TableIdToBufferMap = HashMap<TableId, TableBuffer>;

impl BufferState {
    pub fn new(catalog: Arc<Catalog>) -> Self {
        Self {
            db_to_table: HashMap::new(),
            catalog,
        }
    }

<<<<<<< HEAD
    pub fn buffer_ops(&mut self, ops: Vec<WalOp>, last_cache_provider: &LastCacheProvider) {
        debug!(catalog = ?self.catalog, "buffering ops");
=======
    pub fn buffer_ops(
        &mut self,
        ops: Vec<WalOp>,
        last_cache_provider: &LastCacheProvider,
        meta_cache_provider: &MetaCacheProvider,
    ) {
>>>>>>> b7fd8e23
        for op in ops {
            match op {
                WalOp::Write(write_batch) => self.add_write_batch(write_batch),
                WalOp::Catalog(catalog_batch) => {
                    self.catalog
                        // just catalog level changes
                        .apply_catalog_batch(&catalog_batch)
                        .expect("catalog batch should apply");

                    let db_schema = self
                        .catalog
                        .db_schema_by_id(&catalog_batch.database_id)
                        .expect("database should exist");

                    // catalog changes that has external actions are applied here
                    // eg. creating or deleting last cache itself
                    for op in catalog_batch.ops {
                        match op {
                            CatalogOp::CreateMetaCache(definition) => {
                                let table_def = db_schema
                                    .table_definition_by_id(&definition.table_id)
                                    .expect("table should exist");
                                meta_cache_provider.create_from_definition(
                                    db_schema.id,
                                    table_def,
                                    &definition,
                                );
                            }
                            CatalogOp::DeleteMetaCache(cache) => {
                                // this only fails if the db/table/cache do not exist, so we ignore
                                // the error if it happens.
                                let _ = meta_cache_provider.delete_cache(
                                    &db_schema.id,
                                    &cache.table_id,
                                    &cache.cache_name,
                                );
                            }
                            CatalogOp::CreateLastCache(definition) => {
                                let table_def = db_schema
                                    .table_definition_by_id(&definition.table_id)
                                    .expect("table should exist");
                                last_cache_provider.create_cache_from_definition(
                                    db_schema.id,
                                    table_def,
                                    &definition,
                                );
                            }
                            CatalogOp::DeleteLastCache(cache) => {
                                // this only fails if the db/table/cache do not exist, so we ignore
                                // the error if it happens.
                                let _ = last_cache_provider.delete_cache(
                                    db_schema.id,
                                    cache.table_id,
                                    &cache.name,
                                );
                            }
                            CatalogOp::AddFields(_) => (),
                            CatalogOp::CreateTable(_) => (),
                            CatalogOp::CreateDatabase(_) => (),
                            CatalogOp::DeleteDatabase(db_definition) => {
                                self.db_to_table.remove(&db_definition.database_id);
                                last_cache_provider
                                    .delete_caches_for_db(&db_definition.database_id);
                                meta_cache_provider
                                    .delete_caches_for_db(&db_definition.database_id);
                            }
                            CatalogOp::DeleteTable(table_definition) => {
                                last_cache_provider.delete_caches_for_table(
                                    &table_definition.database_id,
                                    &table_definition.table_id,
                                );
                                meta_cache_provider.delete_caches_for_db_and_table(
                                    &table_definition.database_id,
                                    &table_definition.table_id,
                                );
                                if let Some(table_buffer_map) =
                                    self.db_to_table.get_mut(&table_definition.database_id)
                                {
                                    table_buffer_map.remove(&table_definition.table_id);
                                }
                            }
                        }
                    }
                }
            }
        }
        debug!(catalog = ?self.catalog, "buffering ops (done)");
    }

    fn add_write_batch(&mut self, write_batch: WriteBatch) {
        let db_schema = self
            .catalog
            .db_schema_by_id(&write_batch.database_id)
            .expect("database should exist");
        let database_buffer = self.db_to_table.entry(write_batch.database_id).or_default();

        for (table_id, table_chunks) in write_batch.table_chunks {
            let table_buffer = database_buffer.entry(table_id).or_insert_with(|| {
                let table_def = db_schema
                    .table_definition_by_id(&table_id)
                    .expect("table should exist");
                // TODO: can we have the primary key stored on the table definition (we already have
                // the series key, so that doesn't seem like too much of a stretch).
                let sort_key = table_def
                    .influx_schema()
                    .primary_key()
                    .iter()
                    .map(|c| c.to_string())
                    .collect::<Vec<_>>();
                let index_columns = table_def.index_column_ids();

                TableBuffer::new(index_columns, SortKey::from(sort_key))
            });
            for (chunk_time, chunk) in table_chunks.chunk_time_to_chunk {
                table_buffer.buffer_chunk(chunk_time, chunk.rows);
            }
        }
    }
}

#[derive(Debug)]
struct PersistJob {
    database_id: DbId,
    table_id: TableId,
    table_name: Arc<str>,
    chunk_time: i64,
    path: ParquetFilePath,
    batch: RecordBatch,
    schema: Schema,
    timestamp_min_max: TimestampMinMax,
    sort_key: SortKey,
}

async fn sort_dedupe_persist(
    persist_job: PersistJob,
    persister: Arc<Persister>,
    executor: Arc<Executor>,
    parquet_cache: Option<Arc<dyn ParquetCacheOracle>>,
) -> (u64, FileMetaData, Option<oneshot::Receiver<()>>) {
    // Dedupe and sort using the COMPACT query built into
    // iox_query
    let row_count = persist_job.batch.num_rows();
    info!(
        "Persisting {} rows for db id {} and table id {} and chunk {} to file {}",
        row_count,
        persist_job.database_id,
        persist_job.table_id,
        persist_job.chunk_time,
        persist_job.path.to_string()
    );

    let chunk_stats = create_chunk_statistics(
        Some(row_count),
        &persist_job.schema,
        Some(persist_job.timestamp_min_max),
        &NoColumnRanges,
    );

    let chunks: Vec<Arc<dyn QueryChunk>> = vec![Arc::new(BufferChunk {
        batches: vec![persist_job.batch],
        schema: persist_job.schema.clone(),
        stats: Arc::new(chunk_stats),
        partition_id: TransitionPartitionId::from_parts(
            PartitionId::new(0),
            Some(PartitionHashId::new(
                data_types::TableId::new(0),
                &PartitionKey::from(format!("{}", persist_job.chunk_time)),
            )),
        ),
        sort_key: Some(persist_job.sort_key.clone()),
        id: ChunkId::new(),
        chunk_order: ChunkOrder::new(1),
    })];

    let ctx = executor.new_context();

    let logical_plan = ReorgPlanner::new()
        .compact_plan(
            data_types::TableId::new(0),
            persist_job.table_name,
            &persist_job.schema,
            chunks,
            persist_job.sort_key,
        )
        .unwrap();

    // Build physical plan
    let physical_plan = ctx.create_physical_plan(&logical_plan).await.unwrap();

    // Execute the plan and return compacted record batches
    let data = ctx.collect(physical_plan).await.unwrap();

    // keep attempting to persist forever. If we can't reach the object store, we'll stop accepting
    // writes elsewhere in the system, so we need to keep trying to persist.
    loop {
        let batch_stream = stream_from_batches(persist_job.schema.as_arrow(), data.clone());

        match persister
            .persist_parquet_file(persist_job.path.clone(), batch_stream)
            .await
        {
            Ok((size_bytes, meta)) => {
                info!("Persisted parquet file: {}", persist_job.path.to_string());
                if let Some(pq) = parquet_cache {
                    let (cache_request, cache_notify_rx) =
                        CacheRequest::create(Path::from(persist_job.path.to_string()));
                    pq.register(cache_request);
                    return (size_bytes, meta, Some(cache_notify_rx));
                } else {
                    return (size_bytes, meta, None);
                }
            }
            Err(e) => {
                error!(
                    "Error persisting parquet file {:?}, sleeping and retrying...",
                    e
                );
                tokio::time::sleep(Duration::from_secs(1)).await;
            }
        }
    }
}<|MERGE_RESOLUTION|>--- conflicted
+++ resolved
@@ -404,17 +404,12 @@
         }
     }
 
-<<<<<<< HEAD
-    pub fn buffer_ops(&mut self, ops: Vec<WalOp>, last_cache_provider: &LastCacheProvider) {
-        debug!(catalog = ?self.catalog, "buffering ops");
-=======
     pub fn buffer_ops(
         &mut self,
         ops: Vec<WalOp>,
         last_cache_provider: &LastCacheProvider,
         meta_cache_provider: &MetaCacheProvider,
     ) {
->>>>>>> b7fd8e23
         for op in ops {
             match op {
                 WalOp::Write(write_batch) => self.add_write_batch(write_batch),
