package inmem_test

import (
<<<<<<< HEAD
=======
	"reflect"
	"sort"
>>>>>>> e93046d7
	"testing"

	"github.com/influxdata/influxdb/inmem"
	"github.com/influxdata/influxdb/kv"
	platformtesting "github.com/influxdata/influxdb/testing"
)

func initKVStore(f platformtesting.KVStoreFields, t *testing.T) (kv.Store, func()) {
	s := inmem.NewKVStore()

	err := s.Update(func(tx kv.Tx) error {
		b, err := tx.Bucket(f.Bucket)
		if err != nil {
			return err
		}

		for _, p := range f.Pairs {
			if err := b.Put(p.Key, p.Value); err != nil {
				return err
			}
		}

		return nil
	})
	if err != nil {
		t.Fatalf("failed to put keys: %v", err)
	}
	return s, func() {}
}

func TestKVStore(t *testing.T) {
	platformtesting.KVStore(initKVStore, t)
}

func TestKVStore_Buckets(t *testing.T) {
	tests := []struct {
		name    string
		buckets []string
		want    [][]byte
	}{
		{
			name:    "single bucket is returned if only one bucket is added",
			buckets: []string{"b1"},
			want:    [][]byte{[]byte("b1")},
		},
		{
			name:    "multiple buckets are returned if multiple buckets added",
			buckets: []string{"b1", "b2", "b3"},
			want:    [][]byte{[]byte("b1"), []byte("b2"), []byte("b3")},
		},
	}
	for _, tt := range tests {
		t.Run(tt.name, func(t *testing.T) {
			s := &inmem.KVStore{}
			err := s.Update(func(tx kv.Tx) error {
				for _, b := range tt.buckets {
					if _, err := tx.Bucket([]byte(b)); err != nil {
						return err
					}
				}
				return nil
			})
			if err != nil {
				t.Fatalf("unable to setup store with buckets: %v", err)
			}
			got := s.Buckets()
			sort.Slice(got, func(i, j int) bool {
				return string(got[i]) < string(got[j])
			})
			if !reflect.DeepEqual(got, tt.want) {
				t.Errorf("KVStore.Buckets() = %v, want %v", got, tt.want)
			}
		})
	}
}<|MERGE_RESOLUTION|>--- conflicted
+++ resolved
@@ -1,11 +1,8 @@
 package inmem_test
 
 import (
-<<<<<<< HEAD
-=======
 	"reflect"
 	"sort"
->>>>>>> e93046d7
 	"testing"
 
 	"github.com/influxdata/influxdb/inmem"
