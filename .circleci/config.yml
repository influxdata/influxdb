---
# CI Overview
# -----------
#
# Every commit:
#
# The CI for every PR and merge to main runs tests, fmt, lints and compiles debug binaries
#
# On main if all these checks pass it will then additionally compile in "release" mode and
# publish a docker image to quay.io/influxdb/influxdb3_pro:$COMMIT_SHA
#
# Manually trigger build and push of container image for a branch:
#
# Navigate to https://app.circleci.com/pipelines/github/influxdata/influxdb?branch=<branch-name> (<- change this!)
# Then:
#
# - Click "Run Pipeline" in the top-right
# - Expand "Add Parameters"
# - Add a "boolean" parameter called "release_branch" with the value true
# - Click "Run Pipeline"
#
# You can also do this using the CircleCI API:
#
# Using `xh`:
#
#   # e.g. using 'xh' (https://github.com/ducaale/xh)
#   $ xh -a '<your personal circleCI token>:' POST \
#       https://circleci.com/api/v2/project/github/influxdata/influxdb/pipeline \
#       parameters:='{"release_branch": true}' branch=chore/ci-tidy-up
#
# ...or equivalent with `curl`:
#   $ curl -XPOST -H "Content-Type: application/json" -H "Circle-Token: <your personal circleCI token>" \
#       -d '{"parameters": {"release_branch": true}, "branch": "chore/ci-tidy-up"}' \
#       https://circleci.com/api/v2/project/github/influxdata/influxdb/pipeline
version: 2.1

orbs:
  aws-s3:    circleci/aws-s3@2.0.0
  terraform: circleci/terraform@2.1.0
  rust: circleci/rust@1.6.1

# Unlike when a commit is pushed to a branch, CircleCI does not automatically
# execute a workflow when a tag is pushed to a repository. These filters
# allow the corresponding workflow to execute on any branch or tag.
any_filter: &any_filter
  filters:
    tags:
      only: /.*/
    branches:
      only: /.*/

release_filter: &release_filter
  filters:
    tags:
      only: /^v(\d+)(?:\.(\d+))?(?:\.(\d+))?$/
    branches:
      ignore: /.*/

main_filter: &main_filter
  filters:
    branches:
      only: main

nofork_filter: &nofork_filter
  filters:
    branches:
      ignore: /pull\/[0-9]+/

docker_filter: &docker_filter
  filters:
    branches:
      only:
        - main
        - /.*docker.*/

<<<<<<< HEAD
# Set the version of Go tools to use
go_image: &go_image
  image: cimg/go:1.23

=======
# Consistent environment setup for Python Build Standalone
pbs_config: &pbs_config
  PBS_DATE: "20250212"
  PBS_VERSION: "3.11.11"

# Consistent Cargo environment configuration
cargo_env: &cargo_env
  # Disable incremental compilation to avoid overhead. We are not preserving these files anyway.
  CARGO_INCREMENTAL: "0"
  # Disable full debug symbol generation to speed up CI build
  # "1" means line tables only, which is useful for panic tracebacks.
  CARGO_PROFILE_DEV_DEBUG: "1"
  # https://github.com/rust-lang/cargo/issues/10280
  CARGO_NET_GIT_FETCH_WITH_CLI: "true"
  # The `2xlarge` resource class that we use has 32GB RAM but also 16 CPUs. This means we have 2GB RAM per core on
  # average. At peak this is a bit tight, so lower the CPU count for cargo a bit.
  CARGO_BUILD_JOBS: "12"
>>>>>>> 5fa417c3

commands:
  rust_components:
    description: Verify installed components
    steps:
      - run:
          name: Activate toolchain
          command: |
            rustup toolchain install
            rustup component add clippy
            rustup component add rustfmt

      - run:
          name: Verify installed components
          command: |
            rustup --version
            rustup show
            cargo fmt --version
            cargo clippy --version

  gcloud-docker-login:
    steps:
      - run:
          name: configure-gar
          command: |
            gcloud auth activate-service-account "${GCLOUD_SERVICE_ACCOUNT_EMAIL}" --key-file <(echo "${GCLOUD_SERVICE_ACCOUNT_KEY}")
            gcloud auth configure-docker us-docker.pkg.dev

  quay-docker-login:
    steps:
      - run:
          name: Login to Quay.io
          command: echo "${QUAY_INFLUXDB3_PASSWORD}" |docker login --username="${QUAY_INFLUXDB3_USERNAME}" --password-stdin quay.io

  setup_pyo3_env:
    description: Setup Python PYO3 environment for the specified target
    parameters:
      target:
        type: string
    steps:
      - run:
          name: Extract python for this target
          command: |
            tar -C /tmp/workspace/python-artifacts -zxvf /tmp/workspace/python-artifacts/all.tar.gz ./<< parameters.target >>
      - run:
          name: Show PYO3_CONFIG_FILE
          command: cat /tmp/workspace/python-artifacts/<< parameters.target >>/pyo3_config_file.txt
      - run:
          name: Install Target
          command: rustup target add << parameters.target >>
      - run:
          name: Set PYO3 environment variables
          command: |
            echo "export PYO3_CONFIG_FILE=/tmp/workspace/python-artifacts/<< parameters.target >>/pyo3_config_file.txt" >> $BASH_ENV
            echo "export PYO3_CROSS_PYTHON_VERSION=3.11" >> $BASH_ENV

jobs:
  fmt:
    docker:
      - image: quay.io/influxdb/rust:ci
    environment:
      <<: *cargo_env
    steps:
      - add_ssh_keys:
          fingerprints:
            - "SHA256:Rem9EKUciSVa9FsVRkJvaExJTUhjoPikY8SthXf8NiE"
      - checkout
      - rust_components
      - run:
          name: Rust fmt
          command: cargo fmt --all -- --check

  lint:
    docker:
      - image: quay.io/influxdb/rust:ci
    environment:
      <<: *cargo_env
    steps:
      - add_ssh_keys:
          fingerprints:
            - "SHA256:Rem9EKUciSVa9FsVRkJvaExJTUhjoPikY8SthXf8NiE"
      - checkout
      - rust_components
      - run:
          name: Clippy
          command: cargo clippy --all-targets --all-features --workspace -- -D warnings
      - run:
          name: Yamllint
          command: yamllint --config-file .circleci/yamllint.yml --strict .

  inclusivity:
    docker:
      - image: cimg/go:1.23
    steps:
      - checkout
      - run:
          name: Build and run inclusivity checker
          command: |
            go install github.com/jdstrand/language-checker@latest
            language-checker --exit-1-on-failure .

  cargo-audit:
    docker:
      - image: quay.io/influxdb/rust:ci
    environment:
      <<: *cargo_env
    steps:
      - add_ssh_keys:
          fingerprints:
            - "SHA256:Rem9EKUciSVa9FsVRkJvaExJTUhjoPikY8SthXf8NiE"
      - checkout
      - rust_components
      - run:
          name: Install cargo-deny
          command: cargo install cargo-deny --locked
      - run:
          name: cargo-deny Checks
          command: cargo deny check -s

  doc:
    docker:
      - image: quay.io/influxdb/rust:ci
    resource_class: large # use of a smaller executor runs out of memory
    environment:
      <<: *cargo_env
      # Turn warnings into errors
      RUSTDOCFLAGS: "-D warnings -A rustdoc::private-intra-doc-links"
    steps:
      - add_ssh_keys:
          fingerprints:
            - "SHA256:Rem9EKUciSVa9FsVRkJvaExJTUhjoPikY8SthXf8NiE"
      - checkout
      - rust_components
      - run:
          name: Cargo doc
          command: cargo doc --document-private-items --no-deps --workspace
      - run:
          name: Compress Docs
          command: tar -cvzf rustdoc.tar.gz target/doc/
      - store_artifacts:
          path: rustdoc.tar.gz

  # Run all tests
  test:
    docker:
      - image: quay.io/influxdb/rust:ci
    resource_class: 2xlarge+ # use of a smaller executor tends crashes on link
    environment:
      <<: *cargo_env
      RUST_BACKTRACE: "1"
      TARGET: "x86_64-unknown-linux-gnu"  # Define target for PYO3 setup
    steps:
      - add_ssh_keys:
          fingerprints:
            - "SHA256:Rem9EKUciSVa9FsVRkJvaExJTUhjoPikY8SthXf8NiE"
      - checkout
      - attach_workspace:
          at: /tmp/workspace
      - rust_components
      - setup_pyo3_env:
          target: "x86_64-unknown-linux-gnu"
      - run:
          name: Setup LD_LIBRARY_PATH for Python
          command: |
            # Add Python lib directory to LD_LIBRARY_PATH
            echo "export LD_LIBRARY_PATH=/tmp/workspace/python-artifacts/x86_64-unknown-linux-gnu/python/lib:$LD_LIBRARY_PATH" >> $BASH_ENV
            source $BASH_ENV
            # Verify the Python shared library is accessible
            ls -la /tmp/workspace/python-artifacts/x86_64-unknown-linux-gnu/python/lib/
      - run:
          name: cargo nextest
<<<<<<< HEAD
          command: TEST_LOG= RUST_LOG=info RUST_LOG_SPAN_EVENTS=full RUST_BACKTRACE=1 cargo nextest run --workspace --failure-output immediate-final --no-fail-fast -F no_license
=======
          command: |
            TEST_LOG= RUST_LOG=info RUST_LOG_SPAN_EVENTS=full RUST_BACKTRACE=1 cargo nextest run --workspace --failure-output immediate-final --no-fail-fast
>>>>>>> 5fa417c3

  # Fetch python-build-standalone for official builds
  fetch-python:
    machine:
      image: ubuntu-2204:current
      resource_class: medium
    environment:
      <<: *pbs_config
    steps:
      - checkout
      - run:
          name: pull Python Build Standalone
          command: |
            echo "PBS_DATE=$PBS_DATE"
            .circleci/scripts/fetch-python-standalone.bash \
              "python-artifacts" \
              "$PBS_DATE" \
              "$PBS_VERSION"
      - store_artifacts:
          path: python-artifacts
      - persist_to_workspace:
          root: .
          paths:
            - python-artifacts

  # Build a dev binary with the default cargo profile
  build-dev:
    docker:
      - image: us-east1-docker.pkg.dev/influxdata-team-edge/ci-support/ci-cross-influxdb3@sha256:63726f571865bfb13232006bbca7aac42d2178f4c19a3526a7e5ee02ada836f8
        auth:
          username: _json_key
          password: $CISUPPORT_GCS_AUTHORIZATION
    resource_class: 2xlarge+ # use of a smaller executor tends crashes on link
    environment:
      <<: *cargo_env
      TARGET: << parameters.target >>
    parameters:
      target:
        type: string
    steps:
      - add_ssh_keys:
          fingerprints:
            - "SHA256:Rem9EKUciSVa9FsVRkJvaExJTUhjoPikY8SthXf8NiE"
      - checkout
      - attach_workspace:
          at: /tmp/workspace
<<<<<<< HEAD
      - run:
          name: Extract python for this target
          command: |
            tar -C /tmp/workspace/python-artifacts -zxvf /tmp/workspace/python-artifacts/all.tar.gz ./<< parameters.target >>
      - run:
          name: Show PYO3_CONFIG_FILE
          command: cat /tmp/workspace/python-artifacts/<< parameters.target >>/pyo3_config_file.txt
      - run:
          name: Add ssh client
          command: |
            apt-get -y update
            apt-get -y install openssh-client
      - run:
          name: Install Target
          command: rustup target add << parameters.target >>
=======
      - setup_pyo3_env:
          target: << parameters.target >>
>>>>>>> 5fa417c3
      - run:
          name: Cargo build
          command: |
            target-env cargo build --target=<< parameters.target >> --workspace
      - when:
          condition:
            not:
              equal: [ << parameters.target >>, x86_64-pc-windows-gnu ]
          steps:
            - run:
                name: Check benches compile
                command: |
                  target-env cargo check --target=<< parameters.target >> --workspace --benches
            - run:
                name: Check extra features (like prod image)
                command: |
                  target-env cargo check --target=<< parameters.target >> --no-default-features --features="aws,gcp,azure,jemalloc_replacing_malloc,tokio_console"
      - when:
          condition:
            equal: [ << parameters.target >>, x86_64-pc-windows-gnu ]
          steps:
            - run:
                name: Check extra features (like prod image)
                command: |
                  target-env cargo check --target=<< parameters.target >> --no-default-features --features="aws,gcp,azure,jemalloc_replacing_malloc,tokio_console"

  # Compile cargo "release" profile binaries for influxdb3 pro releases
  build-release:
    docker:
      - image: us-east1-docker.pkg.dev/influxdata-team-edge/ci-support/ci-cross-influxdb3@sha256:63726f571865bfb13232006bbca7aac42d2178f4c19a3526a7e5ee02ada836f8
        auth:
          username: _json_key
          password: $CISUPPORT_GCS_AUTHORIZATION
    resource_class: 2xlarge+
    environment:
      <<: *cargo_env
      TARGET: << parameters.target >>
<<<<<<< HEAD
      # Disable incremental compilation to avoid overhead. We are not preserving these files anyway.
      CARGO_INCREMENTAL: "0"
      # Disable full debug symbol generation to speed up CI build
      # "1" means line tables only, which is useful for panic tracebacks.
      CARGO_PROFILE_DEV_DEBUG: "1"
      # https://github.com/rust-lang/cargo/issues/10280
      CARGO_NET_GIT_FETCH_WITH_CLI: "true"
      # avarage. At peak this is a bit tight, so lower the CPU count for cargo a bit.
      CARGO_BUILD_JOBS: "12"
=======
>>>>>>> 5fa417c3
    parameters:
      target:
        type: string
      profile:
        type: string
        default: release
    steps:
      - add_ssh_keys:
          fingerprints:
            - "SHA256:Rem9EKUciSVa9FsVRkJvaExJTUhjoPikY8SthXf8NiE"
      - checkout
      - attach_workspace:
          at: /tmp/workspace
<<<<<<< HEAD
      - run:
          name: Extract python for this target
          command: |
            tar -C /tmp/workspace/python-artifacts -zxvf /tmp/workspace/python-artifacts/all.tar.gz ./<< parameters.target >>
      - run:
          name: Show PYO3_CONFIG_FILE
          command: cat /tmp/workspace/python-artifacts/<< parameters.target >>/pyo3_config_file.txt
      - run:
          name: Add ssh client
          command: |
            apt-get -y update
            apt-get -y install openssh-client
      - run:
          name: Install Target
          command: rustup target add << parameters.target >>
=======
      - setup_pyo3_env:
          target: << parameters.target >>
>>>>>>> 5fa417c3
      - run:
          name: Cargo release build
          command: |
            target-env cargo build --target=<< parameters.target >> --profile=<< parameters.profile >> --workspace
          # linking might take a while and doesn't produce CLI output
          no_output_timeout: 30m
      - when:
          condition:
            or:
              - equal: [ << parameters.target >>, aarch64-unknown-linux-gnu ]
              - equal: [ << parameters.target >>, x86_64-unknown-linux-gnu ]
          steps:
            - run:
                # XXX: better to use 'cargo:rustc-link-arg=-Wl,-rpath,$ORIGIN/python/lib'
                name: adjust RPATH for linux
                command: |
                  # tarballs need $ORIGIN/python/lib, deb/rpm need $ORIGIN/../lib/influxdb3/python/lib
                  echo "Running: patchelf --set-rpath '$ORIGIN/python/lib:$ORIGIN/../lib/influxdb3/python/lib' '${PWD}/target/<< parameters.target >>/<< parameters.profile >>/influxdb3'"
                  patchelf --set-rpath '$ORIGIN/python/lib:$ORIGIN/../lib/influxdb3/python/lib' "${PWD}/target/<< parameters.target >>/<< parameters.profile >>/influxdb3"
      - when:
          condition:
            equal: [ << parameters.target >>, aarch64-apple-darwin ]
          steps:
            - run:
                # XXX: better to use 'cargo:rustc-link-arg=-Wl,-rpath,@executable_path/python/lib'
                name: adjust LC_LOAD_DYLIB path for darwin
                command: |
                  export PBS_LIBPYTHON=$(grep '^lib_name=' /tmp/workspace/python-artifacts/<< parameters.target >>/pyo3_config_file.txt | cut -d = -f 2)
                  echo "Running: /osxcross/bin/aarch64-apple-darwin22.2-install_name_tool -change '/install/lib/lib${PBS_LIBPYTHON}.dylib' '@executable_path/python/lib/lib${PBS_LIBPYTHON}.dylib' '${PWD}/target/<< parameters.target >>/<< parameters.profile >>/influxdb3'"
                  /osxcross/bin/aarch64-apple-darwin22.2-install_name_tool -change "/install/lib/lib${PBS_LIBPYTHON}.dylib" "@executable_path/python/lib/lib${PBS_LIBPYTHON}.dylib" "${PWD}/target/<< parameters.target >>/<< parameters.profile >>/influxdb3"
                  # re-sign after install_name_tool since osxcross won't do it
                  echo "Running: /usr/local/bin/rcodesign sign '${PWD}/target/<< parameters.target >>/<< parameters.profile >>/influxdb3'"
                  /usr/local/bin/rcodesign sign "${PWD}/target/<< parameters.target >>/<< parameters.profile >>/influxdb3"
      - run:
          name: tar and gzip build artifacts
          command: |
            mkdir -p artifacts
            tar --ignore-failed-read -cvf "${PWD}/artifacts/influxdb3-enterprise_<< parameters.target >>.tar" -C "${PWD}/target/<< parameters.target >>/<< parameters.profile >>" influxdb3{,.exe}
            tar --ignore-failed-read -rvf "${PWD}/artifacts/influxdb3-enterprise_<< parameters.target >>.tar" -C "/tmp/workspace/python-artifacts/<< parameters.target >>" python
            gzip "${PWD}/artifacts/influxdb3-enterprise_<< parameters.target >>.tar"
      - store_artifacts:
          path: artifacts
      - persist_to_workspace:
          root: .
          paths:
            - artifacts

  build-packages:
    docker:
      - image: us-east1-docker.pkg.dev/influxdata-team-edge/ci-support/ci-packager-next@sha256:db0cd91a5445c4287154cea1d4d5566735cb0d3b7b9e2a95724a83f9d979d497
        auth:
          username: _json_key
          password: $CISUPPORT_GCS_AUTHORIZATION
    steps:
      - add_ssh_keys:
          fingerprints:
            - "SHA256:Rem9EKUciSVa9FsVRkJvaExJTUhjoPikY8SthXf8NiE"
      - checkout
      - attach_workspace:
          at: /tmp/workspace
      - run: packager .circleci/packages/config.yaml
      - persist_to_workspace:
          root: .
          paths:
            - artifacts
      - store_artifacts:
          path: artifacts/

  check_package_deb_amd64:
    machine:
      image: ubuntu-2204:current
      resource_class: medium
    steps:
      - attach_workspace:
          at: /tmp/workspace
      - checkout
      - run:
          name: Validate Debian Package (AMD64)
          command: |
            sudo .circleci/scripts/package-validation/debian \
              /tmp/workspace/artifacts/influxdb3*amd64.deb

  check_package_deb_arm64:
    machine:
      image: ubuntu-2204:current
      resource_class: arm.medium
    steps:
      - attach_workspace:
          at: /tmp/workspace
      - checkout
      - run:
          name: Validate Debian Package (ARM64)
          command: |
            sudo .circleci/scripts/package-validation/debian \
              /tmp/workspace/artifacts/influxdb3*arm64.deb

  check_package_rpm:
    machine:
      image: ubuntu-2204:current
      resource_class: arm.medium
    parameters:
      arch:
        type: string
    steps:
      - attach_workspace:
          at: /tmp/workspace
      - add_ssh_keys:
          fingerprints:
            - 3a:d1:7a:b7:57:d7:85:0b:76:79:85:51:38:f3:e4:67
            - "SHA256:Rem9EKUciSVa9FsVRkJvaExJTUhjoPikY8SthXf8NiE"
      - checkout
      - run: |
          AWS_ACCESS_KEY_ID=$TEST_AWS_ACCESS_KEY_ID \
          AWS_SECRET_ACCESS_KEY=$TEST_AWS_SECRET_ACCESS_KEY \
          .circleci/scripts/package-validation/redhat << parameters.arch >> /tmp/workspace/artifacts/influxdb3*.<< parameters.arch >>.rpm

  sign-packages:
    circleci_ip_ranges: true
    docker:
      - image: quay.io/influxdb/rsign:latest
        auth:
          username: $QUAY_RSIGN_USERNAME
          password: $QUAY_RSIGN_PASSWORD
    steps:
      - add_ssh_keys:
          fingerprints:
            - ea:27:70:5a:73:36:10:45:41:50:82:87:1f:48:2c:9d
      - attach_workspace:
          at: /tmp/workspace
      - run: |
          # We need this base so that we can filter it out of our checksums
          # output and if that changes at all we only need to update it here
          WORK_DIR="/tmp/workspace/artifacts/"
          for target in ${WORK_DIR}*
          do
            case "${target}"
            in
              # rsign is shipped on Alpine Linux which uses "busybox ash" instead
              # of bash. ash is somewhat more posix compliant and is missing some
              # extensions and niceties from bash.
              *.deb|*.rpm|*.tar.gz|*.zip)
                rsign "${target}"
              ;;
            esac

            if [ -f "${target}" ]
            then
              # Since all artifacts are present, sign them here. This saves Circle
              # credits over spinning up another instance just to separate out the
              # checksum job.
              sha256sum "${target}" | sed "s#$WORK_DIR##" >> "/tmp/workspace/artifacts/influxdb3-enterprise.${CIRCLE_TAG}.digests"

              # write individual checksums
              md5sum    "${target}" | sed "s#$WORK_DIR##" >> "${target}.md5"
              sha256sum "${target}" | sed "s#$WORK_DIR##" >> "${target}.sha256"
            fi
          done
      - persist_to_workspace:
          root: /tmp/workspace
          paths:
            - artifacts
      - store_artifacts:
          path: /tmp/workspace/artifacts

  publish-packages:
    docker:
      - image: cimg/python:3.12.2
    parameters:
      # "destination" should be one of:
      #   - releases
      #   - nightlies
      #   - snapshots
      destination:
        type: string
    steps:
      - attach_workspace:
          at: /tmp/workspace
      - aws-s3/sync:
          arguments:             --acl public-read
          aws-region:            RELEASE_AWS_REGION
          aws-access-key-id:     RELEASE_AWS_ACCESS_KEY_ID
          aws-secret-access-key: RELEASE_AWS_SECRET_ACCESS_KEY
          from:                  /tmp/workspace/artifacts
          to:                    s3://dl.influxdata.com/influxdb/<< parameters.destination >>
      - run:
          command: |
            export AWS_REGION="${RELEASE_AWS_REGION}"
            export AWS_ACCESS_KEY_ID="${RELEASE_AWS_ACCESS_KEY_ID}"
            export AWS_SECRET_ACCESS_KEY="${RELEASE_AWS_SECRET_ACCESS_KEY}"
            aws cloudfront create-invalidation --distribution-id "${RELEASE_ARTIFACTS_CLOUDFRONT}" --paths '/influxdb/<< parameters.destination >>/*'

  build-docker:
    parameters:
      platform:
        type: string
      resource_class:
        type: string
      image_name:
        type: string
<<<<<<< HEAD
        default: influxdb3-enterprise
    # environment variables for python-build-standalone. Should correspond to
    # https://github.com/astral-sh/python-build-standalone/releases. See
    # scripts/fetch-python-standalone.bash for details. This should match
    # the 'fetch-python' job, above.
=======
        default: influxdb3-core
>>>>>>> 5fa417c3
    environment:
      <<: *pbs_config
    machine:
      image: default
    resource_class: << parameters.resource_class >>
    steps:
      - add_ssh_keys:
          fingerprints:
            - "SHA256:Rem9EKUciSVa9FsVRkJvaExJTUhjoPikY8SthXf8NiE"
      - checkout
      - run:
          name: "Set Cargo profile based on branch"
          command: |
            if [ "$CIRCLE_BRANCH" = "main" ]; then
              echo "export DOCKER_PROFILE=release" >> "$BASH_ENV"
            else
              echo "export DOCKER_PROFILE=quick-release" >> "$BASH_ENV"
            fi
      - run:
          name: Build the docker image
          command: |
            .circleci/scripts/docker_build_release.bash \
              "influxdb3" \
              "aws,gcp,azure,jemalloc_replacing_malloc,tokio_console" \
              "<< parameters.image_name >>:latest-<< parameters.platform >>" \
              "$PBS_DATE" \
              "$PBS_VERSION" \
              "<< parameters.platform >>" \
              "$DOCKER_PROFILE"
          # linking might take a while and doesn't produce CLI output
          no_output_timeout: 60m
      - run: |
          docker save << parameters.image_name >>:latest-<< parameters.platform >> > << parameters.image_name >>-<< parameters.platform >>.tar
      - persist_to_workspace:
          root: .
          paths:
            - << parameters.image_name >>-<< parameters.platform >>.tar

  publish-docker:
    docker:
      - image: cimg/gcp:2023.02
    parameters:
      image_name:
        type: string
        default: influxdb3-enterprise
    resource_class: medium
    steps:
      - add_ssh_keys:
          fingerprints:
            - "SHA256:Rem9EKUciSVa9FsVRkJvaExJTUhjoPikY8SthXf8NiE"
      - checkout
      - setup_remote_docker
      - quay-docker-login
      - attach_workspace:
          at: .
      - run: |
          docker load < << parameters.image_name >>-arm64.tar
          docker load < << parameters.image_name >>-amd64.tar
          .circleci/scripts/publish.bash << parameters.image_name >> ${CIRCLE_SHA1}

  wait-for-docker:
    resource_class: small
    docker:
      - image: busybox
    steps:
      - run: |
          echo build executed successfully
  go-fmt:
    docker:
      - *go_image
    steps:
      - add_ssh_keys:
          fingerprints:
            - "SHA256:Rem9EKUciSVa9FsVRkJvaExJTUhjoPikY8SthXf8NiE"
      - checkout
      - run:
          name: Check Go Formatting
          command: |
            fmt_files=$(gofmt -l .)
            if [ -n "$fmt_files" ]; then
              echo "The following files need formatting:"
              echo "$fmt_files"
              echo "Please run 'go fmt ./...' locally and commit the changes."
              exit 1
            else
              echo "All files are properly formatted."
            fi
  go-lint-license-service:
    docker:
      - *go_image
    steps:
      - add_ssh_keys:
          fingerprints:
            - "SHA256:Rem9EKUciSVa9FsVRkJvaExJTUhjoPikY8SthXf8NiE"
      - checkout
      - run:
          name: Install golangci-lint
          command: |
            curl -sSfL https://raw.githubusercontent.com/golangci/golangci-lint/master/install.sh \
              | sh -s -- -b $(go env GOPATH)/bin
      - run:
          name: Run golangci-lint
          command: cd influxdb3_license/service && golangci-lint run --timeout 5m ./...
  go-test-license-service:
    docker:
      - *go_image
      - image: cimg/postgres:14.8
        environment:
          POSTGRES_USER: postgres
          POSTGRES_PASSWORD: postgres
          POSTGRES_DB: license_db
          POSTGRES_HOST_AUTH_METHOD: trust
    steps:
      - add_ssh_keys:
          fingerprints:
            - "SHA256:Rem9EKUciSVa9FsVRkJvaExJTUhjoPikY8SthXf8NiE"
      - checkout
      - run:
          name: Wait for Postgres to be ready
          command: |
            for i in {1..30}; do
              if pg_isready -h localhost -p 5432; then
                echo "Postgres is ready"
                break
              fi
              sleep 1
              if [ $i -eq 30 ]; then
                echo "PostgreSQL did not become ready after 30 seconds."
                exit 1
              fi
            done
      - run:
          name: Run Go tests
          command: cd influxdb3_license/service && go test -v ./...
workflows:
  version: 2
  snapshot:
    jobs:
      - fetch-python:
          <<: *release_filter
      - build-release:
          <<: *release_filter
          name: build-snapshot-<< matrix.target >>
          matrix:
            parameters:
              profile:
                - release
              target:
                - aarch64-apple-darwin
                - aarch64-unknown-linux-gnu
                - x86_64-pc-windows-gnu
                - x86_64-unknown-linux-gnu
          requires:
            - fetch-python
      - build-packages:
          <<: *release_filter
          requires:
            - build-release
      - sign-packages:
          <<: *release_filter
          requires:
            - build-packages
      - publish-packages:
          <<: *release_filter
          matrix:
            parameters:
              destination: [ snapshots ]
          requires:
            - build-release
            - sign-packages
  ci:
    jobs:
      - fmt:
          <<: *any_filter
      - lint:
          <<: *any_filter
      - inclusivity:
          <<: *any_filter
      - cargo-audit:
          <<: *any_filter
      - fetch-python:
          <<: *any_filter
      - test:
          <<: *any_filter
          requires:
            - fetch-python
      - build-dev:
          # This workflow requires secrets stored in the environment.
          # These are not passed to workflows executed on forked
          # repositories. In this case, skip the workflow, as it
          # will be executed on merge to main anyways.
          <<: *nofork_filter
          name: build-dev-<< matrix.target >>
          matrix:
            parameters:
              target:
                - aarch64-apple-darwin
                - aarch64-unknown-linux-gnu
                - x86_64-pc-windows-gnu
                - x86_64-unknown-linux-gnu
          requires:
            - fetch-python
      - doc:
          <<: *any_filter
      - build-release:
          <<: *release_filter
          name: build-release-<< matrix.target >>
          matrix:
            parameters:
              target:
                - aarch64-apple-darwin
                - aarch64-unknown-linux-gnu
                - x86_64-pc-windows-gnu
                - x86_64-unknown-linux-gnu
          requires:
            - fetch-python
      - build-packages:
          <<: *release_filter
          requires:
            - build-release
      - check_package_deb_arm64:
          <<: *release_filter
          requires:
            - build-packages
      - check_package_deb_amd64:
          <<: *release_filter
          requires:
            - build-packages
      - check_package_rpm:
          <<: *nofork_filter
          name:
            check_package_rpm-<< matrix.arch >>
          matrix:
            parameters:
              arch: [ x86_64, aarch64 ]
          requires:
            - build-packages
      - sign-packages:
          <<: *release_filter
          requires:
            - build-packages
            - check_package_rpm
            - check_package_deb_arm64
            - check_package_deb_amd64
            - test
      - publish-packages:
          <<: *release_filter
          matrix:
            parameters:
              destination: [ releases ]
          requires:
            - build-release
            - sign-packages
            - test
            - doc
            - lint
            - fmt
            - cargo-audit
      - build-docker:
          <<: *docker_filter
          name: build-docker-amd64
          platform: amd64
          resource_class: 2xlarge+
      - build-docker:
          <<: *docker_filter
          name: build-docker-arm64
          platform: arm64
          resource_class: arm.2xlarge
      - publish-docker:
          <<: *release_filter
          requires:
            - build-docker-amd64
            - build-docker-arm64
  go-ci:
    jobs:
      - go-fmt
      - go-lint-license-service
      - go-test-license-service<|MERGE_RESOLUTION|>--- conflicted
+++ resolved
@@ -73,12 +73,11 @@
         - main
         - /.*docker.*/
 
-<<<<<<< HEAD
 # Set the version of Go tools to use
 go_image: &go_image
   image: cimg/go:1.23
 
-=======
+
 # Consistent environment setup for Python Build Standalone
 pbs_config: &pbs_config
   PBS_DATE: "20250212"
@@ -96,7 +95,6 @@
   # The `2xlarge` resource class that we use has 32GB RAM but also 16 CPUs. This means we have 2GB RAM per core on
   # average. At peak this is a bit tight, so lower the CPU count for cargo a bit.
   CARGO_BUILD_JOBS: "12"
->>>>>>> 5fa417c3
 
 commands:
   rust_components:
@@ -268,12 +266,8 @@
             ls -la /tmp/workspace/python-artifacts/x86_64-unknown-linux-gnu/python/lib/
       - run:
           name: cargo nextest
-<<<<<<< HEAD
-          command: TEST_LOG= RUST_LOG=info RUST_LOG_SPAN_EVENTS=full RUST_BACKTRACE=1 cargo nextest run --workspace --failure-output immediate-final --no-fail-fast -F no_license
-=======
-          command: |
-            TEST_LOG= RUST_LOG=info RUST_LOG_SPAN_EVENTS=full RUST_BACKTRACE=1 cargo nextest run --workspace --failure-output immediate-final --no-fail-fast
->>>>>>> 5fa417c3
+          command: |
+            TEST_LOG= RUST_LOG=info RUST_LOG_SPAN_EVENTS=full RUST_BACKTRACE=1 cargo nextest run --workspace --failure-output immediate-final --no-fail-fast -F no_license
 
   # Fetch python-build-standalone for official builds
   fetch-python:
@@ -320,26 +314,13 @@
       - checkout
       - attach_workspace:
           at: /tmp/workspace
-<<<<<<< HEAD
-      - run:
-          name: Extract python for this target
-          command: |
-            tar -C /tmp/workspace/python-artifacts -zxvf /tmp/workspace/python-artifacts/all.tar.gz ./<< parameters.target >>
-      - run:
-          name: Show PYO3_CONFIG_FILE
-          command: cat /tmp/workspace/python-artifacts/<< parameters.target >>/pyo3_config_file.txt
       - run:
           name: Add ssh client
           command: |
             apt-get -y update
             apt-get -y install openssh-client
-      - run:
-          name: Install Target
-          command: rustup target add << parameters.target >>
-=======
       - setup_pyo3_env:
           target: << parameters.target >>
->>>>>>> 5fa417c3
       - run:
           name: Cargo build
           command: |
@@ -377,18 +358,6 @@
     environment:
       <<: *cargo_env
       TARGET: << parameters.target >>
-<<<<<<< HEAD
-      # Disable incremental compilation to avoid overhead. We are not preserving these files anyway.
-      CARGO_INCREMENTAL: "0"
-      # Disable full debug symbol generation to speed up CI build
-      # "1" means line tables only, which is useful for panic tracebacks.
-      CARGO_PROFILE_DEV_DEBUG: "1"
-      # https://github.com/rust-lang/cargo/issues/10280
-      CARGO_NET_GIT_FETCH_WITH_CLI: "true"
-      # avarage. At peak this is a bit tight, so lower the CPU count for cargo a bit.
-      CARGO_BUILD_JOBS: "12"
-=======
->>>>>>> 5fa417c3
     parameters:
       target:
         type: string
@@ -402,26 +371,13 @@
       - checkout
       - attach_workspace:
           at: /tmp/workspace
-<<<<<<< HEAD
-      - run:
-          name: Extract python for this target
-          command: |
-            tar -C /tmp/workspace/python-artifacts -zxvf /tmp/workspace/python-artifacts/all.tar.gz ./<< parameters.target >>
-      - run:
-          name: Show PYO3_CONFIG_FILE
-          command: cat /tmp/workspace/python-artifacts/<< parameters.target >>/pyo3_config_file.txt
       - run:
           name: Add ssh client
           command: |
             apt-get -y update
             apt-get -y install openssh-client
-      - run:
-          name: Install Target
-          command: rustup target add << parameters.target >>
-=======
       - setup_pyo3_env:
           target: << parameters.target >>
->>>>>>> 5fa417c3
       - run:
           name: Cargo release build
           command: |
@@ -621,15 +577,11 @@
         type: string
       image_name:
         type: string
-<<<<<<< HEAD
         default: influxdb3-enterprise
     # environment variables for python-build-standalone. Should correspond to
     # https://github.com/astral-sh/python-build-standalone/releases. See
     # scripts/fetch-python-standalone.bash for details. This should match
     # the 'fetch-python' job, above.
-=======
-        default: influxdb3-core
->>>>>>> 5fa417c3
     environment:
       <<: *pbs_config
     machine:
@@ -903,6 +855,7 @@
           requires:
             - build-docker-amd64
             - build-docker-arm64
+
   go-ci:
     jobs:
       - go-fmt
