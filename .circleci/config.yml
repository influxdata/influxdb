---
# CI Overview
# -----------
#
# Every commit:
#
# The CI for every PR and merge to main runs tests, fmt, lints and compiles debug binaries
#
# On main if all these checks pass it will then additionally compile in "release" mode and
# publish a docker image to quay.io/influxdb/influxdb3_pro:$COMMIT_SHA
#
# Manually trigger build and push of container image for a branch:
#
# Navigate to https://app.circleci.com/pipelines/github/influxdata/influxdb?branch=<branch-name> (<- change this!)
# Then:
#
# - Click "Run Pipeline" in the top-right
# - Expand "Add Parameters"
# - Add a "boolean" parameter called "release_branch" with the value true
# - Click "Run Pipeline"
#
# You can also do this using the CircleCI API:
#
# Using `xh`:
#
#   # e.g. using 'xh' (https://github.com/ducaale/xh)
#   $ xh -a '<your personal circleCI token>:' POST \
#       https://circleci.com/api/v2/project/github/influxdata/influxdb/pipeline \
#       parameters:='{"release_branch": true}' branch=chore/ci-tidy-up
#
# ...or equivalent with `curl`:
#   $ curl -XPOST -H "Content-Type: application/json" -H "Circle-Token: <your personal circleCI token>" \
#       -d '{"parameters": {"release_branch": true}, "branch": "chore/ci-tidy-up"}' \
#       https://circleci.com/api/v2/project/github/influxdata/influxdb/pipeline
version: 2.1

orbs:
  aws-s3:    circleci/aws-s3@2.0.0
  terraform: circleci/terraform@2.1.0
  rust: circleci/rust@1.6.1

# Unlike when a commit is pushed to a branch, CircleCI does not automatically
# execute a workflow when a tag is pushed to a repository. These filters
# allow the corresponding workflow to execute on any branch or tag.
any_filter: &any_filter
  filters:
    tags:
      only: /.*/
    branches:
      only: /.*/

release_filter: &release_filter
  filters:
    tags:
      only: /^v(\d+)(?:\.(\d+))?(?:\.(\d+))?$/
    branches:
      ignore: /.*/

main_filter: &main_filter
  filters:
    branches:
      only: main

nofork_filter: &nofork_filter
  filters:
    branches:
      ignore: /pull\/[0-9]+/

docker_filter: &docker_filter
  filters:
    branches:
      only:
        - main
        - /.*docker.*/

<<<<<<< HEAD
# Set the version of Go tools to use
go_image: &go_image
  image: cimg/go:1.23

=======
# You can conditionally persist debug binaries for the build-dev job (so they
# show up in the 'Artifacts' tab of the job) by:
# 1. Go to https://app.circleci.com/pipelines/github/influxdata/influxdb?branch=<branch-name> (<- change this!)
# 2. Click "Trigger Pipeline" in the top-right
# 3. Adjust the "persist_debug" boolean parameter to true
# 4. Click "Run Pipeline"
parameters:
  persist_debug:
    type: boolean
    default: false
>>>>>>> 0983ecb5

# Consistent environment setup for Python Build Standalone
pbs_config: &pbs_config
  PBS_DATE: "20250212"
  PBS_VERSION: "3.11.11"

# Consistent Cargo environment configuration
cargo_env: &cargo_env
  # Disable incremental compilation to avoid overhead. We are not preserving these files anyway.
  CARGO_INCREMENTAL: "0"
  # Disable full debug symbol generation to speed up CI build
  # "1" means line tables only, which is useful for panic tracebacks.
  CARGO_PROFILE_DEV_DEBUG: "1"
  # https://github.com/rust-lang/cargo/issues/10280
  CARGO_NET_GIT_FETCH_WITH_CLI: "true"
  # The `2xlarge` resource class that we use has 32GB RAM but also 16 CPUs. This means we have 2GB RAM per core on
  # average. At peak this is a bit tight, so lower the CPU count for cargo a bit.
  CARGO_BUILD_JOBS: "12"

commands:
  rust_components:
    description: Verify installed components
    steps:
      - run:
          name: Activate toolchain
          command: |
            rustup toolchain install
            rustup component add clippy
            rustup component add rustfmt

      - run:
          name: Verify installed components
          command: |
            rustup --version
            rustup show
            cargo fmt --version
            cargo clippy --version

  gcloud-docker-login:
    steps:
      - run:
          name: configure-gar
          command: |
            gcloud auth activate-service-account "${GCLOUD_SERVICE_ACCOUNT_EMAIL}" --key-file <(echo "${GCLOUD_SERVICE_ACCOUNT_KEY}")
            gcloud auth configure-docker us-docker.pkg.dev

  quay-docker-login:
    steps:
      - run:
          name: Login to Quay.io
          command: echo "${QUAY_INFLUXDB3_PASSWORD}" |docker login --username="${QUAY_INFLUXDB3_USERNAME}" --password-stdin quay.io

  setup_pyo3_env:
    description: Setup Python PYO3 environment for the specified target
    parameters:
      target:
        type: string
    steps:
      - run:
          name: Extract python for this target
          command: |
            tar -C /tmp/workspace/python-artifacts -zxvf /tmp/workspace/python-artifacts/all.tar.gz ./<< parameters.target >>
      - run:
          name: Show PYO3_CONFIG_FILE
          command: cat /tmp/workspace/python-artifacts/<< parameters.target >>/pyo3_config_file.txt
      - run:
          name: Install Target
          command: rustup target add << parameters.target >>
      - run:
          name: Set PYO3 environment variables
          command: |
            echo "export PYO3_CONFIG_FILE=/tmp/workspace/python-artifacts/<< parameters.target >>/pyo3_config_file.txt" >> $BASH_ENV
            echo "export PYO3_CROSS_PYTHON_VERSION=3.11" >> $BASH_ENV

jobs:
  fmt:
    docker:
      - image: quay.io/influxdb/rust:ci
    environment:
      <<: *cargo_env
    steps:
      - add_ssh_keys:
          fingerprints:
            - "SHA256:Rem9EKUciSVa9FsVRkJvaExJTUhjoPikY8SthXf8NiE"
      - checkout
      - rust_components
      - run:
          name: Rust fmt
          command: cargo fmt --all -- --check

  lint:
    docker:
      - image: quay.io/influxdb/rust:ci
    environment:
      <<: *cargo_env
    steps:
      - add_ssh_keys:
          fingerprints:
            - "SHA256:Rem9EKUciSVa9FsVRkJvaExJTUhjoPikY8SthXf8NiE"
      - checkout
      - rust_components
      - run:
          name: Clippy
          command: cargo clippy --all-targets --all-features --workspace -- -D warnings
      - run:
          name: Yamllint
          command: yamllint --config-file .circleci/yamllint.yml --strict .

  inclusivity:
    docker:
      - image: cimg/go:1.23
    steps:
      - checkout
      - run:
          name: Build and run inclusivity checker
          command: |
            go install github.com/jdstrand/language-checker@latest
            language-checker --exit-1-on-failure .

  cargo-audit:
    docker:
      - image: quay.io/influxdb/rust:ci
    environment:
      <<: *cargo_env
    steps:
      - add_ssh_keys:
          fingerprints:
            - "SHA256:Rem9EKUciSVa9FsVRkJvaExJTUhjoPikY8SthXf8NiE"
      - checkout
      - rust_components
      - run:
          name: Install cargo-deny
          command: cargo install cargo-deny --locked
      - run:
          name: cargo-deny Checks
          command: cargo deny check -s

  doc:
    docker:
      - image: quay.io/influxdb/rust:ci
    resource_class: large # use of a smaller executor runs out of memory
    environment:
      <<: *cargo_env
      # Turn warnings into errors
      RUSTDOCFLAGS: "-D warnings -A rustdoc::private-intra-doc-links"
    steps:
      - add_ssh_keys:
          fingerprints:
            - "SHA256:Rem9EKUciSVa9FsVRkJvaExJTUhjoPikY8SthXf8NiE"
      - checkout
      - rust_components
      - run:
          name: Cargo doc
          command: cargo doc --document-private-items --no-deps --workspace
      - run:
          name: Compress Docs
          command: tar -cvzf rustdoc.tar.gz target/doc/
      - store_artifacts:
          path: rustdoc.tar.gz

  # Run all tests
  test:
    docker:
      - image: quay.io/influxdb/rust:ci
    resource_class: 2xlarge+ # use of a smaller executor tends crashes on link
    environment:
      <<: *cargo_env
      RUST_BACKTRACE: "1"
      TARGET: "x86_64-unknown-linux-gnu"  # Define target for PYO3 setup
    steps:
      - add_ssh_keys:
          fingerprints:
            - "SHA256:Rem9EKUciSVa9FsVRkJvaExJTUhjoPikY8SthXf8NiE"
      - checkout
      - attach_workspace:
          at: /tmp/workspace
      - rust_components
      - setup_pyo3_env:
          target: "x86_64-unknown-linux-gnu"
      - run:
          name: Setup LD_LIBRARY_PATH for Python
          command: |
            # Add Python lib directory to LD_LIBRARY_PATH
            echo "export LD_LIBRARY_PATH=/tmp/workspace/python-artifacts/x86_64-unknown-linux-gnu/python/lib:$LD_LIBRARY_PATH" >> $BASH_ENV
            source $BASH_ENV
            # Verify the Python shared library is accessible
            ls -la /tmp/workspace/python-artifacts/x86_64-unknown-linux-gnu/python/lib/
      - run:
          name: cargo nextest
          command: |
            TEST_LOG= RUST_LOG=info RUST_LOG_SPAN_EVENTS=full RUST_BACKTRACE=1 cargo nextest run --workspace --failure-output immediate-final --no-fail-fast -F no_license

  # Fetch python-build-standalone for official builds
  fetch-python:
    machine:
      image: ubuntu-2204:current
      resource_class: medium
    environment:
      <<: *pbs_config
    steps:
      - checkout
      - run:
          name: pull Python Build Standalone
          command: |
            echo "PBS_DATE=$PBS_DATE"
            .circleci/scripts/fetch-python-standalone.bash \
              "python-artifacts" \
              "$PBS_DATE" \
              "$PBS_VERSION"
      - store_artifacts:
          path: python-artifacts
      - persist_to_workspace:
          root: .
          paths:
            - python-artifacts

  # Build a dev binary with the default cargo profile
  build-dev:
    docker:
      - image: us-east1-docker.pkg.dev/influxdata-team-edge/ci-support/ci-cross-influxdb3@sha256:d0c9ed7385866ceeb9c143bda0e2ea607bed0000eb73577d02f9e52e1bddc2d6
        auth:
          username: _json_key
          password: $CISUPPORT_GCS_AUTHORIZATION
    resource_class: 2xlarge+ # use of a smaller executor tends crashes on link
    environment:
      <<: *cargo_env
      TARGET: << parameters.target >>
    parameters:
      target:
        type: string
    steps:
      - add_ssh_keys:
          fingerprints:
            - "SHA256:Rem9EKUciSVa9FsVRkJvaExJTUhjoPikY8SthXf8NiE"
      - checkout
      - attach_workspace:
          at: /tmp/workspace
      - run:
          name: Add ssh client
          command: |
            apt-get -y update
            apt-get -y install openssh-client
      - setup_pyo3_env:
          target: << parameters.target >>
      - run:
          name: Cargo build
          command: |
            target-env cargo build --target=<< parameters.target >> --workspace
      - when:
          # this defaults to false, but can set it by triggering a pipeline (see above)
          condition: << pipeline.parameters.persist_debug >>
          steps:
            - run:
                name: tar and gzip debug build artifacts
                command: |
                  mkdir -p artifacts
                  tar --ignore-failed-read -cvf "${PWD}/artifacts/influxdb3-core_<< parameters.target >>.tar" -C "${PWD}/target/<< parameters.target >>/debug" influxdb3{,.exe}
                  tar --ignore-failed-read -rvf "${PWD}/artifacts/influxdb3-core_<< parameters.target >>.tar" -C "/tmp/workspace/python-artifacts/<< parameters.target >>" python
                  gzip "${PWD}/artifacts/influxdb3-core_<< parameters.target >>.tar"
            - store_artifacts:
                path: artifacts
            - persist_to_workspace:
                root: .
                paths:
                  - artifacts
      - when:
          condition:
            not:
              equal: [ << parameters.target >>, x86_64-pc-windows-gnu ]
          steps:
            - run:
                name: Check benches compile
                command: |
                  target-env cargo check --target=<< parameters.target >> --workspace --benches
            - run:
                name: Check extra features (like prod image)
                command: |
                  target-env cargo check --target=<< parameters.target >> --no-default-features --features="aws,gcp,azure,jemalloc_replacing_malloc,tokio_console"
      - when:
          condition:
            equal: [ << parameters.target >>, x86_64-pc-windows-gnu ]
          steps:
            - run:
                name: Check extra features (like prod image)
                command: |
                  target-env cargo check --target=<< parameters.target >> --no-default-features --features="aws,gcp,azure,jemalloc_replacing_malloc,tokio_console"

  # Compile cargo "release" profile binaries for influxdb3 pro releases
  build-release:
    docker:
      - image: us-east1-docker.pkg.dev/influxdata-team-edge/ci-support/ci-cross-influxdb3@sha256:d0c9ed7385866ceeb9c143bda0e2ea607bed0000eb73577d02f9e52e1bddc2d6
        auth:
          username: _json_key
          password: $CISUPPORT_GCS_AUTHORIZATION
    resource_class: 2xlarge+
    environment:
      <<: *cargo_env
      TARGET: << parameters.target >>
    parameters:
      target:
        type: string
      profile:
        type: string
        default: release
    steps:
      - add_ssh_keys:
          fingerprints:
            - "SHA256:Rem9EKUciSVa9FsVRkJvaExJTUhjoPikY8SthXf8NiE"
      - checkout
      - attach_workspace:
          at: /tmp/workspace
      - run:
          name: Add ssh client
          command: |
            apt-get -y update
            apt-get -y install openssh-client
      - setup_pyo3_env:
          target: << parameters.target >>
      - run:
          name: Cargo release build
          command: |
            target-env cargo build --target=<< parameters.target >> --profile=<< parameters.profile >> --workspace
          # linking might take a while and doesn't produce CLI output
          no_output_timeout: 30m
      - when:
          condition:
            or:
              - equal: [ << parameters.target >>, aarch64-unknown-linux-gnu ]
              - equal: [ << parameters.target >>, x86_64-unknown-linux-gnu ]
          steps:
            - run:
                # XXX: better to use 'cargo:rustc-link-arg=-Wl,-rpath,$ORIGIN/python/lib'
                name: adjust RPATH for linux
                command: |
                  # tarballs need $ORIGIN/python/lib, deb/rpm need $ORIGIN/../lib/influxdb3/python/lib
                  echo "Running: patchelf --set-rpath '$ORIGIN/python/lib:$ORIGIN/../lib/influxdb3/python/lib' '${PWD}/target/<< parameters.target >>/<< parameters.profile >>/influxdb3'"
                  patchelf --set-rpath '$ORIGIN/python/lib:$ORIGIN/../lib/influxdb3/python/lib' "${PWD}/target/<< parameters.target >>/<< parameters.profile >>/influxdb3"
      - when:
          condition:
            equal: [ << parameters.target >>, aarch64-apple-darwin ]
          steps:
            - run:
                # XXX: better to use 'cargo:rustc-link-arg=-Wl,-rpath,@executable_path/python/lib'
                name: adjust LC_LOAD_DYLIB path for darwin
                command: |
                  export PBS_LIBPYTHON=$(grep '^lib_name=' /tmp/workspace/python-artifacts/<< parameters.target >>/pyo3_config_file.txt | cut -d = -f 2)
                  echo "Running: /osxcross/bin/aarch64-apple-darwin22.2-install_name_tool -change '/install/lib/lib${PBS_LIBPYTHON}.dylib' '@executable_path/python/lib/lib${PBS_LIBPYTHON}.dylib' '${PWD}/target/<< parameters.target >>/<< parameters.profile >>/influxdb3'"
                  /osxcross/bin/aarch64-apple-darwin22.2-install_name_tool -change "/install/lib/lib${PBS_LIBPYTHON}.dylib" "@executable_path/python/lib/lib${PBS_LIBPYTHON}.dylib" "${PWD}/target/<< parameters.target >>/<< parameters.profile >>/influxdb3"
                  # re-sign after install_name_tool since osxcross won't do it
                  echo "Running: /usr/local/bin/rcodesign sign '${PWD}/target/<< parameters.target >>/<< parameters.profile >>/influxdb3'"
                  /usr/local/bin/rcodesign sign "${PWD}/target/<< parameters.target >>/<< parameters.profile >>/influxdb3"
      - run:
          name: tar and gzip build artifacts
          command: |
            mkdir -p artifacts
            tar --ignore-failed-read -cvf "${PWD}/artifacts/influxdb3-enterprise_<< parameters.target >>.tar" -C "${PWD}/target/<< parameters.target >>/<< parameters.profile >>" influxdb3{,.exe}
            tar --ignore-failed-read -rvf "${PWD}/artifacts/influxdb3-enterprise_<< parameters.target >>.tar" -C "/tmp/workspace/python-artifacts/<< parameters.target >>" python
            gzip "${PWD}/artifacts/influxdb3-enterprise_<< parameters.target >>.tar"
      - store_artifacts:
          path: artifacts
      - persist_to_workspace:
          root: .
          paths:
            - artifacts

  build-packages:
    docker:
      - image: us-east1-docker.pkg.dev/influxdata-team-edge/ci-support/ci-packager-next@sha256:db0cd91a5445c4287154cea1d4d5566735cb0d3b7b9e2a95724a83f9d979d497
        auth:
          username: _json_key
          password: $CISUPPORT_GCS_AUTHORIZATION
    steps:
      - add_ssh_keys:
          fingerprints:
            - "SHA256:Rem9EKUciSVa9FsVRkJvaExJTUhjoPikY8SthXf8NiE"
      - checkout
      - attach_workspace:
          at: /tmp/workspace
      - run: packager .circleci/packages/config.yaml
      - persist_to_workspace:
          root: .
          paths:
            - artifacts
      - store_artifacts:
          path: artifacts/

  check_package_deb_amd64:
    machine:
      image: ubuntu-2204:current
      resource_class: medium
    steps:
      - attach_workspace:
          at: /tmp/workspace
      - checkout
      - run:
          name: Validate Debian Package (AMD64)
          command: |
            sudo .circleci/scripts/package-validation/debian \
              /tmp/workspace/artifacts/influxdb3*amd64.deb

  check_package_deb_arm64:
    machine:
      image: ubuntu-2204:current
      resource_class: arm.medium
    steps:
      - attach_workspace:
          at: /tmp/workspace
      - checkout
      - run:
          name: Validate Debian Package (ARM64)
          command: |
            sudo .circleci/scripts/package-validation/debian \
              /tmp/workspace/artifacts/influxdb3*arm64.deb

  check_package_rpm:
    machine:
      image: ubuntu-2204:current
      resource_class: arm.medium
    parameters:
      arch:
        type: string
    steps:
      - attach_workspace:
          at: /tmp/workspace
      - add_ssh_keys:
          fingerprints:
            - 3a:d1:7a:b7:57:d7:85:0b:76:79:85:51:38:f3:e4:67
            - "SHA256:Rem9EKUciSVa9FsVRkJvaExJTUhjoPikY8SthXf8NiE"
      - checkout
      - run: |
          AWS_ACCESS_KEY_ID=$TEST_AWS_ACCESS_KEY_ID \
          AWS_SECRET_ACCESS_KEY=$TEST_AWS_SECRET_ACCESS_KEY \
          .circleci/scripts/package-validation/redhat << parameters.arch >> /tmp/workspace/artifacts/influxdb3*.<< parameters.arch >>.rpm

  sign-packages:
    circleci_ip_ranges: true
    docker:
      - image: quay.io/influxdb/rsign:latest
        auth:
          username: $QUAY_RSIGN_USERNAME
          password: $QUAY_RSIGN_PASSWORD
    steps:
      - add_ssh_keys:
          fingerprints:
            - ea:27:70:5a:73:36:10:45:41:50:82:87:1f:48:2c:9d
      - attach_workspace:
          at: /tmp/workspace
      - run: |
          # We need this base so that we can filter it out of our checksums
          # output and if that changes at all we only need to update it here
          WORK_DIR="/tmp/workspace/artifacts/"
          for target in ${WORK_DIR}*
          do
            case "${target}"
            in
              # rsign is shipped on Alpine Linux which uses "busybox ash" instead
              # of bash. ash is somewhat more posix compliant and is missing some
              # extensions and niceties from bash.
              *.deb|*.rpm|*.tar.gz|*.zip)
                rsign "${target}"
              ;;
            esac

            if [ -f "${target}" ]
            then
              # Since all artifacts are present, sign them here. This saves Circle
              # credits over spinning up another instance just to separate out the
              # checksum job.
              sha256sum "${target}" | sed "s#$WORK_DIR##" >> "/tmp/workspace/artifacts/influxdb3-enterprise.${CIRCLE_TAG}.digests"

              # write individual checksums
              md5sum    "${target}" | sed "s#$WORK_DIR##" >> "${target}.md5"
              sha256sum "${target}" | sed "s#$WORK_DIR##" >> "${target}.sha256"
            fi
          done
      - persist_to_workspace:
          root: /tmp/workspace
          paths:
            - artifacts
      - store_artifacts:
          path: /tmp/workspace/artifacts

  publish-packages:
    docker:
      - image: cimg/python:3.12.2
    parameters:
      # "destination" should be one of:
      #   - releases
      #   - nightlies
      #   - snapshots
      destination:
        type: string
    steps:
      - attach_workspace:
          at: /tmp/workspace
      - aws-s3/sync:
          arguments:             --acl public-read
          aws-region:            RELEASE_AWS_REGION
          aws-access-key-id:     RELEASE_AWS_ACCESS_KEY_ID
          aws-secret-access-key: RELEASE_AWS_SECRET_ACCESS_KEY
          from:                  /tmp/workspace/artifacts
          to:                    s3://dl.influxdata.com/influxdb/<< parameters.destination >>
      - run:
          command: |
            export AWS_REGION="${RELEASE_AWS_REGION}"
            export AWS_ACCESS_KEY_ID="${RELEASE_AWS_ACCESS_KEY_ID}"
            export AWS_SECRET_ACCESS_KEY="${RELEASE_AWS_SECRET_ACCESS_KEY}"
            aws cloudfront create-invalidation --distribution-id "${RELEASE_ARTIFACTS_CLOUDFRONT}" --paths '/influxdb/<< parameters.destination >>/*'

  build-docker:
    parameters:
      platform:
        type: string
      resource_class:
        type: string
      image_name:
        type: string
        default: influxdb3-enterprise
    # environment variables for python-build-standalone. Should correspond to
    # https://github.com/astral-sh/python-build-standalone/releases. See
    # scripts/fetch-python-standalone.bash for details. This should match
    # the 'fetch-python' job, above.
    environment:
      <<: *pbs_config
    machine:
      image: default
    resource_class: << parameters.resource_class >>
    steps:
      - add_ssh_keys:
          fingerprints:
            - "SHA256:Rem9EKUciSVa9FsVRkJvaExJTUhjoPikY8SthXf8NiE"
      - checkout
      - run:
          name: "Set Cargo profile based on branch"
          command: |
            if [ "$CIRCLE_BRANCH" = "main" ]; then
              echo "export DOCKER_PROFILE=release" >> "$BASH_ENV"
            else
              echo "export DOCKER_PROFILE=quick-release" >> "$BASH_ENV"
            fi
      - run:
          name: Build the docker image
          command: |
            .circleci/scripts/docker_build_release.bash \
              "influxdb3" \
              "aws,gcp,azure,jemalloc_replacing_malloc,tokio_console" \
              "<< parameters.image_name >>:latest-<< parameters.platform >>" \
              "$PBS_DATE" \
              "$PBS_VERSION" \
              "<< parameters.platform >>" \
              "$DOCKER_PROFILE"
          # linking might take a while and doesn't produce CLI output
          no_output_timeout: 60m
      - run: |
          docker save << parameters.image_name >>:latest-<< parameters.platform >> > << parameters.image_name >>-<< parameters.platform >>.tar
      - persist_to_workspace:
          root: .
          paths:
            - << parameters.image_name >>-<< parameters.platform >>.tar

  publish-docker:
    docker:
      - image: cimg/gcp:2023.02
    parameters:
      image_name:
        type: string
        default: influxdb3-enterprise
    resource_class: medium
    steps:
      - add_ssh_keys:
          fingerprints:
            - "SHA256:Rem9EKUciSVa9FsVRkJvaExJTUhjoPikY8SthXf8NiE"
      - checkout
      - setup_remote_docker
      - quay-docker-login
      - attach_workspace:
          at: .
      - run: |
          docker load < << parameters.image_name >>-arm64.tar
          docker load < << parameters.image_name >>-amd64.tar
          .circleci/scripts/publish.bash << parameters.image_name >> ${CIRCLE_SHA1}

  wait-for-docker:
    resource_class: small
    docker:
      - image: busybox
    steps:
      - run: |
          echo build executed successfully
  go-fmt:
    docker:
      - *go_image
    steps:
      - add_ssh_keys:
          fingerprints:
            - "SHA256:Rem9EKUciSVa9FsVRkJvaExJTUhjoPikY8SthXf8NiE"
      - checkout
      - run:
          name: Check Go Formatting
          command: |
            fmt_files=$(gofmt -l .)
            if [ -n "$fmt_files" ]; then
              echo "The following files need formatting:"
              echo "$fmt_files"
              echo "Please run 'go fmt ./...' locally and commit the changes."
              exit 1
            else
              echo "All files are properly formatted."
            fi
  go-lint-license-service:
    docker:
      - *go_image
    steps:
      - add_ssh_keys:
          fingerprints:
            - "SHA256:Rem9EKUciSVa9FsVRkJvaExJTUhjoPikY8SthXf8NiE"
      - checkout
      - run:
          name: Install golangci-lint
          command: |
            curl -sSfL https://raw.githubusercontent.com/golangci/golangci-lint/master/install.sh \
              | sh -s -- -b $(go env GOPATH)/bin
      - run:
          name: Run golangci-lint
          command: cd influxdb3_license/service && golangci-lint run --timeout 5m ./...
  go-test-license-service:
    docker:
      - *go_image
      - image: cimg/postgres:14.8
        environment:
          POSTGRES_USER: postgres
          POSTGRES_PASSWORD: postgres
          POSTGRES_DB: license_db
          POSTGRES_HOST_AUTH_METHOD: trust
    steps:
      - add_ssh_keys:
          fingerprints:
            - "SHA256:Rem9EKUciSVa9FsVRkJvaExJTUhjoPikY8SthXf8NiE"
      - checkout
      - run:
          name: Wait for Postgres to be ready
          command: |
            for i in {1..30}; do
              if pg_isready -h localhost -p 5432; then
                echo "Postgres is ready"
                break
              fi
              sleep 1
              if [ $i -eq 30 ]; then
                echo "PostgreSQL did not become ready after 30 seconds."
                exit 1
              fi
            done
      - run:
          name: Run Go tests
          command: cd influxdb3_license/service && go test -v ./...
workflows:
  version: 2
  snapshot:
    jobs:
      - fetch-python:
          <<: *release_filter
      - build-release:
          <<: *release_filter
          name: build-snapshot-<< matrix.target >>
          matrix:
            parameters:
              profile:
                - release
              target:
                - aarch64-apple-darwin
                - aarch64-unknown-linux-gnu
                - x86_64-pc-windows-gnu
                - x86_64-unknown-linux-gnu
          requires:
            - fetch-python
      - build-packages:
          <<: *release_filter
          requires:
            - build-release
      - sign-packages:
          <<: *release_filter
          requires:
            - build-packages
      - publish-packages:
          <<: *release_filter
          matrix:
            parameters:
              destination: [ snapshots ]
          requires:
            - build-release
            - sign-packages
  ci:
    jobs:
      - fmt:
          <<: *any_filter
      - lint:
          <<: *any_filter
      - inclusivity:
          <<: *any_filter
      - cargo-audit:
          <<: *any_filter
      - fetch-python:
          <<: *any_filter
      - test:
          <<: *any_filter
          requires:
            - fetch-python
      - build-dev:
          # This workflow requires secrets stored in the environment.
          # These are not passed to workflows executed on forked
          # repositories. In this case, skip the workflow, as it
          # will be executed on merge to main anyways.
          <<: *nofork_filter
          name: build-dev-<< matrix.target >>
          matrix:
            parameters:
              target:
                - aarch64-apple-darwin
                - aarch64-unknown-linux-gnu
                - x86_64-pc-windows-gnu
                - x86_64-unknown-linux-gnu
          requires:
            - fetch-python
      - doc:
          <<: *any_filter
      - build-release:
          <<: *release_filter
          name: build-release-<< matrix.target >>
          matrix:
            parameters:
              target:
                - aarch64-apple-darwin
                - aarch64-unknown-linux-gnu
                - x86_64-pc-windows-gnu
                - x86_64-unknown-linux-gnu
          requires:
            - fetch-python
      - build-packages:
          <<: *release_filter
          requires:
            - build-release
      - check_package_deb_arm64:
          <<: *release_filter
          requires:
            - build-packages
      - check_package_deb_amd64:
          <<: *release_filter
          requires:
            - build-packages
      - check_package_rpm:
          <<: *nofork_filter
          name:
            check_package_rpm-<< matrix.arch >>
          matrix:
            parameters:
              arch: [ x86_64, aarch64 ]
          requires:
            - build-packages
      - sign-packages:
          <<: *release_filter
          requires:
            - build-packages
            - check_package_rpm
            - check_package_deb_arm64
            - check_package_deb_amd64
            - test
      - publish-packages:
          <<: *release_filter
          matrix:
            parameters:
              destination: [ releases ]
          requires:
            - build-release
            - sign-packages
            - test
            - doc
            - lint
            - fmt
            - cargo-audit
      - build-docker:
          <<: *docker_filter
          name: build-docker-amd64
          platform: amd64
          resource_class: 2xlarge+
      - build-docker:
          <<: *docker_filter
          name: build-docker-arm64
          platform: arm64
          resource_class: arm.2xlarge
      - publish-docker:
          <<: *release_filter
          requires:
            - build-docker-amd64
            - build-docker-arm64

  go-ci:
    jobs:
      - go-fmt
      - go-lint-license-service
      - go-test-license-service<|MERGE_RESOLUTION|>--- conflicted
+++ resolved
@@ -73,12 +73,11 @@
         - main
         - /.*docker.*/
 
-<<<<<<< HEAD
 # Set the version of Go tools to use
 go_image: &go_image
   image: cimg/go:1.23
 
-=======
+
 # You can conditionally persist debug binaries for the build-dev job (so they
 # show up in the 'Artifacts' tab of the job) by:
 # 1. Go to https://app.circleci.com/pipelines/github/influxdata/influxdb?branch=<branch-name> (<- change this!)
@@ -89,7 +88,6 @@
   persist_debug:
     type: boolean
     default: false
->>>>>>> 0983ecb5
 
 # Consistent environment setup for Python Build Standalone
 pbs_config: &pbs_config
