--- conflicted
+++ resolved
@@ -7,11 +7,7 @@
 parameters:
   cross-container-tag:
     type: string
-<<<<<<< HEAD
     default: go1.19-951ac5f0c2aa48eb83432274db818e62fad6a825
-=======
-    default: go1.18.9-cb1343dd74ecba8ec07fe810195530a0b9055aa9
->>>>>>> ffd069a8
 
   workflow:
     type: string
