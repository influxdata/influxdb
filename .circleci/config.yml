---
# CI Overview
# -----------
#
# Every commit:
#
# The CI for every PR and merge to main runs tests, fmt, lints and compiles debug binaries
#
# On main if all these checks pass it will then additionally compile in "release" mode and
# publish a docker image to quay.io/influxdb/influxdb3_pro:$COMMIT_SHA
#
# Manually trigger build and push of container image for a branch:
#
# Navigate to https://app.circleci.com/pipelines/github/influxdata/influxdb?branch=<branch-name> (<- change this!)
# Then:
#
# - Click "Run Pipeline" in the top-right
# - Expand "Add Parameters"
# - Add a "boolean" parameter called "release_branch" with the value true
# - Click "Run Pipeline"
#
# You can also do this using the CircleCI API:
#
# Using `xh`:
#
#   # e.g. using 'xh' (https://github.com/ducaale/xh)
#   $ xh -a '<your personal circleCI token>:' POST \
#       https://circleci.com/api/v2/project/github/influxdata/influxdb/pipeline \
#       parameters:='{"release_branch": true}' branch=chore/ci-tidy-up
#
# ...or equivalent with `curl`:
#   $ curl -XPOST -H "Content-Type: application/json" -H "Circle-Token: <your personal circleCI token>" \
#       -d '{"parameters": {"release_branch": true}, "branch": "chore/ci-tidy-up"}' \
#       https://circleci.com/api/v2/project/github/influxdata/influxdb/pipeline

version: 2.1

orbs:
  aws-s3:    circleci/aws-s3@2.0.0
  terraform: circleci/terraform@2.1.0
  rust: circleci/rust@1.6.1

# Unlike when a commit is pushed to a branch, CircleCI does not automatically
# execute a workflow when a tag is pushed to a repository. These filters
# allow the corresponding workflow to execute on any branch or tag.
any_filter: &any_filter
  filters:
    tags:
      only: /.*/
    branches:
      only: /.*/

release_filter: &release_filter
  filters:
    tags:
      only: /^v(\d+)(?:\.(\d+))?(?:\.(\d+))?$/
    branches:
      ignore: /.*/

main_filter: &main_filter
  filters:
    branches:
      only: main

nofork_filter: &nofork_filter
  filters:
    branches:
      ignore: /pull\/[0-9]+/

<<<<<<< HEAD
# Set the version of Go tools to use
go_image: &go_image
  image: cimg/go:1.23
=======
docker_filter: &docker_filter
  filters:
    branches:
      only:
        - main
        - /.*docker.*/
>>>>>>> 5b73485b

commands:
  rust_components:
    description: Verify installed components
    steps:
      - run:
          name: Verify installed components
          command: |
            rustup --version
            rustup show
            cargo fmt --version
            cargo clippy --version
  gcloud-docker-login:
    steps:
      - run:
          name: configure-gar
          command: |
            gcloud auth activate-service-account "${GCLOUD_SERVICE_ACCOUNT_EMAIL}" --key-file <(echo "${GCLOUD_SERVICE_ACCOUNT_KEY}")
            gcloud auth configure-docker us-docker.pkg.dev
  quay-docker-login:
    steps:
      - run:
          name: Login to Quay.io
          command: echo "${QUAY_INFLUXDB3_PASSWORD}" |docker login --username="${QUAY_INFLUXDB3_USERNAME}" --password-stdin quay.io

jobs:
  fmt:
    docker:
      - image: quay.io/influxdb/rust:ci
    environment:
      # Disable incremental compilation to avoid overhead. We are not preserving these files anyway.
      CARGO_INCREMENTAL: "0"
      # Disable full debug symbol generation to speed up CI build
      # "1" means line tables only, which is useful for panic tracebacks.
      CARGO_PROFILE_DEV_DEBUG: "1"
      # https://github.com/rust-lang/cargo/issues/10280
      CARGO_NET_GIT_FETCH_WITH_CLI: "true"
    steps:
      - add_ssh_keys:
          fingerprints:
            - "SHA256:Rem9EKUciSVa9FsVRkJvaExJTUhjoPikY8SthXf8NiE"
      - checkout
      - rust_components
      - run:
          name: Rust fmt
          command: cargo fmt --all -- --check
  lint:
    docker:
      - image: quay.io/influxdb/rust:ci
    environment:
      # Disable incremental compilation to avoid overhead. We are not preserving these files anyway.
      CARGO_INCREMENTAL: "0"
      # Disable full debug symbol generation to speed up CI build
      # "1" means line tables only, which is useful for panic tracebacks.
      CARGO_PROFILE_DEV_DEBUG: "1"
      # https://github.com/rust-lang/cargo/issues/10280
      CARGO_NET_GIT_FETCH_WITH_CLI: "true"
    steps:
      - add_ssh_keys:
          fingerprints:
            - "SHA256:Rem9EKUciSVa9FsVRkJvaExJTUhjoPikY8SthXf8NiE"
      - checkout
      - rust_components
      - run:
          name: Clippy
          command: cargo clippy --all-targets --all-features --workspace -- -D warnings
      - run:
          name: Yamllint
          command: yamllint --config-file .circleci/yamllint.yml --strict .
  inclusivity:
    docker:
      - image: cimg/go:1.23
    steps:
      - checkout
      - run:
          name: Build and run inclusivity checker
          command: |
            go install github.com/jdstrand/language-checker@latest
            language-checker --exit-1-on-failure .
  cargo-audit:
    docker:
      - image: quay.io/influxdb/rust:ci
    environment:
      # Disable incremental compilation to avoid overhead. We are not preserving these files anyway.
      CARGO_INCREMENTAL: "0"
      # Disable full debug symbol generation to speed up CI build
      # "1" means line tables only, which is useful for panic tracebacks.
      CARGO_PROFILE_DEV_DEBUG: "1"
      # https://github.com/rust-lang/cargo/issues/10280
      CARGO_NET_GIT_FETCH_WITH_CLI: "true"
    steps:
      - add_ssh_keys:
          fingerprints:
            - "SHA256:Rem9EKUciSVa9FsVRkJvaExJTUhjoPikY8SthXf8NiE"
      - checkout
      - rust_components
      - run:
          name: Install cargo-deny
          command: cargo install cargo-deny --locked
      - run:
          name: cargo-deny Checks
          command: cargo deny check -s
  doc:
    docker:
      - image: quay.io/influxdb/rust:ci
    resource_class: large # use of a smaller executor runs out of memory
    environment:
      # Disable incremental compilation to avoid overhead. We are not preserving these files anyway.
      CARGO_INCREMENTAL: "0"
      # Disable full debug symbol generation to speed up CI build
      # "1" means line tables only, which is useful for panic tracebacks.
      CARGO_PROFILE_DEV_DEBUG: "1"
      # https://github.com/rust-lang/cargo/issues/10280
      CARGO_NET_GIT_FETCH_WITH_CLI: "true"
      # Turn warnings into errors
      RUSTDOCFLAGS: "-D warnings -A rustdoc::private-intra-doc-links"
    steps:
      - add_ssh_keys:
          fingerprints:
            - "SHA256:Rem9EKUciSVa9FsVRkJvaExJTUhjoPikY8SthXf8NiE"
      - checkout
      - rust_components
      - run:
          name: Cargo doc
          command: cargo doc --document-private-items --no-deps --workspace
      - run:
          name: Compress Docs
          command: tar -cvzf rustdoc.tar.gz target/doc/
      - store_artifacts:
          path: rustdoc.tar.gz

  # Run all tests
  test:
    docker:
      - image: quay.io/influxdb/rust:ci
    resource_class: 2xlarge+ # use of a smaller executor tends crashes on link
    environment:
      # Disable incremental compilation to avoid overhead. We are not preserving these files anyway.
      CARGO_INCREMENTAL: "0"
      # Disable full debug symbol generation to speed up CI build
      # "1" means line tables only, which is useful for panic tracebacks.
      CARGO_PROFILE_DEV_DEBUG: "1"
      # https://github.com/rust-lang/cargo/issues/10280
      CARGO_NET_GIT_FETCH_WITH_CLI: "true"
      RUST_BACKTRACE: "1"
    steps:
      - add_ssh_keys:
          fingerprints:
            - "SHA256:Rem9EKUciSVa9FsVRkJvaExJTUhjoPikY8SthXf8NiE"
      - checkout
      - rust_components
      - run:
          name: cargo nextest
          command: TEST_LOG= RUST_LOG=info RUST_LOG_SPAN_EVENTS=full RUST_BACKTRACE=1 cargo nextest run --workspace --failure-output immediate-final --no-fail-fast -F no_license

  # Build a dev binary.
  #
  # Compiles a binary with the default ("dev") cargo profile from the influxdb3 source
  # using the latest ci_image (influxdb/rust) and ensures various targets compile successfully
  # Build a dev binary.
  build-dev:
    docker:
      - image: us-east1-docker.pkg.dev/influxdata-team-edge/ci-support/ci-cross-influxdb3:latest
        auth:
          username: _json_key
          password: $CISUPPORT_GCS_AUTHORIZATION
    resource_class: 2xlarge+ # use of a smaller executor tends crashes on link
    environment:
      TARGET: << parameters.target >>
      # Disable incremental compilation to avoid overhead. We are not preserving these files anyway.
      CARGO_INCREMENTAL: "0"
      # Disable full debug symbol generation to speed up CI build
      # "1" means line tables only, which is useful for panic tracebacks.
      CARGO_PROFILE_DEV_DEBUG: "1"
      # https://github.com/rust-lang/cargo/issues/10280
      CARGO_NET_GIT_FETCH_WITH_CLI: "true"
      # The `2xlarge` resource class that we use has 32GB RAM but also 16 CPUs. This means we have 2GB RAM per core on
      # avarage. At peak this is a bit tight, so lower the CPU count for cargo a bit.
      CARGO_BUILD_JOBS: "12"
    parameters:
      target:
        type: string
    steps:
      - add_ssh_keys:
          fingerprints:
            - "SHA256:Rem9EKUciSVa9FsVRkJvaExJTUhjoPikY8SthXf8NiE"
      - checkout
      - run:
          name: Add ssh client
          command: |
            apt-get -y update
            apt-get -y install openssh-client
      - run:
          name: Install Target
          command: rustup target add << parameters.target >>
      - run:
          name: Cargo build
          command: target-env cargo build --target=<< parameters.target >> --workspace
      - when:
          condition:
            not:
              equal: [ << parameters.target >>, x86_64-pc-windows-gnu ]
          steps:
          - run:
              name: Check benches compile
              command: target-env cargo check --target=<< parameters.target >> --workspace --benches
          - run:
              name: Check extra features (like prod image)
              command: target-env cargo check --target=<< parameters.target >> --no-default-features --features="aws,gcp,azure,jemalloc_replacing_malloc,tokio_console"
      - when:
          condition:
            equal: [ << parameters.target >>, x86_64-pc-windows-gnu ]
          steps:
          - run:
              name: Check extra features (like prod image)
              command: target-env cargo check --target=<< parameters.target >> --no-default-features --features="aws,gcp,azure,jemalloc_replacing_malloc,tokio_console"

  # Compile cargo "release" profile binaries for influxdb3 pro releases
  build-release:
    docker:
      - image: us-east1-docker.pkg.dev/influxdata-team-edge/ci-support/ci-cross-influxdb3:latest
        auth:
          username: _json_key
          password: $CISUPPORT_GCS_AUTHORIZATION
    resource_class: 2xlarge+
    environment:
      TARGET: << parameters.target >>
      # Disable incremental compilation to avoid overhead. We are not preserving these files anyway.
      CARGO_INCREMENTAL: "0"
      # Disable full debug symbol generation to speed up CI build
      # "1" means line tables only, which is useful for panic tracebacks.
      CARGO_PROFILE_DEV_DEBUG: "1"
      # https://github.com/rust-lang/cargo/issues/10280
      CARGO_NET_GIT_FETCH_WITH_CLI: "true"
      # The `2xlarge` resource class that we use has 32GB RAM but also 16 CPUs. This means we have 2GB RAM per core on
      # avarage. At peak this is a bit tight, so lower the CPU count for cargo a bit.
      CARGO_BUILD_JOBS: "12"
    parameters:
      target:
        type: string
      profile:
        type: string
        default: release
    steps:
      - add_ssh_keys:
          fingerprints:
            - "SHA256:Rem9EKUciSVa9FsVRkJvaExJTUhjoPikY8SthXf8NiE"
      - checkout
      - run:
          name: Add ssh client
          command: |
            apt-get -y update
            apt-get -y install openssh-client
      - run:
          name: Install Target
          command: rustup target add << parameters.target >>
      - run:
          name: Cargo release build
          command: target-env cargo build --target=<< parameters.target >> --profile=<< parameters.profile >> --workspace
          # linking might take a while and doesn't produce CLI output
          no_output_timeout: 30m
      - run:
          name: tar and gzip build artifacts
          command: |
            mkdir -p artifacts
            tar --ignore-failed-read -czvf "${PWD}/artifacts/influxdb3-enterprise_<< parameters.target >>.tar.gz" -C "${PWD}/target/<< parameters.target >>/<< parameters.profile >>" influxdb3{,.exe}
      - store_artifacts:
          path: artifacts
      - persist_to_workspace:
          root: .
          paths:
            - artifacts
  build-packages:
    docker:
      - image: us-east1-docker.pkg.dev/influxdata-team-edge/ci-support/ci-packager-next:latest
        auth:
          username: _json_key
          password: $CISUPPORT_GCS_AUTHORIZATION
    steps:
      - add_ssh_keys:
          fingerprints:
            - "SHA256:Rem9EKUciSVa9FsVRkJvaExJTUhjoPikY8SthXf8NiE"
      - checkout
      - attach_workspace:
          at: /tmp/workspace
      - run: packager .circleci/packages/config.yaml
      - persist_to_workspace:
          root: .
          paths:
            - artifacts
      - store_artifacts:
          path: artifacts/
  check_package_deb_amd64:
    machine:
      image: ubuntu-2204:current
      resource_class: medium
    steps:
      - attach_workspace:
          at: /tmp/workspace
      - checkout
      - run:
          name: Validate Debian Package (AMD64)
          command: |
            sudo .circleci/scripts/package-validation/debian \
              /tmp/workspace/artifacts/influxdb3*amd64.deb
  check_package_deb_arm64:
    machine:
      image: ubuntu-2204:current
      resource_class: arm.medium
    steps:
      - attach_workspace:
          at: /tmp/workspace
      - checkout
      - run:
          name: Validate Debian Package (ARM64)
          command: |
            sudo .circleci/scripts/package-validation/debian \
              /tmp/workspace/artifacts/influxdb3*arm64.deb
  check_package_rpm:
    machine:
      image: ubuntu-2204:current
      resource_class: arm.medium
    parameters:
      arch:
        type: string
    steps:
      - attach_workspace:
          at: /tmp/workspace
      - add_ssh_keys:
          fingerprints:
            - 3a:d1:7a:b7:57:d7:85:0b:76:79:85:51:38:f3:e4:67
            - "SHA256:Rem9EKUciSVa9FsVRkJvaExJTUhjoPikY8SthXf8NiE"
      - checkout
      - run: |
          AWS_ACCESS_KEY_ID=$TEST_AWS_ACCESS_KEY_ID \
          AWS_SECRET_ACCESS_KEY=$TEST_AWS_SECRET_ACCESS_KEY \
          .circleci/scripts/package-validation/redhat << parameters.arch >> /tmp/workspace/artifacts/influxdb3*.<< parameters.arch >>.rpm
  sign-packages:
    circleci_ip_ranges: true
    docker:
      - image: quay.io/influxdb/rsign:latest
        auth:
          username: $QUAY_RSIGN_USERNAME
          password: $QUAY_RSIGN_PASSWORD
    steps:
      - add_ssh_keys:
          fingerprints:
            - ea:27:70:5a:73:36:10:45:41:50:82:87:1f:48:2c:9d
      - attach_workspace:
          at: /tmp/workspace
      - run: |
          # We need this base so that we can filter it out of our checksums
          # output and if that changes at all we only need to update it here
          WORK_DIR="/tmp/workspace/artifacts/"
          for target in ${WORK_DIR}*
          do
            case "${target}"
            in
              # rsign is shipped on Alpine Linux which uses "busybox ash" instead
              # of bash. ash is somewhat more posix compliant and is missing some
              # extensions and niceties from bash.
              *.deb|*.rpm|*.tar.gz|*.zip)
                rsign "${target}"
              ;;
            esac

            if [ -f "${target}" ]
            then
              # Since all artifacts are present, sign them here. This saves Circle
              # credits over spinning up another instance just to separate out the
              # checksum job.
              sha256sum "${target}" | sed "s#$WORK_DIR##" >> "/tmp/workspace/artifacts/influxdb3-enterprise.${CIRCLE_TAG}.digests"

              # write individual checksums
              md5sum    "${target}" | sed "s#$WORK_DIR##" >> "${target}.md5"
              sha256sum "${target}" | sed "s#$WORK_DIR##" >> "${target}.sha256"
            fi
          done
      - persist_to_workspace:
          root: /tmp/workspace
          paths:
            - artifacts
      - store_artifacts:
          path: /tmp/workspace/artifacts
  publish-packages:
    docker:
      - image: cimg/python:3.12.2
    parameters:
      # "destination" should be one of:
      #   - releases
      #   - nightlies
      #   - snapshots
      destination:
        type: string
    steps:
      - attach_workspace:
          at: /tmp/workspace
      - aws-s3/sync:
          arguments:             --acl public-read
          aws-region:            RELEASE_AWS_REGION
          aws-access-key-id:     RELEASE_AWS_ACCESS_KEY_ID
          aws-secret-access-key: RELEASE_AWS_SECRET_ACCESS_KEY
          from:                  /tmp/workspace/artifacts
          to:                    s3://dl.influxdata.com/influxdb/<< parameters.destination >>
      - run:
          command: |
            export AWS_REGION="${RELEASE_AWS_REGION}"
            export AWS_ACCESS_KEY_ID="${RELEASE_AWS_ACCESS_KEY_ID}"
            export AWS_SECRET_ACCESS_KEY="${RELEASE_AWS_SECRET_ACCESS_KEY}"
            aws cloudfront create-invalidation --distribution-id "${RELEASE_ARTIFACTS_CLOUDFRONT}" --paths '/influxdb/<< parameters.destination >>/*'
  build-docker:
    parameters:
      platform:
        type: string
      resource_class:
        type: string
      image_name:
        type: string
        default: influxdb3-enterprise
    machine:
      image: default
    resource_class: << parameters.resource_class >>
    steps:
      - add_ssh_keys:
          fingerprints:
            - "SHA256:Rem9EKUciSVa9FsVRkJvaExJTUhjoPikY8SthXf8NiE"
      - checkout
      - run:
          name: "Set Cargo profile based on branch"
          command: |
            if [ "$CIRCLE_BRANCH" = "main" ]; then
              echo "export DOCKER_PROFILE=release" >> "$BASH_ENV"
            else
              echo "export DOCKER_PROFILE=quick-release" >> "$BASH_ENV"
            fi
      - run:
          name: Build the docker image
          command: |
            .circleci/scripts/docker_build_release.bash \
              "influxdb3" \
              "aws,gcp,azure,jemalloc_replacing_malloc,tokio_console,system-py" \
              "<< parameters.image_name >>:latest-<< parameters.platform >>" \
              "<< parameters.platform >>" \
              "$DOCKER_PROFILE"

          # linking might take a while and doesn't produce CLI output
          no_output_timeout: 60m
      - run: |
          docker save << parameters.image_name >>:latest-<< parameters.platform >> > << parameters.image_name >>-<< parameters.platform >>.tar
      - persist_to_workspace:
          root: .
          paths:
            - << parameters.image_name >>-<< parameters.platform >>.tar
  publish-docker:
    docker:
      - image: cimg/gcp:2023.02
    parameters:
      image_name:
        type: string
        default: influxdb3-enterprise
    resource_class: medium
    steps:
      - add_ssh_keys:
          fingerprints:
            - "SHA256:Rem9EKUciSVa9FsVRkJvaExJTUhjoPikY8SthXf8NiE"
      - checkout
      - setup_remote_docker
      - quay-docker-login
      - attach_workspace:
          at: .
      - run: |
          docker load < << parameters.image_name >>-arm64.tar
          docker load < << parameters.image_name >>-amd64.tar
          .circleci/scripts/publish.bash << parameters.image_name >> ${CIRCLE_SHA1}

  wait-for-docker:
    resource_class: small
    docker:
      - image: busybox
    steps:
      - run: |
          echo build executed successfully
  go-fmt:
    docker:
      - *go_image
    steps:
      - add_ssh_keys:
          fingerprints:
            - "SHA256:Rem9EKUciSVa9FsVRkJvaExJTUhjoPikY8SthXf8NiE"
      - checkout
      - run:
          name: Check Go Formatting
          command: |
            fmt_files=$(gofmt -l .)
            if [ -n "$fmt_files" ]; then
              echo "The following files need formatting:"
              echo "$fmt_files"
              echo "Please run 'go fmt ./...' locally and commit the changes."
              exit 1
            else
              echo "All files are properly formatted."
            fi
  go-lint-license-service:
    docker:
      - *go_image
    steps:
      - add_ssh_keys:
          fingerprints:
            - "SHA256:Rem9EKUciSVa9FsVRkJvaExJTUhjoPikY8SthXf8NiE"
      - checkout
      - run:
          name: Install golangci-lint
          command: |
            curl -sSfL https://raw.githubusercontent.com/golangci/golangci-lint/master/install.sh \
              | sh -s -- -b $(go env GOPATH)/bin
      - run:
          name: Run golangci-lint
          command: cd influxdb3_license/service && golangci-lint run --timeout 5m ./...
  go-test-license-service:
    docker:
      - *go_image
      - image: cimg/postgres:14.8
        environment:
          POSTGRES_USER: postgres
          POSTGRES_PASSWORD: postgres
          POSTGRES_DB: license_db
          POSTGRES_HOST_AUTH_METHOD: trust
    steps:
      - add_ssh_keys:
          fingerprints:
            - "SHA256:Rem9EKUciSVa9FsVRkJvaExJTUhjoPikY8SthXf8NiE"
      - checkout
      - run:
          name: Wait for Postgres to be ready
          command: |
            for i in {1..30}; do
              if pg_isready -h localhost -p 5432; then
                echo "Postgres is ready"
                break
              fi
              sleep 1
              if [ $i -eq 30 ]; then
                echo "PostgreSQL did not become ready after 30 seconds."
                exit 1
              fi
            done
      - run:
          name: Run Go tests
          command: cd influxdb3_license/service && go test -v ./...
workflows:
  version: 2
  snapshot:
    jobs:
      - build-release:
          <<: *main_filter
          name: build-snapshot-<< matrix.target >>
          matrix:
            parameters:
              profile:
                - release
              target:
                - aarch64-apple-darwin
                - aarch64-unknown-linux-gnu
                - aarch64-unknown-linux-musl
                - x86_64-pc-windows-gnu
                - x86_64-unknown-linux-gnu
                - x86_64-unknown-linux-musl
      - build-packages:
          <<: *main_filter
          requires:
            - build-release
      - sign-packages:
          <<: *main_filter
          requires:
            - build-packages
      - publish-packages:
          <<: *main_filter
          matrix:
            parameters:
              destination: [ snapshots ]
          requires:
            - build-release
            - sign-packages
  ci:
    jobs:
      - fmt:
          <<: *any_filter
      - lint:
          <<: *any_filter
      - inclusivity:
          <<: *any_filter
      - cargo-audit:
          <<: *any_filter
      - test:
          <<: *any_filter
      - build-dev:
          # This workflow requires secrets stored in the environment.
          # These are not passed to workflows executed on forked
          # repositories. In this case, skip the workflow, as it
          # will be executed on merge to main anyways.
          <<: *nofork_filter
          name: build-dev-<< matrix.target >>
          matrix:
            parameters:
              target:
                - aarch64-apple-darwin
                - aarch64-unknown-linux-gnu
                - aarch64-unknown-linux-musl
                - x86_64-pc-windows-gnu
                - x86_64-unknown-linux-gnu
                - x86_64-unknown-linux-musl
      - doc:
          <<: *any_filter
      - build-release:
          <<: *release_filter
          name: build-release-<< matrix.target >>
          matrix:
            parameters:
              target:
                - aarch64-apple-darwin
                - aarch64-unknown-linux-gnu
                - aarch64-unknown-linux-musl
                - x86_64-pc-windows-gnu
                - x86_64-unknown-linux-gnu
                - x86_64-unknown-linux-musl
      - build-packages:
          <<: *release_filter
          requires:
            - build-release
      - check_package_deb_arm64:
          <<: *release_filter
          requires:
            - build-packages
      - check_package_deb_amd64:
          <<: *release_filter
          requires:
            - build-packages
      - check_package_rpm:
          <<: *nofork_filter
          name:
            check_package_rpm-<< matrix.arch >>
          matrix:
            parameters:
              arch: [ x86_64, aarch64 ]
          requires:
            - build-packages
      - sign-packages:
          <<: *release_filter
          requires:
            - build-packages
            - check_package_rpm
            - check_package_deb_arm64
            - check_package_deb_amd64
            - test
      - publish-packages:
          <<: *release_filter
          matrix:
            parameters:
              destination: [ releases ]
          requires:
            - build-release
            - sign-packages
            - test
            - doc
            - lint
            - fmt
            - cargo-audit
      - build-docker:
          <<: *docker_filter
          name: build-docker-amd64
          platform: amd64
          resource_class: 2xlarge+
      - build-docker:
          <<: *docker_filter
          name: build-docker-arm64
          platform: arm64
          resource_class: arm.2xlarge
      - publish-docker:
          <<: *docker_filter
          requires:
            - build-docker-amd64
<<<<<<< HEAD
            - build-docker-arm64
            - publish-docker
  go-ci:
    jobs:
      - go-fmt
      - go-lint-license-service
      - go-test-license-service
=======
            - build-docker-arm64
>>>>>>> 5b73485b
<|MERGE_RESOLUTION|>--- conflicted
+++ resolved
@@ -67,18 +67,17 @@
     branches:
       ignore: /pull\/[0-9]+/
 
-<<<<<<< HEAD
-# Set the version of Go tools to use
-go_image: &go_image
-  image: cimg/go:1.23
-=======
 docker_filter: &docker_filter
   filters:
     branches:
       only:
         - main
         - /.*docker.*/
->>>>>>> 5b73485b
+
+# Set the version of Go tools to use
+go_image: &go_image
+  image: cimg/go:1.23
+
 
 commands:
   rust_components:
@@ -760,14 +759,9 @@
           <<: *docker_filter
           requires:
             - build-docker-amd64
-<<<<<<< HEAD
             - build-docker-arm64
-            - publish-docker
   go-ci:
     jobs:
       - go-fmt
       - go-lint-license-service
-      - go-test-license-service
-=======
-            - build-docker-arm64
->>>>>>> 5b73485b
+      - go-test-license-service