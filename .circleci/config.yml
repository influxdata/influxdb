--- conflicted
+++ resolved
@@ -352,7 +352,6 @@
       CARGO_PROFILE_DEV_DEBUG: "1"
       # https://github.com/rust-lang/cargo/issues/10280
       CARGO_NET_GIT_FETCH_WITH_CLI: "true"
-      # The `2xlarge` resource class that we use has 32GB RAM but also 16 CPUs. This means we have 2GB RAM per core on
       # avarage. At peak this is a bit tight, so lower the CPU count for cargo a bit.
       CARGO_BUILD_JOBS: "12"
     parameters:
@@ -421,13 +420,9 @@
           name: tar and gzip build artifacts
           command: |
             mkdir -p artifacts
-<<<<<<< HEAD
-            tar --ignore-failed-read -czvf "${PWD}/artifacts/influxdb3-enterprise_<< parameters.target >>.tar.gz" -C "${PWD}/target/<< parameters.target >>/<< parameters.profile >>" influxdb3{,.exe}
-=======
-            tar --ignore-failed-read -cvf "${PWD}/artifacts/influxdb3-core_<< parameters.target >>.tar" -C "${PWD}/target/<< parameters.target >>/<< parameters.profile >>" influxdb3{,.exe}
-            tar --ignore-failed-read -rvf "${PWD}/artifacts/influxdb3-core_<< parameters.target >>.tar" -C "/tmp/workspace/python-artifacts/<< parameters.target >>" python
-            gzip "${PWD}/artifacts/influxdb3-core_<< parameters.target >>.tar"
->>>>>>> 8daccb7e
+            tar --ignore-failed-read -cvf "${PWD}/artifacts/influxdb3-enterprise_<< parameters.target >>.tar" -C "${PWD}/target/<< parameters.target >>/<< parameters.profile >>" influxdb3{,.exe}
+            tar --ignore-failed-read -rvf "${PWD}/artifacts/influxdb3-enterprise_<< parameters.target >>.tar" -C "/tmp/workspace/python-artifacts/<< parameters.target >>" python
+            gzip "${PWD}/artifacts/influxdb3-enterprise_<< parameters.target >>.tar"
       - store_artifacts:
           path: artifacts
       - persist_to_workspace:
@@ -580,10 +575,7 @@
         type: string
       image_name:
         type: string
-<<<<<<< HEAD
         default: influxdb3-enterprise
-=======
-        default: influxdb3-core
     # environment variables for python-build-standalone. Should correspond to
     # https://github.com/astral-sh/python-build-standalone/releases. See
     # scripts/fetch-python-standalone.bash for details. This should match
@@ -591,7 +583,6 @@
     environment:
       PBS_DATE: "20250106"
       PBS_VERSION: "3.11.11"
->>>>>>> 8daccb7e
     machine:
       image: default
     resource_class: << parameters.resource_class >>
