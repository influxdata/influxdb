#!/bin/bash
set -euo pipefail

release() {
<<<<<<< HEAD
  image_src="${1}:latest"
  image_dst="us-docker.pkg.dev/influxdata-team-edge/influxdb3-enterprise/${1}:${2}"

  if docker pull "${image_dst}" ; then
    echo "docker image ${image_dst} already exists"
    exit 0
  fi
  docker tag  "${image_src}" "${image_dst}"
  docker push "${image_dst}"
=======
  # This is a raw name, e.g. influxdb3-core
  image_name="${1}"
  image_dst="quay.io/influxdb/${1}:${2}"


  # Tag images for each architecture
  docker tag  "${image_name}:latest-amd64" "${image_dst}-amd64"
  docker tag  "${image_name}:latest-arm64" "${image_dst}-arm64"

  # push images for each architecture
  docker push "${image_dst}-amd64"
  docker push "${image_dst}-arm64"

  docker manifest create "${image_dst}" \
    --amend "${image_dst}-amd64" \
    --amend "${image_dst}-arm64"

  # Annotate the manifest with architecture and OS information
  docker manifest annotate "${image_dst}" \
    "${image_dst}-amd64" --arch amd64 --os linux
  docker manifest annotate "${image_dst}" \
    "${image_dst}-arm64" --arch arm64 --os linux

  # Push up the manifest to create a multi-arch image.
  docker manifest push "${image_dst}"
>>>>>>> 50963443
}

release "${1}" "${CIRCLE_SHA1}"
if [[ "${CIRCLE_BRANCH}" == main ]] ; then
  release "${1}" latest
fi<|MERGE_RESOLUTION|>--- conflicted
+++ resolved
@@ -2,17 +2,6 @@
 set -euo pipefail
 
 release() {
-<<<<<<< HEAD
-  image_src="${1}:latest"
-  image_dst="us-docker.pkg.dev/influxdata-team-edge/influxdb3-enterprise/${1}:${2}"
-
-  if docker pull "${image_dst}" ; then
-    echo "docker image ${image_dst} already exists"
-    exit 0
-  fi
-  docker tag  "${image_src}" "${image_dst}"
-  docker push "${image_dst}"
-=======
   # This is a raw name, e.g. influxdb3-core
   image_name="${1}"
   image_dst="quay.io/influxdb/${1}:${2}"
@@ -38,7 +27,6 @@
 
   # Push up the manifest to create a multi-arch image.
   docker manifest push "${image_dst}"
->>>>>>> 50963443
 }
 
 release "${1}" "${CIRCLE_SHA1}"
