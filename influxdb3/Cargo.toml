[package]
name = "influxdb3"
version.workspace = true
authors.workspace = true
edition.workspace = true
license.workspace = true

[dependencies]
# Core Crates
clap_blocks.workspace = true
iox_query.workspace = true
iox_time.workspace = true
ioxd_common.workspace = true
metric.workspace = true
object_store.workspace = true
observability_deps.workspace = true
panic_logging.workspace = true
parquet_file.workspace = true
tokio_metrics_bridge.workspace = true
trace.workspace = true
trace_exporters.workspace = true
trogging.workspace = true

# Local Crates
influxdb3_client = { path = "../influxdb3_client" }
influxdb3_server = { path = "../influxdb3_server" }
influxdb3_write = { path = "../influxdb3_write" }

# Crates.io dependencies
backtrace.workspace = true
clap.workspace = true
dotenvy.workspace = true
hex.workspace = true
libc.workspace = true
num_cpus.workspace = true
once_cell.workspace = true
parking_lot.workspace = true
secrecy.workspace = true
sha2.workspace = true
thiserror.workspace = true
tokio.workspace = true
tokio-util.workspace = true
url.workspace = true
uuid.workspace = true

# Optional Dependencies
console-subscriber = { version = "0.1.10", optional = true, features = ["parking_lot"] }
tikv-jemalloc-ctl = { version = "0.5.4", optional = true }
tikv-jemalloc-sys = { version = "0.5.4", optional = true, features = ["unprefixed_malloc_on_supported_platforms"] }

[features]
default = ["jemalloc_replacing_malloc"]

azure = ["clap_blocks/azure"] # Optional Azure Object store support
gcp = ["clap_blocks/gcp"] # Optional GCP object store support
aws = ["clap_blocks/aws"] # Optional AWS / S3 object store support
pprof = ["ioxd_common/pprof"] # Optional http://localhost:8080/debug/pprof/profile support
heappy = ["ioxd_common/heappy"] # Optional http://localhost:8080/debug/pproc/alloc support

# Enable tokio_console support (https://github.com/tokio-rs/console)
#
# Requires enabling trace level tracing events for [tokio,runtime].
tokio_console = ["console-subscriber", "tokio/tracing", "observability_deps/release_max_level_trace"]

# heappy is an optional feature; Not on by default as it
# runtime overhead on all allocations (calls to malloc).
# Cargo cannot currently implement mutually exclusive features so let's force every build
# to pick either heappy or jemalloc_replacing_malloc feature at least until we figure out something better.
jemalloc_replacing_malloc = ["tikv-jemalloc-sys", "tikv-jemalloc-ctl"]

# Implicit feature selected when running under `clippy --all-features` to accept mutable exclusive features during
# linting
clippy = []

[dev-dependencies]
# Core Crates
arrow_util.workspace = true
influxdb_iox_client.workspace = true

# Crates.io dependencies in alphabetical order:
<<<<<<< HEAD
arrow = { workspace = true }
arrow-array = "49.0.0"
arrow-flight = "49.0.0"
assert_cmd = "2.0.14"
futures = "0.3.28"
hyper = "0.14"
pretty_assertions = "1.4.0"
reqwest = { version = "0.11.24", default-features = false, features = ["rustls-tls"] }
=======
arrow.workspace = true
arrow-array.workspace = true
arrow-flight.workspace = true
assert_cmd.workspace = true
futures.workspace = true
hyper.workspace = true
reqwest.workspace = true
>>>>>>> 59d8e23d
tonic.workspace = true
tower.workspace = true<|MERGE_RESOLUTION|>--- conflicted
+++ resolved
@@ -78,16 +78,6 @@
 influxdb_iox_client.workspace = true
 
 # Crates.io dependencies in alphabetical order:
-<<<<<<< HEAD
-arrow = { workspace = true }
-arrow-array = "49.0.0"
-arrow-flight = "49.0.0"
-assert_cmd = "2.0.14"
-futures = "0.3.28"
-hyper = "0.14"
-pretty_assertions = "1.4.0"
-reqwest = { version = "0.11.24", default-features = false, features = ["rustls-tls"] }
-=======
 arrow.workspace = true
 arrow-array.workspace = true
 arrow-flight.workspace = true
@@ -95,6 +85,5 @@
 futures.workspace = true
 hyper.workspace = true
 reqwest.workspace = true
->>>>>>> 59d8e23d
 tonic.workspace = true
 tower.workspace = true