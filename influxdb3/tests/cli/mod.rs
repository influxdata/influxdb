mod api;

use crate::server::{ConfigProvider, TestServer};
use assert_cmd::Command as AssertCmd;
use assert_cmd::cargo::CommandCargoExt;
use observability_deps::tracing::debug;
use pretty_assertions::assert_eq;
use serde_json::{Value, json};
use std::fs::File;
use std::path::PathBuf;
use std::{
    fs,
    io::Write,
    process::{Command, Stdio},
};
use test_helpers::tempfile::NamedTempFile;
use test_helpers::tempfile::TempDir;
use test_helpers::{assert_contains, assert_not_contains};

mod enterprise;

pub const WRITE_REPORTS_PLUGIN_CODE: &str = r#"
def process_writes(influxdb3_local, table_batches, args=None):
    for table_batch in table_batches:
        # Skip if table_name is write_reports
        if table_batch["table_name"] == "write_reports":
            continue

        row_count = len(table_batch["rows"])

        # Double row count if table name matches args table_name
        if args and "double_count_table" in args and table_batch["table_name"] == args["double_count_table"]:
            row_count *= 2

        line = LineBuilder("write_reports")\
            .tag("table_name", table_batch["table_name"])\
            .int64_field("row_count", row_count)
        influxdb3_local.write(line)
"#;

fn create_plugin_in_temp_dir(code: &str) -> (TempDir, PathBuf) {
    // Create a temporary directory that will exist until it's dropped
    let temp_dir = tempfile::tempdir().unwrap();

    let file_path = write_plugin_to_temp_dir(&temp_dir, "plugin.py", code);

    // Return both the directory (which must be kept alive) and the file path
    (temp_dir, file_path)
}

fn write_plugin_to_temp_dir(temp_dir: &TempDir, name: &str, code: &str) -> PathBuf {
    // Create a path for the plugin file within this directory
    let file_path = temp_dir.path().join(name);

    // Write the code to the file
    let mut file = File::create(&file_path).unwrap();
    writeln!(file, "{}", code).unwrap();
    file_path
}

#[test_log::test(tokio::test)]
async fn test_telemetry_disabled_with_debug_msg() {
    let serve_args = &[
        "serve",
        // Enterprise only
        "--cluster-id",
        "the-best-cluster",
        // End Enterprise only
        "--node-id",
        "the-best-node",
        "--object-store",
        "memory",
    ];

    let expected_disabled: &str = "Initializing TelemetryStore with upload disabled.";

    // validate we get a debug message indicating upload disabled
    let output = AssertCmd::cargo_bin("influxdb3")
        .unwrap()
        .args(serve_args)
        .arg("-vv")
        .arg("--disable-telemetry-upload")
        .timeout(std::time::Duration::from_millis(500))
        .assert()
        .failure()
        .get_output()
        .stdout
        .clone();
    let output = String::from_utf8(output).expect("must be able to convert output to String");
    assert_contains!(output, expected_disabled);
}

#[test_log::test(tokio::test)]
async fn test_telemetry_disabled() {
    let serve_args = &[
        "serve",
        // Enterprise only
        "--cluster-id",
        "the-best-cluster",
        // End Enterprise only
        "--node-id",
        "the-best-node",
        "--object-store",
        "memory",
    ];

    let expected_disabled: &str = "Initializing TelemetryStore with upload disabled.";
    // validate no message when debug output disabled
    let output = AssertCmd::cargo_bin("influxdb3")
        .unwrap()
        .args(serve_args)
        .arg("-v")
        .arg("--disable-telemetry-upload")
        .timeout(std::time::Duration::from_millis(500))
        .assert()
        .failure()
        .get_output()
        .stdout
        .clone();
    let output = String::from_utf8(output).expect("must be able to convert output to String");
    assert_not_contains!(output, expected_disabled);
}

#[test_log::test(tokio::test)]
async fn test_telemetry_enabled_with_debug_msg() {
    let serve_args = &[
        "serve",
        // Enterprise only
        "--cluster-id",
        "the-best-cluster",
        // End Enterprise only
        "--node-id",
        "the-best-node",
        "--object-store",
        "memory",
    ];

    let expected_enabled: &str =
        "Initializing TelemetryStore with upload enabled for http://localhost:9999.";

    // validate debug output shows which endpoint we are hitting when telemetry enabled
    let output = AssertCmd::cargo_bin("influxdb3")
        .unwrap()
        .args(serve_args)
        .arg("-vv")
        .arg("--telemetry-endpoint")
        .arg("http://localhost:9999")
        .timeout(std::time::Duration::from_millis(500))
        .assert()
        .failure()
        .get_output()
        .stdout
        .clone();
    let output = String::from_utf8(output).expect("must be able to convert output to String");
    assert_contains!(output, expected_enabled);
}

#[test_log::test(tokio::test)]
async fn test_telementry_enabled() {
    let serve_args = &[
        "serve",
        // Enterprise only
        "--cluster-id",
        "the-best-cluster",
        // End Enterprise only
        "--node-id",
        "the-best-node",
        "--object-store",
        "memory",
    ];

    let expected_enabled: &str =
        "Initializing TelemetryStore with upload enabled for http://localhost:9999.";

    // validate no telemetry endpoint reported when debug output not enabled
    let output = AssertCmd::cargo_bin("influxdb3")
        .unwrap()
        .args(serve_args)
        .arg("-v")
        .arg("--telemetry-endpoint")
        .arg("http://localhost:9999")
        .timeout(std::time::Duration::from_millis(500))
        .assert()
        .failure()
        .get_output()
        .stdout
        .clone();
    let output = String::from_utf8(output).expect("must be able to convert output to String");
    assert_not_contains!(output, expected_enabled);
}
#[test_log::test(tokio::test)]
async fn test_show_databases() {
    let server = TestServer::spawn().await;

    // Create two databases
    server.create_database("foo").run().unwrap();
    server.create_database("bar").run().unwrap();

    // Show databases with default format (pretty)
    let output = server.show_databases().run().unwrap();
    assert_eq!(
        "\
        +---------------+\n\
        | iox::database |\n\
        +---------------+\n\
        | bar           |\n\
        | foo           |\n\
        +---------------+\
        ",
        output
    );

    // Show databases with JSON format
    let output = server.show_databases().with_format("json").run().unwrap();
    assert_eq!(
        r#"[{"iox::database":"bar"},{"iox::database":"foo"}]"#,
        output
    );

    // Show databases with CSV format
    let output = server.show_databases().with_format("csv").run().unwrap();
    assert_eq!(
        "\
        iox::database\n\
        bar\n\
        foo\
        ",
        output
    );

    // Show databases with JSONL format
    let output = server.show_databases().with_format("jsonl").run().unwrap();
    assert_eq!(
        "\
        {\"iox::database\":\"bar\"}\n\
        {\"iox::database\":\"foo\"}\
        ",
        output
    );

    // Delete a database
    server.delete_database("foo").run().unwrap();

    // Show databases after deletion
    let output = server.show_databases().run().unwrap();
    assert_eq!(
        "\
        +---------------+\n\
        | iox::database |\n\
        +---------------+\n\
        | bar           |\n\
        +---------------+",
        output
    );

    // Show databases including deleted ones
    let output = server.show_databases().show_deleted(true).run().unwrap();
    // don't assert on actual output since it contains a time stamp which would be flaky
    assert_contains!(output, "foo-");
}

#[test_log::test(tokio::test)]
async fn test_show_empty_database() {
    let server = TestServer::spawn().await;

    // Show empty database list with default format (pretty)
    let output = server.show_databases().run().unwrap();
    assert_eq!(
        "\
        +---------------+\n\
        | iox::database |\n\
        +---------------+\n\
        +---------------+",
        output
    );

    // Show empty database list with JSON format
    let output = server.show_databases().with_format("json").run().unwrap();
    assert_eq!(output, "[]");

    // Show empty database list with JSONL format
    let output = server.show_databases().with_format("jsonl").run().unwrap();
    assert_eq!(output, "");
}

#[test_log::test(tokio::test)]
async fn test_create_database() {
    let server = TestServer::spawn().await;
    let db_name = "foo";

    let result = server.create_database(db_name).run().unwrap();
    debug!(result = ?result, "create database");
    assert_contains!(&result, "Database \"foo\" created successfully");
}

#[test_log::test(tokio::test)]
async fn test_create_database_limit() {
    let server = TestServer::spawn().await;
    let db_name = "foo";
<<<<<<< HEAD
    for i in 0..100 {
=======

    // Create 5 databases successfully
    for i in 0..5 {
>>>>>>> 7c02593f
        let name = format!("{db_name}{i}");
        let result = server.create_database(&name).run().unwrap();
        debug!(result = ?result, "create database");
        assert_contains!(&result, format!("Database \"{name}\" created successfully"));
    }

<<<<<<< HEAD
    let result =
        run_with_confirmation_and_err(&["create", "database", "foo100", "--host", &server_addr]);
    debug!(result = ?result, "create database");
    assert_contains!(
        &result,
        "Adding a new database would exceed limit of 100 databases"
=======
    // Try to create a 6th database, which should fail
    let result = server.create_database("foo5").run();
    assert!(result.is_err());
    let err = result.unwrap_err().to_string();
    debug!(error = ?err, "create database error");
    assert_contains!(
        &err,
        "Adding a new database would exceed limit of 5 databases"
>>>>>>> 7c02593f
    );
}

#[test_log::test(tokio::test)]
async fn test_delete_database() {
    let server = TestServer::spawn().await;
    let db_name = "foo";

    // Write data to the database first
    server
        .write_lp_to_db(
            db_name,
            "cpu,t1=a,t2=b,t3=c f1=true,f2=\"hello\",f3=4i,f4=4u,f5=5 1000",
            influxdb3_client::Precision::Second,
        )
        .await
        .expect("write to db");

    // Delete the database using our new API
    let result = server
        .delete_database(db_name)
        .run()
        .expect("delete database");
    debug!(result = ?result, "delete database");

    // We need to modify the DeleteDatabaseQuery to return the output string
    assert_contains!(&result, "Database \"foo\" deleted successfully");
}

#[test_log::test(tokio::test)]
async fn test_delete_missing_database() {
    let server = TestServer::spawn().await;
    let db_name = "foo";

    // Try to delete a non-existent database
    let result = server.delete_database(db_name).run();

    // Check that we got the expected error
    assert!(result.is_err());
    let err = result.unwrap_err().to_string();
    debug!(err = ?err, "delete missing database");
    assert_contains!(&err, "404");
}
#[test_log::test(tokio::test)]
async fn test_create_table() {
    let server = TestServer::spawn().await;
    let db_name = "foo";
    let table_name = "bar";

    // Create database using the new query API
    let result = server.create_database(db_name).run().unwrap();
    debug!(result = ?result, "create database");
    assert_contains!(&result, "Database \"foo\" created successfully");

    // Create table using the new query API
    let result = server
        .create_table(db_name, table_name)
        .with_tags(["one", "two", "three"])
        .with_fields([
            ("four", "utf8".to_string()),
            ("five", "uint64".to_string()),
            ("six", "float64".to_string()),
            ("seven", "int64".to_string()),
            ("eight", "bool".to_string()),
        ])
        .run()
        .unwrap();

    debug!(result = ?result, "create table");
    assert_contains!(&result, "Table \"foo\".\"bar\" created successfully");

    // Check that we can query the table and that it has no values
    let result = server
        .query_sql(db_name)
        .with_sql("SELECT * FROM bar")
        .run()
        .unwrap();

    assert_eq!(result, json!([]));

    // Write data to the table
    server
        .write_lp_to_db(
            db_name,
            format!("{table_name},one=1,two=2,three=3 four=\"4\",five=5u,six=6,seven=7i,eight=true 2998574937"),
            influxdb3_client::Precision::Second,
        )
        .await
        .expect("write to db");

    // Check that we can get data from the table
    let result = server
        .query_sql(db_name)
        .with_sql("SELECT * FROM bar")
        .run()
        .unwrap();

    debug!(result = ?result, "data written");
    assert_eq!(
        result,
        json!([{
            "one": "1",
            "two": "2",
            "three": "3",
            "four": "4",
            "five": 5,
            "six": 6.0,
            "seven": 7,
            "eight": true,
            "time": "2065-01-07T17:28:57"
        }])
    );
}
#[test_log::test(tokio::test)]
async fn test_create_table_fail_existing() {
    let server = TestServer::spawn().await;
    let db_name = "foo";
    let table_name = "bar";

    // Create database
    let result = server.create_database(db_name).run().unwrap();
    debug!(result = ?result, "create database");
    assert_contains!(&result, "Database \"foo\" created successfully");

    // Create table successfully
    let result = server
        .create_table(db_name, table_name)
        .add_tag("one")
        .add_field("four", "utf8")
        .run()
        .unwrap();
    debug!(result = ?result, "create table");
    assert_contains!(&result, "Table \"foo\".\"bar\" created successfully");

    // Try creating table again, expect failure
    let err = server
        .create_table(db_name, table_name)
        .add_tag("one")
        .add_field("four", "utf8")
        .run()
        .unwrap_err();

    insta::assert_snapshot!("test_create_table_fail_existing", err.to_string());
}

#[test_log::test(tokio::test)]
async fn test_delete_table() {
    let server = TestServer::spawn().await;
    let db_name = "foo";
    let table_name = "cpu";

    server
        .write_lp_to_db(
            db_name,
            format!("{table_name},t1=a,t2=b,t3=c f1=true,f2=\"hello\",f3=4i,f4=4u,f5=5 1000"),
            influxdb3_client::Precision::Second,
        )
        .await
        .expect("write to db");

    let result = server.delete_table(db_name, table_name).run().unwrap();

    debug!(result = ?result, "delete table");
    assert_contains!(&result, "Table \"foo\".\"cpu\" deleted successfully");
}

#[test_log::test(tokio::test)]
async fn test_delete_missing_table() {
    let server = TestServer::spawn().await;
    let db_name = "foo";
    let table_name = "mem";

    // Write data to the "mem" table
    server
        .write_lp_to_db(
            db_name,
            format!("{table_name},t1=a,t2=b,t3=c f1=true,f2=\"hello\",f3=4i,f4=4u,f5=5 1000"),
            influxdb3_client::Precision::Second,
        )
        .await
        .expect("write to db");

    // Try to delete a non-existent "cpu" table
    let err = server.delete_table(db_name, "cpu").run().unwrap_err();

    debug!(result = ?err, "delete missing table");
    assert_contains!(err.to_string(), "404");
}

#[tokio::test]
async fn test_create_delete_distinct_cache() {
    let server = TestServer::spawn().await;
    let db_name = "foo";
    let table_name = "bar";

    server
        .write_lp_to_db(
            db_name,
            format!("{table_name},t1=a,t2=aa,t3=aaa f1=true,f2=\"hello\",f3=42"),
            influxdb3_client::Precision::Second,
        )
        .await
        .unwrap();

    let cache_name = "baz";

    // First create the cache
    let result = server
        .create_distinct_cache(db_name, table_name, cache_name)
        .with_columns(["t1", "t2"])
        .run()
        .unwrap();

    assert_contains!(&result, "new cache created");

    // Doing the same thing over again will be a no-op and return an error
    let err = server
        .create_distinct_cache(db_name, table_name, cache_name)
        .with_columns(["t1", "t2"])
        .run()
        .unwrap_err();

    assert_contains!(&err.to_string(), "[409 Conflict]");

    // Now delete the cache
    let result = server
        .delete_distinct_cache(db_name, table_name, cache_name)
        .run()
        .unwrap();

    assert_contains!(&result, "distinct cache deleted successfully");

    // Trying to delete again should result in an error as the cache no longer exists
    let err = server
        .delete_distinct_cache(db_name, table_name, cache_name)
        .run()
        .unwrap_err();

    assert_contains!(&err.to_string(), "[404 Not Found]");
}

#[test_log::test(tokio::test)]
async fn test_create_trigger_and_run() {
    // create a plugin and trigger and write data in, verifying that the trigger is enabled
    // and sent data

    let (temp_dir, plugin_path) = create_plugin_in_temp_dir(WRITE_REPORTS_PLUGIN_CODE);

    let plugin_dir = temp_dir.path().to_str().unwrap();
    let plugin_filename = plugin_path.file_name().unwrap().to_str().unwrap();

    let server = TestServer::configure()
        .with_plugin_dir(plugin_dir)
        .spawn()
        .await;
    let db_name = "foo";
    let trigger_name = "test_trigger";

    // Setup: create database
    server.create_database(db_name).run().unwrap();

    // Creating the trigger should enable it
    let result = server
        .create_trigger(db_name, trigger_name, plugin_filename, "all_tables")
        .add_trigger_argument("double_count_table=cpu")
        .run()
        .unwrap();

    debug!(result = ?result, "create trigger");
    assert_contains!(&result, "Trigger test_trigger created successfully");

    // Now let's write data and see if it gets processed
    server
        .write_lp_to_db(
            db_name,
            "cpu,host=a f1=1.0\ncpu,host=b f1=2.0\nmem,host=a usage=234",
            influxdb3_client::Precision::Second,
        )
        .await
        .expect("write to db");

    let expected = json!(
        [
            {"table_name": "cpu", "row_count": 4},
            {"table_name": "mem", "row_count": 1}
        ]
    );

    // Query to see if the processed data is there. We loop because it could take a bit to write
    // back the data. There's also a condition where the table may have been created, but the
    // write hasn't happened yet, which returns empty results. This ensures we don't hit that race.
    let mut check_count = 0;
    loop {
        match server
            .query_sql(db_name)
            .with_sql("SELECT table_name, row_count FROM write_reports")
            .run()
        {
            Ok(value) => {
                if value == expected {
                    return;
                }
                check_count += 1;
                if check_count > 10 {
                    panic!(
                        "Unexpected query result, got: {:#?}, expected {:#?}",
                        value, expected
                    );
                }
            }
            Err(e) => {
                check_count += 1;
                if check_count > 10 {
                    panic!("Failed to query processed data: {}", e);
                }
                tokio::time::sleep(tokio::time::Duration::from_millis(10)).await;
            }
        };
    }
}

#[test_log::test(tokio::test)]
async fn test_triggers_are_started() {
    // Create a plugin and trigger and write data in, verifying that the trigger is enabled
    // and sent data

    let (temp_dir, plugin_path) = create_plugin_in_temp_dir(WRITE_REPORTS_PLUGIN_CODE);

    let plugin_dir = temp_dir.path().to_str().unwrap();
    let plugin_filename = plugin_path.file_name().unwrap().to_str().unwrap();

    // Create tmp dir for object store
    let tmp_file = TempDir::new().unwrap();
    let tmp_dir = tmp_file.path().to_str().unwrap();

    let mut server = TestServer::configure()
        .with_plugin_dir(plugin_dir)
        .with_object_store_dir(tmp_dir)
        .spawn()
        .await;
    let db_name = "foo";
    let trigger_name = "test_trigger";

    // Setup: create database
    server.create_database(db_name).run().unwrap();

    // Creating the trigger should enable it
    let result = server
        .create_trigger(db_name, trigger_name, plugin_filename, "all_tables")
        .add_trigger_argument("double_count_table=cpu")
        .run()
        .unwrap();

    debug!(result = ?result, "create trigger");
    assert_contains!(&result, "Trigger test_trigger created successfully");

    // Restart the server
    server.kill();

    server = TestServer::configure()
        .with_plugin_dir(plugin_dir)
        .with_object_store_dir(tmp_dir)
        .spawn()
        .await;

    // Now let's write data and see if it gets processed
    server
        .write_lp_to_db(
            db_name,
            "cpu,host=a f1=1.0\ncpu,host=b f1=2.0\nmem,host=a usage=234",
            influxdb3_client::Precision::Second,
        )
        .await
        .expect("write to db");

    let expected = json!(
        [
            {"table_name": "cpu", "row_count": 4},
            {"table_name": "mem", "row_count": 1}
        ]
    );

    // Query to see if the processed data is there. We loop because it could take a bit to write
    // back the data. There's also a condition where the table may have been created, but the
    // write hasn't happened yet, which returns empty results. This ensures we don't hit that race.
    let mut check_count = 0;
    loop {
        match server
            .query_sql(db_name)
            .with_sql("SELECT table_name, row_count FROM write_reports")
            .run()
        {
            Ok(value) => {
                if value == expected {
                    return;
                }
                check_count += 1;
                if check_count > 10 {
                    panic!(
                        "Unexpected query result, got: {:#?}, expected {:#?}",
                        value, expected
                    );
                }
            }
            Err(e) => {
                check_count += 1;
                if check_count > 10 {
                    panic!("Failed to query processed data: {}", e);
                }
                tokio::time::sleep(tokio::time::Duration::from_millis(10)).await;
            }
        };
    }
}
#[test_log::test(tokio::test)]
async fn test_database_create_persists() {
    // create tmp dir for object store
    let tmp_file = TempDir::new().unwrap();
    let tmp_dir = tmp_file.path().to_str().unwrap();

    let mut server = TestServer::configure()
        .with_object_store_dir(tmp_dir)
        .spawn()
        .await;

    let db_name = "foo";
    let result = server.create_database(db_name).run().unwrap();
    debug!(result = ?result, "create database");
    assert_contains!(&result, "Database \"foo\" created successfully");

    // restart the server
    server.kill();

    server = TestServer::configure()
        .with_object_store_dir(tmp_dir)
        .spawn()
        .await;

    let result = server.show_databases().run().unwrap();
    assert_eq!(
        r#"+---------------+
| iox::database |
+---------------+
| foo           |
+---------------+"#,
        result
    );
}
#[test_log::test(tokio::test)]
async fn test_trigger_enable() {
    let (temp_dir, plugin_path) = create_plugin_in_temp_dir(
        r#"
def process_writes(influxdb3_local, table_batches, args=None):
    influxdb3_local.info("done")
"#,
    );

    let plugin_dir = temp_dir.path().to_str().unwrap();
    let plugin_filename = plugin_path.file_name().unwrap().to_str().unwrap();

    let server = TestServer::configure()
        .with_plugin_dir(plugin_dir)
        .spawn()
        .await;
    let db_name = "foo";
    let trigger_name = "test_trigger";

    // Setup: create database and trigger
    server.create_database(db_name).run().unwrap();

    server
        .create_trigger(db_name, trigger_name, plugin_filename, "all_tables")
        .run()
        .unwrap();

    // Test enabling
    let result = server.enable_trigger(db_name, trigger_name).run().unwrap();

    debug!(result = ?result, "enable trigger");
    assert_contains!(&result, "Trigger test_trigger enabled successfully");

    // Test disable
    let result = server.disable_trigger(db_name, trigger_name).run().unwrap();

    debug!(result = ?result, "disable trigger");
    assert_contains!(&result, "Trigger test_trigger disabled successfully");
}
#[test_log::test(tokio::test)]
async fn test_delete_enabled_trigger() {
    let (temp_dir, plugin_path) = create_plugin_in_temp_dir(
        r#"
def process_writes(influxdb3_local, table_batches, args=None):
    influxdb3_local.info("done")
"#,
    );

    let plugin_dir = temp_dir.path().to_str().unwrap();
    let plugin_filename = plugin_path.file_name().unwrap().to_str().unwrap();

    let server = TestServer::configure()
        .with_plugin_dir(plugin_dir)
        .spawn()
        .await;
    let db_name = "foo";
    let trigger_name = "test_trigger";

    // Setup: create database, plugin, and enable trigger
    server.create_database(db_name).run().unwrap();

    server
        .create_trigger(db_name, trigger_name, plugin_filename, "all_tables")
        .run()
        .unwrap();

    // Try to delete the enabled trigger without force flag
    let err = server
        .delete_trigger(db_name, trigger_name)
        .run()
        .unwrap_err();

    debug!(result = ?err, "delete enabled trigger without force");
    assert_contains!(&err.to_string(), "command failed");

    // Delete active trigger with force flag
    let result = server
        .delete_trigger(db_name, trigger_name)
        .force(true)
        .run()
        .unwrap();

    debug!(result = ?result, "delete enabled trigger with force");
    assert_contains!(&result, "Trigger test_trigger deleted successfully");
}
#[test_log::test(tokio::test)]
async fn test_table_specific_trigger() {
    let (temp_dir, plugin_path) = create_plugin_in_temp_dir(
        r#"
def process_writes(influxdb3_local, table_batches, args=None):
    influxdb3_local.info("done")
"#,
    );

    let plugin_dir = temp_dir.path().to_str().unwrap();
    let plugin_filename = plugin_path.file_name().unwrap().to_str().unwrap();

    let server = TestServer::configure()
        .with_plugin_dir(plugin_dir)
        .spawn()
        .await;
    let db_name = "foo";
    let table_name = "bar";
    let trigger_name = "test_trigger";

    // Setup: create database, table, and plugin
    server.create_database(db_name).run().unwrap();

    server
        .create_table(db_name, table_name)
        .add_tag("tag1")
        .add_field("field1", "float64")
        .run()
        .unwrap();

    // Create table-specific trigger
    let result = server
        .create_trigger(
            db_name,
            trigger_name,
            plugin_filename,
            format!("table:{}", table_name),
        )
        .run()
        .unwrap();

    debug!(result = ?result, "create table-specific trigger");
    assert_contains!(&result, "Trigger test_trigger created successfully");
}

#[test]
fn test_create_token() {
    let process = Command::cargo_bin("influxdb3")
        .unwrap()
        .args(["create", "token"])
        .stdout(Stdio::piped())
        .output()
        .unwrap();
    let result: String = String::from_utf8_lossy(&process.stdout).trim().into();
    assert_contains!(
        &result,
        "This will grant you access to every HTTP endpoint or deny it otherwise"
    );
}
#[test_log::test(tokio::test)]
async fn test_show_system() {
<<<<<<< HEAD
    // The setup is modified from core here so that the server starts with a compactor:
    let tmp_dir = TempDir::new().unwrap();
    let server = TestServer::configure_enterprise()
        .with_node_id("test")
        .with_object_store(tmp_dir.path().to_str().unwrap())
        .spawn()
        .await;
    let server_addr = server.client_addr();
=======
    let server = TestServer::configure().spawn().await;
>>>>>>> 7c02593f
    let db_name = "foo";

    server
        .write_lp_to_db(
            db_name,
            "cpu,t1=a,t2=b,t3=c f1=true,f2=\"hello\",f3=4i,f4=4u,f5=5 1000",
            influxdb3_client::Precision::Second,
        )
        .await
        .expect("write to db");

    // Test successful cases
    // 1. Summary command
    let summary_output = server.show_system(db_name).summary().run().unwrap();
    insta::assert_snapshot!(
        "summary_should_show_up_to_ten_entries_from_each_table",
        summary_output
    );

    // 2. Table command for "queries"
    let table_output = server.show_system(db_name).table("queries").run().unwrap();
    insta::assert_snapshot!(
        "table_NAME_should_show_queries_table_without_information_or_system_schema_queries",
        table_output
    );

    // 3. Table-list command
    let table_list_output = server.show_system(db_name).table_list().run().unwrap();
    insta::assert_snapshot!(
        "table-list_should_list_system_schema_tables_only",
        table_list_output
    );

    // Test failure cases
    // 1. Missing database (this can't be tested with the fluent API since we always require a db name)
    let output = server
        .run(vec!["show", "system"], &["table-list"])
        .unwrap_err()
        .to_string();
    insta::assert_snapshot!("fail_without_database_name", output);

    // 2. Non-existent table name
    let result = server.show_system(db_name).table("meow").run();
    assert!(result.is_err());
    insta::assert_snapshot!(
        "random_table_name_doesn't_exist,_should_error",
        format!("{}", result.unwrap_err())
    );

    // 3. IOx schema table (not a system table)
    let result = server.show_system(db_name).table("cpu").run();
    assert!(result.is_err());
    insta::assert_snapshot!(
        "iox_schema_table_name_exists,_but_should_error_because_we're_concerned_here_with_system_tables",
        format!("{}", result.unwrap_err())
    );
}

#[tokio::test]
async fn distinct_cache_create_and_delete() {
    let server = TestServer::spawn().await;
    let db_name = "foo";

    server
        .write_lp_to_db(
            db_name,
            "cpu,t1=a,t2=b,t3=c f1=true,f2=\"hello\",f3=4i,f4=4u,f5=5 1000",
            influxdb3_client::Precision::Second,
        )
        .await
        .expect("write to db");

    // Create distinct cache
    let result = server
        .create_distinct_cache(db_name, "cpu", "cache_money")
        .with_columns(["t1", "t2"])
        .with_max_cardinality(20000)
        .with_max_age("200s")
        .run()
        .unwrap();

    assert_contains!(result, "new cache created");

    // Try to create again, should not work
    let err = server
        .create_distinct_cache(db_name, "cpu", "cache_money")
        .with_columns(["t1", "t2"])
        .with_max_cardinality(20000)
        .with_max_age("200s")
        .run()
        .unwrap_err();

    assert_contains!(
        err.to_string(),
        "attempted to create a resource that already exists"
    );

    // Delete the cache
    let result = server
        .delete_distinct_cache(db_name, "cpu", "cache_money")
        .run()
        .unwrap();

    assert_contains!(result, "distinct cache deleted successfully");
}
#[test_log::test(tokio::test)]
async fn test_linebuilder_escaping() {
    let (temp_dir, plugin_path) = create_plugin_in_temp_dir(
        r#"
def process_writes(influxdb3_local, table_batches, args=None):
    # Basic test with all field types
    basic_line = LineBuilder("metrics")\
        .tag("host", "server01")\
        .tag("region", "us-west")\
        .int64_field("cpu", 42)\
        .uint64_field("memory_bytes", 8589934592)\
        .float64_field("load", 86.5)\
        .string_field("status", "online")\
        .bool_field("healthy", True)\
        .time_ns(1609459200000000000)
    influxdb3_local.write(basic_line)

    # Test escaping spaces in tag values
    spaces_line = LineBuilder("system_metrics")\
        .tag("server", "app server 1")\
        .tag("datacenter", "us west")\
        .int64_field("count", 1)
    influxdb3_local.write(spaces_line)

    # Test escaping commas in tag values
    commas_line = LineBuilder("network")\
        .tag("servers", "web,app,db")\
        .tag("location", "floor1,rack3")\
        .int64_field("connections", 256)
    influxdb3_local.write(commas_line)

    # Test escaping equals signs in tag values
    equals_line = LineBuilder("formulas")\
        .tag("equation", "y=mx+b")\
        .tag("result", "a=b=c")\
        .float64_field("value", 3.14159)
    influxdb3_local.write(equals_line)

    # Test escaping backslashes in tag values
    backslash_line = LineBuilder("paths")\
        .tag("windows_path", "C:\\Program Files\\App")\
        .tag("regex", "\\d+\\w+")\
        .string_field("description", "Windows\\Unix paths")\
        .int64_field("count", 42)
    influxdb3_local.write(backslash_line)

    # Test escaping quotes in string fields
    quotes_line = LineBuilder("messages")\
        .tag("type", "notification")\
        .string_field("content", "User said \"Hello World\"")\
        .string_field("json", "{\"key\": \"value\"}")\
        .int64_field("priority", 1)
    influxdb3_local.write(quotes_line)

    # Test a complex case with multiple escape characters
    complex_line = LineBuilder("complex,measurement")\
        .tag("location", "New York, USA")\
        .tag("details", "floor=5, room=3")\
        .tag("path", "C:\\Users\\Admin\\Documents")\
        .string_field("message", "Error in line: \"x = y + z\"")\
        .string_field("query", "SELECT * FROM table WHERE id=\"abc\"")\
        .float64_field("value", 123.456)\
        .time_ns(1609459200000000000)
    influxdb3_local.write(complex_line)

    # Test writing to a specific database
    specific_db_line = LineBuilder("memory_stats")\
        .tag("host", "server1")\
        .int64_field("usage", 75)
    influxdb3_local.write_to_db("metrics_db", specific_db_line)

    # Test multiple chained methods
    chained_line = LineBuilder("sensor_data")\
        .tag("device", "thermostat").tag("room", "living room").tag("floor", "1")\
        .float64_field("temperature", 72.5).int64_field("humidity", 45).string_field("mode", "auto")
    influxdb3_local.write(chained_line)

    influxdb3_local.info("All LineBuilder tests completed")"#,
    );

    let plugin_dir = temp_dir.path().to_str().unwrap();
    let plugin_filename = plugin_path.file_name().unwrap().to_str().unwrap();

    let server = TestServer::configure()
        .with_plugin_dir(plugin_dir)
        .spawn()
        .await;

    let db_name = "test_db";

    // Run the test using the fluent API
    let result = server
        .test_wal_plugin(db_name, plugin_filename)
        .with_line_protocol("test_input,tag1=tag1_value field1=1i 500")
        .add_input_argument("arg1=test")
        .run()
        .expect("Failed to run wal plugin test");

    let expected_result = serde_json::json!({
        "log_lines": [
            "INFO: All LineBuilder tests completed"
        ],
        "database_writes": {
            "test_db": [
                "metrics,host=server01,region=us-west cpu=42i,memory_bytes=8589934592u,load=86.5,status=\"online\",healthy=t 1609459200000000000",
                "system_metrics,server=app\\ server\\ 1,datacenter=us\\ west count=1i",
                "network,servers=web\\,app\\,db,location=floor1\\,rack3 connections=256i",
                "formulas,equation=y\\=mx+b,result=a\\=b\\=c value=3.14159",
                "paths,windows_path=C:\\\\Program\\ Files\\\\App,regex=\\\\d+\\\\w+ description=\"Windows\\\\Unix paths\",count=42i",
                "messages,type=notification content=\"User said \\\"Hello World\\\"\",json=\"{\\\"key\\\": \\\"value\\\"}\",priority=1i",
                "complex\\,measurement,location=New\\ York\\,\\ USA,details=floor\\=5\\,\\ room\\=3,path=C:\\\\Users\\\\Admin\\\\Documents message=\"Error in line: \\\"x = y + z\\\"\",query=\"SELECT * FROM table WHERE id=\\\"abc\\\"\",value=123.456 1609459200000000000",
                "sensor_data,device=thermostat,room=living\\ room,floor=1 temperature=72.5,humidity=45i,mode=\"auto\""
            ],
            "metrics_db": [
                "memory_stats,host=server1 usage=75i"
            ]
        },
        "errors": []
    });

    assert_eq!(result, expected_result);
}
#[test_log::test(tokio::test)]
async fn test_wal_plugin_test() {
    use crate::server::ConfigProvider;
    use influxdb3_client::Precision;

    let (temp_dir, plugin_path) = create_plugin_in_temp_dir(
        r#"
def process_writes(influxdb3_local, table_batches, args=None):
    influxdb3_local.info("arg1: " + args["arg1"])

    query_params = {"host": args["host"]}
    query_result = influxdb3_local.query("SELECT host, region, usage FROM cpu where host = $host", query_params)
    influxdb3_local.info("query result: " + str(query_result))
    influxdb3_local.info("i", query_result, args["host"])
    influxdb3_local.warn("w:", query_result)
    influxdb3_local.error("err", query_result)

    for table_batch in table_batches:
        influxdb3_local.info("table: " + table_batch["table_name"])

        for row in table_batch["rows"]:
            influxdb3_local.info("row: " + str(row))

    line = LineBuilder("some_table")\
        .tag("tag1", "tag1_value")\
        .tag("tag2", "tag2_value")\
        .int64_field("field1", 1)\
        .float64_field("field2", 2.0)\
        .string_field("field3", "number three")
    influxdb3_local.write(line)

    other_line = LineBuilder("other_table")
    other_line.int64_field("other_field", 1)
    other_line.float64_field("other_field2", 3.14)
    other_line.time_ns(1302)

    influxdb3_local.write_to_db("mytestdb", other_line)

    influxdb3_local.info("done")"#,
    );

    let plugin_dir = temp_dir.path().to_str().unwrap();
    let plugin_filename = plugin_path.file_name().unwrap().to_str().unwrap();

    let server = TestServer::configure()
        .with_plugin_dir(plugin_dir)
        .spawn()
        .await;

    server
        .write_lp_to_db(
            "foo",
            "cpu,host=s1,region=us-east usage=0.9\n\
            cpu,host=s2,region=us-east usage=0.89\n\
            cpu,host=s1,region=us-east usage=0.85",
            Precision::Nanosecond,
        )
        .await
        .unwrap();

    let db_name = "foo";

    // Run the test using the fluent API
    let result = server
        .test_wal_plugin(db_name, plugin_filename)
        .with_line_protocol("test_input,tag1=tag1_value,tag2=tag2_value field1=1i 500")
        .with_input_arguments(["arg1=arg1_value", "host=s2"])
        .run()
        .expect("Failed to run test_wal_plugin");

    debug!(result = ?result, "test wal plugin");

    let expected_result = r#"{
  "log_lines": [
    "INFO: arg1: arg1_value",
    "INFO: query result: [{'host': 's2', 'region': 'us-east', 'usage': 0.89}]",
    "INFO: i [{'host': 's2', 'region': 'us-east', 'usage': 0.89}] s2",
    "WARN: w: [{'host': 's2', 'region': 'us-east', 'usage': 0.89}]",
    "ERROR: err [{'host': 's2', 'region': 'us-east', 'usage': 0.89}]",
    "INFO: table: test_input",
    "INFO: row: {'tag1': 'tag1_value', 'tag2': 'tag2_value', 'field1': 1, 'time': 500}",
    "INFO: done"
  ],
  "database_writes": {
    "mytestdb": [
      "other_table other_field=1i,other_field2=3.14 1302"
    ],
    "foo": [
      "some_table,tag1=tag1_value,tag2=tag2_value field1=1i,field2=2.0,field3=\"number three\""
    ]
  },
  "errors": []
}"#;
    let expected_result = serde_json::from_str::<serde_json::Value>(expected_result).unwrap();
    assert_eq!(result, expected_result);
}
#[test_log::test(tokio::test)]
async fn test_schedule_plugin_test() {
    use crate::server::ConfigProvider;
    use influxdb3_client::Precision;

    // Create plugin file with a scheduled task
    let (temp_dir, plugin_path) = create_plugin_in_temp_dir(
        r#"
def process_scheduled_call(influxdb3_local, schedule_time, args=None):
    influxdb3_local.info(f"args are {args}")
    influxdb3_local.info("Successfully called")"#,
    );

    let plugin_dir = temp_dir.path().to_str().unwrap();
    let plugin_name = plugin_path.file_name().unwrap().to_str().unwrap();

    let server = TestServer::configure()
        .with_plugin_dir(plugin_dir)
        .spawn()
        .await;

    // Write some test data
    server
        .write_lp_to_db(
            "foo",
            "cpu,host=host1,region=us-east usage=0.75\n\
             cpu,host=host2,region=us-west usage=0.82\n\
             cpu,host=host3,region=us-east usage=0.91",
            Precision::Nanosecond,
        )
        .await
        .unwrap();

    let db_name = "foo";

    // Run the schedule plugin test using the new fluent API
    let result = server
        .test_schedule_plugin(db_name, plugin_name, "*/5 * * * * *") // Run every 5 seconds
        .add_input_argument("region=us-east")
        .run()
        .expect("Failed to run schedule plugin test");

    debug!(result = ?result, "test schedule plugin");

    // The trigger_time will be dynamic, so we'll just verify it exists and is in the right format
    let trigger_time = result["trigger_time"].as_str().unwrap();
    assert!(trigger_time.contains('T')); // Basic RFC3339 format check

    // Check the rest of the response structure
    let expected_result = serde_json::json!({
        "log_lines": [
            "INFO: args are {'region': 'us-east'}",
            "INFO: Successfully called"
        ],
        "database_writes": {
        },
        "errors": []
    });
    assert_eq!(result["log_lines"], expected_result["log_lines"]);
    assert_eq!(
        result["database_writes"],
        expected_result["database_writes"]
    );
    assert_eq!(result["errors"], expected_result["errors"]);
}
#[test_log::test(tokio::test)]
async fn test_schedule_plugin_test_with_strftime() {
    use crate::server::ConfigProvider;
    use influxdb3_client::Precision;

    let (temp_dir, plugin_path) = create_plugin_in_temp_dir(
        r#"
import datetime
def process_scheduled_call(influxdb3_local, schedule_time, args=None):
    timestamp = datetime.datetime.now().strftime('%Y%m%d%H%M%S')
    influxdb3_local.info(f"Current timestamp: {timestamp}")
    influxdb3_local.info(f"args are {args}")
    influxdb3_local.info("Successfully called")"#,
    );

    let plugin_dir = temp_dir.path().to_str().unwrap();
    let plugin_name = plugin_path.file_name().unwrap().to_str().unwrap();

    let server = TestServer::configure()
        .with_plugin_dir(plugin_dir)
        .spawn()
        .await;

    // Write some test data
    server
        .write_lp_to_db(
            "foo",
            "cpu,host=host1,region=us-east usage=0.75\n\
             cpu,host=host2,region=us-west usage=0.82\n\
             cpu,host=host3,region=us-east usage=0.91",
            Precision::Nanosecond,
        )
        .await
        .unwrap();

    let db_name = "foo";

    // Run the schedule plugin test using the fluent API
    let result = server
        .test_schedule_plugin(db_name, plugin_name, "*/5 * * * * *") // Run every 5 seconds
        .add_input_argument("region=us-east")
        .run()
        .unwrap();

    debug!(result = ?result, "test schedule plugin");

    // The trigger_time will be dynamic, so we'll just verify it exists and is in the right format
    let trigger_time = result["trigger_time"].as_str().unwrap();
    assert!(trigger_time.contains('T')); // Basic RFC3339 format check

    // Check the rest of the response structure
    // Modified expectations to include the timestamp message
    let log_lines = &result["log_lines"];
    assert_eq!(log_lines.as_array().unwrap().len(), 3);
    assert!(
        log_lines[0]
            .as_str()
            .unwrap()
            .starts_with("INFO: Current timestamp:")
    );
    assert_eq!(
        log_lines[1].as_str().unwrap(),
        "INFO: args are {'region': 'us-east'}"
    );
    assert_eq!(log_lines[2].as_str().unwrap(), "INFO: Successfully called");

    assert_eq!(result["database_writes"], serde_json::json!({}));
    assert_eq!(result["errors"], serde_json::json!([]));
}

#[test_log::test(tokio::test)]
async fn test_wal_plugin_errors() {
    use crate::server::ConfigProvider;
    use influxdb3_client::Precision;

    struct Test {
        name: &'static str,
        plugin_code: &'static str,
        expected_error: &'static str,
    }

    let tests = vec![
        Test {
            name: "invalid_python",
            plugin_code: r#"
        lkjasdf9823
        jjjjj / sss"#,
            expected_error: "error executing plugin: IndentationError: unexpected indent (<string>, line 2)",
        },
        Test {
            name: "no_process_writes",
            plugin_code: r#"
def not_process_writes(influxdb3_local, table_batches, args=None):
    influxdb3_local.info("done")"#,
            expected_error: "error executing plugin: the process_writes function is not present in the plugin. Should be defined as: process_writes(influxdb3_local, table_batches, args=None)",
        },
        Test {
            name: "no_args",
            plugin_code: r#"
def process_writes(influxdb3_local, table_batches):
    influxdb3_local.info("done")
"#,
            expected_error: "error executing plugin: TypeError: process_writes() takes 2 positional arguments but 3 were given",
        },
        Test {
            name: "no_table_batches",
            plugin_code: r#"
def process_writes(influxdb3_local, args=None):
    influxdb3_local.info("done")
"#,
            expected_error: "error executing plugin: TypeError: process_writes() takes from 1 to 2 positional arguments but 3 were given",
        },
        Test {
            name: "no_influxdb3_local",
            plugin_code: r#"
def process_writes(table_batches, args=None):
    influxdb3_local.info("done")
"#,
            expected_error: "error executing plugin: TypeError: process_writes() takes from 1 to 2 positional arguments but 3 were given",
        },
        Test {
            name: "line_builder_no_field",
            plugin_code: r#"
def process_writes(influxdb3_local, table_batches, args=None):
    line = LineBuilder("some_table")
    influxdb3_local.write(line)
"#,
            expected_error: "error executing plugin: InvalidLineError: At least one field is required: some_table",
        },
        Test {
            name: "query_no_table",
            plugin_code: r#"
def process_writes(influxdb3_local, table_batches, args=None):
    influxdb3_local.query("SELECT foo FROM not_here")
"#,
            expected_error: "error executing plugin: QueryError: error: error while planning query: Error during planning: table 'public.iox.not_here' not found executing query: SELECT foo FROM not_here",
        },
    ];

    let plugin_dir = TempDir::new().unwrap();

    let server = TestServer::configure()
        .with_plugin_dir(plugin_dir.path().to_str().unwrap())
        .spawn()
        .await;

    server
        .write_lp_to_db(
            "foo",
            "cpu,host=s1,region=us-east usage=0.9\n\
            cpu,host=s2,region=us-east usage=0.89\n\
            cpu,host=s1,region=us-east usage=0.85",
            Precision::Nanosecond,
        )
        .await
        .unwrap();

    let db_name = "foo";
    let lp = "test_input,tag1=tag1_value,tag2=tag2_value field1=1i 500";
    let input_args = vec!["arg1=arg1_value", "host=s2"];

    for test in tests {
        let mut plugin_file = NamedTempFile::new_in(plugin_dir.path()).unwrap();
        writeln!(plugin_file, "{}", test.plugin_code).unwrap();
        let plugin_name = plugin_file.path().file_name().unwrap().to_str().unwrap();

        // Using the fluent API for testing wal plugins
        let result = server
            .test_wal_plugin(db_name, plugin_name)
            .with_line_protocol(lp)
            .with_input_arguments(input_args.clone())
            .run()
            .unwrap();

        debug!(result = ?result, "test wal plugin");

        let errors = result.get("errors").unwrap().as_array().unwrap();
        let error = errors[0].as_str().unwrap();
        assert_eq!(
            error,
            test.expected_error,
            "test: {}, response was: {}",
            test.name,
            serde_json::to_string_pretty(&result).unwrap()
        );
    }
}

#[test_log::test(tokio::test)]
async fn test_load_wal_plugin_from_gh() {
    use crate::server::ConfigProvider;
    use influxdb3_client::Precision;

    let plugin_dir = TempDir::new().unwrap();

    let server = TestServer::configure()
        .with_plugin_dir(plugin_dir.path().to_str().unwrap())
        .spawn()
        .await;

    server
        .write_lp_to_db(
            "foo",
            "cpu,host=s1,region=us-east usage=0.9\n\
            cpu,host=s2,region=us-east usage=0.89\n\
            cpu,host=s1,region=us-east usage=0.85",
            Precision::Nanosecond,
        )
        .await
        .unwrap();

    let db_name = "foo";

    // this will pull from https://github.com/influxdata/influxdb3_plugins/blob/main/examples/wal_plugin/wal_plugin.py
    let plugin_name = "gh:examples/wal_plugin/wal_plugin.py";
    let lp = "test_input,tag1=tag1_value,tag2=tag2_value field1=1i 500";

    // Run the test using the fluent API
    let result = server
        .test_wal_plugin(db_name, plugin_name)
        .with_line_protocol(lp)
        .run()
        .unwrap();

    debug!(result = ?result, "test wal plugin");

    let expected_result = r#"{
  "log_lines": [
    "INFO: wal_plugin.py done"
  ],
  "database_writes": {
    "foo": [
      "write_reports,table_name=test_input row_count=1i"
    ]
  },
  "errors": []
}"#;
    let expected_result = serde_json::from_str::<serde_json::Value>(expected_result).unwrap();
    assert_eq!(result, expected_result);
}
#[test_log::test(tokio::test)]
async fn test_request_plugin_and_trigger() {
    let plugin_code = r#"
import json

def process_request(influxdb3_local, query_parameters, request_headers, request_body, args=None):
    for k, v in query_parameters.items():
        influxdb3_local.info(f"query_parameters: {k}={v}")
    for k, v in request_headers.items():
        influxdb3_local.info(f"request_headers: {k}={v}")

    request_data = json.loads(request_body)

    influxdb3_local.info("parsed JSON request body:", request_data)

    # write the data to the database
    line = LineBuilder("request_data").tag("tag1", "tag1_value").int64_field("field1", 1)
    # get a string of the line to return as the body
    line_str = line.build()

    influxdb3_local.write(line)

    return {"status": "ok", "line": line_str}
"#;

    let (temp_dir, plugin_path) = create_plugin_in_temp_dir(plugin_code);

    let plugin_dir = temp_dir.path().to_str().unwrap();
    let plugin_filename = plugin_path.file_name().unwrap().to_str().unwrap();

    let server = TestServer::configure()
        .with_plugin_dir(plugin_dir)
        .spawn()
        .await;
    let db_name = "foo";

    // Setup: create database and plugin
    server.create_database(db_name).run().unwrap();

    let trigger_path = "foo";
    // creating the trigger should enable it
    let result = server
        .create_trigger(db_name, trigger_path, plugin_filename, "request:bar")
        .add_trigger_argument("test_arg=hello")
        .run()
        .unwrap();

    debug!(result = ?result, "create trigger");
    assert_contains!(&result, "Trigger foo created successfully");

    // send an HTTP request to the server
    let client = reqwest::Client::new();
    let response = client
        .post(format!("{}/api/v3/engine/bar", server.client_addr()))
        .header("Content-Type", "application/json")
        .query(&[("q1", "whatevs")])
        .body(r#"{"hello": "world"}"#)
        .send()
        .await
        .unwrap();
    assert_eq!(response.status(), 200);
    let body = response.text().await.unwrap();
    let body = serde_json::from_str::<serde_json::Value>(&body).unwrap();

    // the plugin was just supposed to return the line that it wrote into the DB
    assert_eq!(
        body,
        json!({"status": "ok", "line": "request_data,tag1=tag1_value field1=1i"})
    );

    // query to see if the plugin did the write into the DB
    let val = server
        .query_sql(db_name)
        .with_sql("SELECT tag1, field1 FROM request_data")
        .run()
        .unwrap();

    assert_eq!(val, json!([{"tag1": "tag1_value", "field1": 1}]));

    // now update it to make sure that it reloads
    let plugin_code = r#"
import json

def process_request(influxdb3_local, query_parameters, request_headers, request_body, args=None):
    return {"status": "updated"}
"#;
    // Rewrite the file.
    let mut file = fs::OpenOptions::new()
        .write(true)
        .truncate(true)
        .open(&plugin_path)
        .unwrap();
    file.write_all(plugin_code.as_bytes()).unwrap();

    // send an HTTP request to the server
    let response = client
        .post(format!("{}/api/v3/engine/bar", server.client_addr()))
        .header("Content-Type", "application/json")
        .query(&[("q1", "whatevs")])
        .body(r#"{"hello": "world"}"#)
        .send()
        .await
        .unwrap();

    let body = response.text().await.unwrap();
    let body = serde_json::from_str::<serde_json::Value>(&body).unwrap();
    assert_eq!(body, json!({"status": "updated"}));
}
#[test_log::test(tokio::test)]
async fn test_flask_string_response() {
    let plugin_code = r#"
def process_request(influxdb3_local, query_parameters, request_headers, request_body, args=None):
    # Return a simple string (should become HTML with 200 status)
    return "Hello, World!"
"#;

    let (temp_dir, plugin_path) = create_plugin_in_temp_dir(plugin_code);

    let plugin_dir = temp_dir.path().to_str().unwrap();
    let plugin_filename = plugin_path.file_name().unwrap().to_str().unwrap();

    let server = TestServer::configure()
        .with_plugin_dir(plugin_dir)
        .spawn()
        .await;
    let db_name = "flask_test_string";

    // Setup: create database and plugin
    server
        .create_database(db_name)
        .run()
        .expect("Failed to create database");

    let trigger_path = "string_test";
    server
        .create_trigger(db_name, trigger_path, plugin_filename, "request:test_route")
        .run()
        .expect("Failed to create trigger");

    // Send request to test string response
    let client = reqwest::Client::new();
    let response = client
        .get(format!("{}/api/v3/engine/test_route", server.client_addr()))
        .send()
        .await
        .unwrap();

    assert_eq!(response.status(), 200);
    assert_eq!(response.headers().get("content-type").unwrap(), "text/html");
    let body = response.text().await.unwrap();
    assert_eq!(body, "Hello, World!");
}

#[test_log::test(tokio::test)]
async fn test_flask_dict_json_response() {
    let plugin_code = r#"
def process_request(influxdb3_local, query_parameters, request_headers, request_body, args=None):
    # Return a dictionary (should be converted to JSON)
    return {"message": "Hello, World!", "status": "success"}
"#;
    let (temp_dir, plugin_path) = create_plugin_in_temp_dir(plugin_code);

    let plugin_dir = temp_dir.path().to_str().unwrap();
    let plugin_filename = plugin_path.file_name().unwrap().to_str().unwrap();

    let server = TestServer::configure()
        .with_plugin_dir(plugin_dir)
        .spawn()
        .await;
    let db_name = "flask_test_dict";

    // Setup: create database and plugin
    server
        .create_database(db_name)
        .run()
        .expect("Failed to create database");

    let trigger_path = "dict_test";
    server
        .create_trigger(db_name, trigger_path, plugin_filename, "request:test_route")
        .run()
        .expect("Failed to create trigger");

    // Send request to test dict/JSON response
    let client = reqwest::Client::new();
    let response = client
        .get(format!("{}/api/v3/engine/test_route", server.client_addr()))
        .send()
        .await
        .unwrap();

    assert_eq!(response.status(), 200);
    assert_eq!(
        response.headers().get("content-type").unwrap(),
        "application/json"
    );
    let body = response.json::<serde_json::Value>().await.unwrap();
    assert_eq!(
        body,
        json!({"message": "Hello, World!", "status": "success"})
    );
}

#[test_log::test(tokio::test)]
async fn test_flask_tuple_response_with_status() {
    let plugin_code = r#"
def process_request(influxdb3_local, query_parameters, request_headers, request_body, args=None):
    # Return a tuple with content and status code
    return "Created successfully", 201
"#;
    let (temp_dir, plugin_path) = create_plugin_in_temp_dir(plugin_code);

    let plugin_dir = temp_dir.path().to_str().unwrap();
    let plugin_filename = plugin_path.file_name().unwrap().to_str().unwrap();

    let server = TestServer::configure()
        .with_plugin_dir(plugin_dir)
        .spawn()
        .await;
    let db_name = "flask_test_tuple_status";

    // Setup: create database and plugin
    server
        .create_database(db_name)
        .run()
        .expect("Failed to create database");

    let trigger_path = "tuple_status_test";
    server
        .create_trigger(db_name, trigger_path, plugin_filename, "request:test_route")
        .run()
        .expect("Failed to create trigger");

    // Send request to test tuple with status response
    let client = reqwest::Client::new();
    let response = client
        .get(format!("{}/api/v3/engine/test_route", server.client_addr()))
        .send()
        .await
        .unwrap();

    assert_eq!(response.status(), 201);
    assert_eq!(response.headers().get("content-type").unwrap(), "text/html");
    let body = response.text().await.unwrap();
    assert_eq!(body, "Created successfully");
}

#[test_log::test(tokio::test)]
async fn test_flask_tuple_response_with_headers() {
    let plugin_code = r#"
def process_request(influxdb3_local, query_parameters, request_headers, request_body, args=None):
    # Return a tuple with content and headers
    return "Custom Content-Type", {"Content-Type": "text/plain", "X-Custom-Header": "test-value"}
"#;
    let (temp_dir, plugin_path) = create_plugin_in_temp_dir(plugin_code);

    let plugin_dir = temp_dir.path().to_str().unwrap();
    let plugin_filename = plugin_path.file_name().unwrap().to_str().unwrap();

    let server = TestServer::configure()
        .with_plugin_dir(plugin_dir)
        .spawn()
        .await;
    let db_name = "flask_test_tuple_headers";

    // Setup: create database and plugin
    server
        .create_database(db_name)
        .run()
        .expect("Failed to create database");

    let trigger_path = "tuple_headers_test";
    server
        .create_trigger(db_name, trigger_path, plugin_filename, "request:test_route")
        .run()
        .expect("Failed to create trigger");

    // Send request to test tuple with headers response
    let client = reqwest::Client::new();
    let response = client
        .get(format!("{}/api/v3/engine/test_route", server.client_addr()))
        .send()
        .await
        .unwrap();

    assert_eq!(response.status(), 200);
    assert_eq!(
        response.headers().get("content-type").unwrap(),
        "text/plain"
    );
    assert_eq!(
        response.headers().get("x-custom-header").unwrap(),
        "test-value"
    );
    let body = response.text().await.unwrap();
    assert_eq!(body, "Custom Content-Type");
}

#[test_log::test(tokio::test)]
async fn test_flask_tuple_response_with_status_and_headers() {
    let plugin_code = r#"
def process_request(influxdb3_local, query_parameters, request_headers, request_body, args=None):
    # Return a tuple with content, status, and headers
    return "Not Found", 404, {"Content-Type": "text/plain", "X-Error-Code": "NOT_FOUND"}
"#;
    let (temp_dir, plugin_path) = create_plugin_in_temp_dir(plugin_code);

    let plugin_dir = temp_dir.path().to_str().unwrap();
    let plugin_filename = plugin_path.file_name().unwrap().to_str().unwrap();

    let server = TestServer::configure()
        .with_plugin_dir(plugin_dir)
        .spawn()
        .await;
    let db_name = "flask_test_tuple_status_headers";

    // Setup: create database and plugin
    server
        .create_database(db_name)
        .run()
        .expect("Failed to create database");

    let trigger_path = "tuple_status_headers_test";
    server
        .create_trigger(db_name, trigger_path, plugin_filename, "request:test_route")
        .run()
        .expect("Failed to create trigger");

    // Send request to test tuple with status and headers response
    let client = reqwest::Client::new();
    let response = client
        .get(format!("{}/api/v3/engine/test_route", server.client_addr()))
        .send()
        .await
        .unwrap();

    assert_eq!(response.status(), 404);
    assert_eq!(
        response.headers().get("content-type").unwrap(),
        "text/plain"
    );
    assert_eq!(response.headers().get("x-error-code").unwrap(), "NOT_FOUND");
    let body = response.text().await.unwrap();
    assert_eq!(body, "Not Found");
}

#[test_log::test(tokio::test)]
async fn test_flask_list_json_response() {
    let plugin_code = r#"
def process_request(influxdb3_local, query_parameters, request_headers, request_body, args=None):
    # Return a list (should be converted to JSON array)
    return ["item1", "item2", "item3"]
"#;
    let (temp_dir, plugin_path) = create_plugin_in_temp_dir(plugin_code);

    let plugin_dir = temp_dir.path().to_str().unwrap();
    let plugin_filename = plugin_path.file_name().unwrap().to_str().unwrap();

    let server = TestServer::configure()
        .with_plugin_dir(plugin_dir)
        .spawn()
        .await;
    let db_name = "flask_test_list";

    // Setup: create database and plugin
    server
        .create_database(db_name)
        .run()
        .expect("Failed to create database");

    let trigger_path = "list_test";
    server
        .create_trigger(db_name, trigger_path, plugin_filename, "request:test_route")
        .run()
        .expect("Failed to create trigger");

    // Send request to test list/JSON response
    let client = reqwest::Client::new();
    let response = client
        .get(format!("{}/api/v3/engine/test_route", server.client_addr()))
        .send()
        .await
        .unwrap();

    assert_eq!(response.status(), 200);
    assert_eq!(
        response.headers().get("content-type").unwrap(),
        "application/json"
    );
    let body = response.json::<serde_json::Value>().await.unwrap();
    assert_eq!(body, json!(["item1", "item2", "item3"]));
}

#[test_log::test(tokio::test)]
async fn test_flask_iterator_response() {
    let plugin_code = r#"
def process_request(influxdb3_local, query_parameters, request_headers, request_body, args=None):
    # Return a generator that yields strings
    def generate_content():
        yield "Line 1\n"
        yield "Line 2\n"
        yield "Line 3\n"

    return generate_content()
"#;
    let (temp_dir, plugin_path) = create_plugin_in_temp_dir(plugin_code);

    let plugin_dir = temp_dir.path().to_str().unwrap();
    let plugin_filename = plugin_path.file_name().unwrap().to_str().unwrap();

    let server = TestServer::configure()
        .with_plugin_dir(plugin_dir)
        .spawn()
        .await;
    let db_name = "flask_test_iterator";

    // Setup: create database and plugin
    server
        .create_database(db_name)
        .run()
        .expect("Failed to create database");

    let trigger_path = "iterator_test";
    server
        .create_trigger(db_name, trigger_path, plugin_filename, "request:test_route")
        .run()
        .expect("Failed to create trigger");

    // Send request to test iterator/generator response
    let client = reqwest::Client::new();
    let response = client
        .get(format!("{}/api/v3/engine/test_route", server.client_addr()))
        .send()
        .await
        .unwrap();

    assert_eq!(response.status(), 200);
    assert_eq!(response.headers().get("content-type").unwrap(), "text/html");
    let body = response.text().await.unwrap();
    assert_eq!(body, "Line 1\nLine 2\nLine 3\n");
}
#[test_log::test(tokio::test)]
async fn test_flask_response_object() {
    let plugin_code = r#"
def process_request(influxdb3_local, query_parameters, request_headers, request_body, args=None):
    # Creating a mock Flask Response object
    class FlaskResponse:
        def __init__(self, response, status=200, headers=None):
            self.response = response
            self.status_code = status
            self.headers = headers or {}

        def get_data(self):
            return self.response

        def __flask_response__(self):
            return True

    # Return a Flask Response object
    response = FlaskResponse(
        "Custom Flask Response",
        status=202,
        headers={"Content-Type": "text/custom", "X-Generated-By": "FlaskResponse"}
    )
    return response
"#;
    let (temp_dir, plugin_path) = create_plugin_in_temp_dir(plugin_code);

    let plugin_dir = temp_dir.path().to_str().unwrap();
    let plugin_filename = plugin_path.file_name().unwrap().to_str().unwrap();

    let server = TestServer::configure()
        .with_plugin_dir(plugin_dir)
        .spawn()
        .await;
    let db_name = "flask_test_response_obj";

    // Setup: create database and trigger
    server.create_database(db_name).run().unwrap();

    let trigger_path = "response_obj_test";
    server
        .create_trigger(db_name, trigger_path, plugin_filename, "request:test_route")
        .run()
        .unwrap();

    // Send request to test Flask Response object
    let client = reqwest::Client::new();
    let response = client
        .get(format!("{}/api/v3/engine/test_route", server.client_addr()))
        .send()
        .await
        .unwrap();

    assert_eq!(response.status(), 202);
    assert_eq!(
        response.headers().get("content-type").unwrap(),
        "text/custom"
    );
    assert_eq!(
        response.headers().get("x-generated-by").unwrap(),
        "FlaskResponse"
    );
    let body = response.text().await.unwrap();
    assert_eq!(body, "Custom Flask Response");
}

#[test_log::test(tokio::test)]
async fn test_flask_json_dict_with_status_in_tuple() {
    let plugin_code = r#"
def process_request(influxdb3_local, query_parameters, request_headers, request_body, args=None):
    # Return a tuple with a dictionary and status code
    return {"error": "Not Found", "code": 404}, 404
"#;
    let (temp_dir, plugin_path) = create_plugin_in_temp_dir(plugin_code);

    let plugin_dir = temp_dir.path().to_str().unwrap();
    let plugin_filename = plugin_path.file_name().unwrap().to_str().unwrap();

    let server = TestServer::configure()
        .with_plugin_dir(plugin_dir)
        .spawn()
        .await;
    let db_name = "flask_test_json_status";

    // Setup: create database and trigger
    server.create_database(db_name).run().unwrap();

    let trigger_path = "json_status_test";
    server
        .create_trigger(db_name, trigger_path, plugin_filename, "request:test_route")
        .run()
        .unwrap();

    // Send request to test JSON dict with status
    let client = reqwest::Client::new();
    let response = client
        .get(format!("{}/api/v3/engine/test_route", server.client_addr()))
        .send()
        .await
        .unwrap();

    assert_eq!(response.status(), 404);
    assert_eq!(
        response.headers().get("content-type").unwrap(),
        "application/json"
    );
    let body = response.json::<serde_json::Value>().await.unwrap();
    assert_eq!(body, json!({"error": "Not Found", "code": 404}));
}

#[test_log::test(tokio::test)]
async fn test_trigger_create_validates_file_present() {
    let plugin_dir = TempDir::new().unwrap();

    let server = TestServer::configure()
        .with_plugin_dir(plugin_dir.path().to_str().unwrap())
        .spawn()
        .await;
    let db_name = "foo";

    // Setup: create database
    server.create_database(db_name).run().unwrap();

    let trigger_path = "foo";
    // creating the trigger should return a 404 error from github
    let result = server
        .create_trigger(db_name, trigger_path, "gh:not_a_file.py", "request:foo")
        .add_trigger_argument("test_arg=hello")
        .run();

    assert!(result.is_err());
    let err = result.unwrap_err().to_string();
    assert!(err.contains("error reading file from Github: 404 Not Found"));
}

fn check_logs(response: &Value, expected_logs: &[&str]) {
    assert!(
        response["errors"].as_array().unwrap().is_empty(),
        "Unexpected errors in response {:#?}, expected logs {:#?}",
        response,
        expected_logs
    );
    let logs = response["log_lines"].as_array().unwrap();
    assert_eq!(
        expected_logs, logs,
        "mismatched log lines, expected {:#?}, got {:#?}, errors are {:#?}",
        expected_logs, logs, response["errors"]
    );
}
#[test_log::test(tokio::test)]
async fn test_basic_cache_functionality() {
    // Create plugin file that uses the cache
    let plugin_code = r#"
def process_scheduled_call(influxdb3_local, schedule_time, args=None):
    # Store a value in the cache
    influxdb3_local.cache.put("test_key", "test_value")

    # Retrieve the value
    value = influxdb3_local.cache.get("test_key")
    influxdb3_local.info(f"Retrieved value: {value}")

    # Verify the value matches what we stored
    assert value == "test_value", f"Expected 'test_value', got {value}"
    influxdb3_local.info("Cache test passed")"#;
    let (temp_dir, plugin_path) = create_plugin_in_temp_dir(plugin_code);

    let plugin_dir = temp_dir.path().to_str().unwrap();
    let plugin_name = plugin_path.file_name().unwrap().to_str().unwrap();

    let server = TestServer::configure()
        .with_plugin_dir(plugin_dir)
        .spawn()
        .await;

    let db_name = "foo";

    // Setup: create database
    server.create_database(db_name).run().unwrap();

    // Run the schedule plugin test
    let res = server
        .test_schedule_plugin(db_name, plugin_name, "* * * * * *")
        .with_cache_name("test_basic_cache")
        .run()
        .unwrap();

    // Check that the cache operations were successful
    let expected_logs = [
        "INFO: Retrieved value: test_value",
        "INFO: Cache test passed",
    ];

    check_logs(&res, &expected_logs);
}

#[test_log::test(tokio::test)]
async fn test_cache_ttl() {
    // Create plugin file that tests cache TTL
    let plugin_code = r#"
import time

def process_scheduled_call(influxdb3_local, schedule_time, args=None):
    # Store a value with 1 second TTL
    influxdb3_local.cache.put("ttl_key", "expires_soon", ttl=1.0)

    # Immediately check - should exist
    value = influxdb3_local.cache.get("ttl_key")
    influxdb3_local.info(f"Immediate retrieval: {value}")

    # Wait for TTL to expire
    influxdb3_local.info("Waiting for TTL to expire...")
    time.sleep(1.5)

    # Check again - should be gone
    expired_value = influxdb3_local.cache.get("ttl_key")
    influxdb3_local.info(f"After expiration: {expired_value}")

    # Verify the value is None after TTL expiration
    assert expired_value is None, f"Expected None after TTL expiration, got {expired_value}"
    influxdb3_local.info("TTL test passed")"#;

    let (temp_dir, plugin_path) = create_plugin_in_temp_dir(plugin_code);

    let plugin_dir = temp_dir.path().to_str().unwrap();
    let plugin_name = plugin_path.file_name().unwrap().to_str().unwrap();

    let server = TestServer::configure()
        .with_plugin_dir(plugin_dir)
        .spawn()
        .await;

    let db_name = "foo";

    // Setup: create database
    server.create_database(db_name).run().unwrap();

    // Run the schedule plugin test
    let res = server
        .test_schedule_plugin(db_name, plugin_name, "* * * * * *")
        .with_cache_name("ttl_test_cache")
        .run()
        .unwrap();

    // Check logs to verify TTL functionality
    let expected_logs = [
        "INFO: Immediate retrieval: expires_soon",
        "INFO: Waiting for TTL to expire...",
        "INFO: After expiration: None",
        "INFO: TTL test passed",
    ];

    check_logs(&res, &expected_logs);
}

#[test_log::test(tokio::test)]
async fn test_cache_namespaces() {
    // Create plugin file that tests different cache namespaces
    let plugin_code = r#"
def process_scheduled_call(influxdb3_local, schedule_time, args=None):
    # Store value in local (trigger) cache
    influxdb3_local.cache.put("namespace_key", "trigger_value", use_global=False)

    # Store different value in global cache with same key
    influxdb3_local.cache.put("namespace_key", "global_value", use_global=True)

    # Retrieve from both caches
    trigger_value = influxdb3_local.cache.get("namespace_key", use_global=False)
    global_value = influxdb3_local.cache.get("namespace_key", use_global=True)

    influxdb3_local.info(f"Trigger cache value: {trigger_value}")
    influxdb3_local.info(f"Global cache value: {global_value}")

    # Verify namespace isolation
    assert trigger_value == "trigger_value", f"Expected 'trigger_value', got {trigger_value}"
    assert global_value == "global_value", f"Expected 'global_value', got {global_value}"
    influxdb3_local.info("Cache namespace test passed")"#;

    let (temp_dir, plugin_path) = create_plugin_in_temp_dir(plugin_code);

    let plugin_dir = temp_dir.path().to_str().unwrap();
    let plugin_name = plugin_path.file_name().unwrap().to_str().unwrap();

    let server = TestServer::configure()
        .with_plugin_dir(plugin_dir)
        .spawn()
        .await;

    let db_name = "foo";

    // Setup: create database
    server.create_database(db_name).run().unwrap();

    // Run the schedule plugin test
    let res = server
        .test_schedule_plugin(db_name, plugin_name, "* * * * * *")
        .with_cache_name("test_cache_namespaces")
        .run()
        .unwrap();

    // Check logs to verify namespace isolation
    let expected_logs = [
        "INFO: Trigger cache value: trigger_value",
        "INFO: Global cache value: global_value",
        "INFO: Cache namespace test passed",
    ];

    check_logs(&res, &expected_logs);
}

#[test_log::test(tokio::test)]
async fn test_cache_persistence_across_runs() {
    // Create plugin file that stores a value in the cache
    let first_plugin_code = r#"
def process_scheduled_call(influxdb3_local, schedule_time, args=None):
    # Store a value that should persist across test runs with the same cache name
    influxdb3_local.cache.put("persistent_key", "I should persist")
    influxdb3_local.info("Stored value in shared test cache")"#;

    let (temp_dir, first_plugin_file) = create_plugin_in_temp_dir(first_plugin_code);

    let plugin_dir = temp_dir.path().to_str().unwrap();

    // Create second plugin file that retrieves the value
    let second_plugin_code = r#"
def process_scheduled_call(influxdb3_local, schedule_time, args=None):
    # Retrieve the value from the previous run
    value = influxdb3_local.cache.get("persistent_key")
    influxdb3_local.info(f"Retrieved value from previous run: {value}")

    # Verify the value persisted
    assert value == "I should persist", f"Expected 'I should persist', got {value}"
    influxdb3_local.info("Cache persistence test passed")"#;

    let second_plugin_file =
        write_plugin_to_temp_dir(&temp_dir, "second_plugin.py", second_plugin_code);

    let first_plugin_name = first_plugin_file.file_name().unwrap().to_str().unwrap();
    let second_plugin_name = second_plugin_file.file_name().unwrap().to_str().unwrap();

    let server = TestServer::configure()
        .with_plugin_dir(plugin_dir)
        .spawn()
        .await;

    let db_name = "foo";
    let cache_name = "shared_test_cache";

    // Setup: create database
    server.create_database(db_name).run().unwrap();

    // First run - store the value
    let first_res = server
        .test_schedule_plugin(db_name, first_plugin_name, "* * * * * *")
        .with_cache_name(cache_name)
        .run()
        .unwrap();

    let expected_logs = ["INFO: Stored value in shared test cache"];
    check_logs(&first_res, &expected_logs);

    // Second run - retrieve the value
    let second_res = server
        .test_schedule_plugin(db_name, second_plugin_name, "*/5 * * * * *")
        .with_cache_name(cache_name)
        .run()
        .unwrap();

    // Check logs to verify persistence
    let expected_logs = [
        "INFO: Retrieved value from previous run: I should persist",
        "INFO: Cache persistence test passed",
    ];

    check_logs(&second_res, &expected_logs);
}

#[test_log::test(tokio::test)]
async fn test_cache_deletion() {
    // Create plugin file that tests cache deletion
    let plugin_code = r#"
def process_scheduled_call(influxdb3_local, schedule_time, args=None):
    # Store some values
    influxdb3_local.cache.put("delete_key", "delete me")

    # Verify the value exists
    before_delete = influxdb3_local.cache.get("delete_key")
    influxdb3_local.info(f"Before deletion: {before_delete}")

    # Delete the value
    deleted = influxdb3_local.cache.delete("delete_key")
    influxdb3_local.info(f"Deletion result: {deleted}")

    # Try to retrieve the deleted value
    after_delete = influxdb3_local.cache.get("delete_key")
    influxdb3_local.info(f"After deletion: {after_delete}")

    # Verify deletion was successful
    assert deleted is True, f"Expected True for successful deletion, got {deleted}"
    assert after_delete is None, f"Expected None after deletion, got {after_delete}"

    # Test deleting non-existent key
    non_existent = influxdb3_local.cache.delete("non_existent_key")
    influxdb3_local.info(f"Deleting non-existent key: {non_existent}")
    assert non_existent is False, f"Expected False for non-existent key, got {non_existent}"

    influxdb3_local.info("Cache deletion test passed")"#;

    let (temp_dir, plugin_path) = create_plugin_in_temp_dir(plugin_code);

    let plugin_dir = temp_dir.path().to_str().unwrap();
    let plugin_name = plugin_path.file_name().unwrap().to_str().unwrap();

    let server = TestServer::configure()
        .with_plugin_dir(plugin_dir)
        .spawn()
        .await;

    let db_name = "foo";

    // Setup: create database
    server.create_database(db_name).run().unwrap();

    // Run the schedule plugin test
    let res = server
        .test_schedule_plugin(db_name, plugin_name, "* * * * * *")
        .with_cache_name("test_cache_deletion")
        .run()
        .unwrap();

    // Check logs to verify deletion functionality
    let expected_logs = [
        "INFO: Before deletion: delete me",
        "INFO: Deletion result: True",
        "INFO: After deletion: None",
        "INFO: Deleting non-existent key: False",
        "INFO: Cache deletion test passed",
    ];

    check_logs(&res, &expected_logs);
}

#[test_log::test(tokio::test)]
async fn test_cache_with_wal_plugin() {
    // Create plugin file that uses cache in a WAL plugin
    let plugin_code = r#"
def process_writes(influxdb3_local, table_batches, args=None):
    # Count the number of records processed
    record_count = sum(len(batch['rows']) for batch in table_batches)

    # Get previous count from cache or default to 0
    previous_count = influxdb3_local.cache.get("processed_records") or 0
    if previous_count == 0:
        influxdb3_local.info("First run, initializing count")
    else:
        influxdb3_local.info(f"Previous count: {previous_count}")

    # Update the count in cache
    new_count = previous_count + record_count
    influxdb3_local.cache.put("processed_records", new_count)
    influxdb3_local.info(f"Updated count: {new_count}")

    # We're not modifying any records for this test
    return table_batches"#;

    let (temp_dir, plugin_path) = create_plugin_in_temp_dir(plugin_code);

    let plugin_dir = temp_dir.path().to_str().unwrap();
    let plugin_name = plugin_path.file_name().unwrap().to_str().unwrap();

    let server = TestServer::configure()
        .with_plugin_dir(plugin_dir)
        .spawn()
        .await;

    // Make sure each test creates its own database
    let db_name = "foo";
    let cache_name = "test_cache";

    // Setup: create database
    server.create_database(db_name).run().unwrap();

    // First run with 3 data points
    let first_lp =
        "cpu,host=host1 usage=0.75\ncpu,host=host2 usage=0.82\ncpu,host=host3 usage=0.91";

    // First test run
    let first_res = server
        .test_wal_plugin(db_name, plugin_name)
        .with_line_protocol(first_lp)
        .with_cache_name(cache_name)
        .run()
        .unwrap();

    // Check first run logs
    let init_log = "INFO: First run, initializing count";
    let update_log = "INFO: Updated count: 3";

    check_logs(&first_res, &[init_log, update_log]);

    // Second run with 2 more data points
    let second_lp = "cpu,host=host4 usage=0.65\ncpu,host=host5 usage=0.72";

    // Second test run
    let second_res = server
        .test_wal_plugin(db_name, plugin_name)
        .with_line_protocol(second_lp)
        .with_cache_name(cache_name)
        .run()
        .unwrap();

    // Check second run logs
    let prev_log = "INFO: Previous count: 3";
    let update_log = "INFO: Updated count: 5";
    check_logs(&second_res, &[prev_log, update_log]);
}

#[test_log::test(tokio::test)]
async fn test_trigger_cache_cleanup() {
    // Create a scheduled trigger script that writes different data based on whether it has cache data
    let trigger_script = r#"
def process_scheduled_call(influxdb3_local, schedule_time, args=None):
    # Check if we've run before by looking for a cache value
    run_count = influxdb3_local.cache.get("run_counter")

    influxdb3_local.info(f"run count {run_count}")

    if run_count is None:
        line = LineBuilder("cache_test").tag("test", "cleanup").int64_field("count", 1)
        influxdb3_local.write(line)
        influxdb3_local.cache.put("run_counter", 1)
    else:
        influxdb3_local.cache.put("run_counter", run_count + 1)"#;

    let (temp_dir, plugin_path) = create_plugin_in_temp_dir(trigger_script);

    let plugin_dir = temp_dir.path().to_str().unwrap();
    let trigger_filename = plugin_path.file_name().unwrap().to_str().unwrap();

    let server = TestServer::configure()
        .with_plugin_dir(plugin_dir)
        .spawn()
        .await;

    let db_name = "foo";
    let trigger_name = "cache_cleanup_trigger";

    // Setup: create database
    server.create_database(db_name).run().unwrap();

    // Create scheduled trigger
    server
        .create_trigger(db_name, trigger_name, trigger_filename, "cron:* * * * * *")
        .run()
        .unwrap();

    // Wait for trigger to run several times
    tokio::time::sleep(std::time::Duration::from_millis(3100)).await;

    // Query to see what values were written before disabling
    let first_query_result = server
        .query_sql(db_name)
        .with_sql("SELECT count(*) FROM cache_test")
        .run()
        .unwrap();

    // There should be a single row
    assert_eq!(json!([{"count(*)":1}]), first_query_result);

    // Disable trigger (which should clear its cache)
    server.disable_trigger(db_name, trigger_name).run().unwrap();

    // Re-enable trigger
    server.enable_trigger(db_name, trigger_name).run().unwrap();

    // Wait for trigger to run again
    tokio::time::sleep(std::time::Duration::from_millis(1100)).await;

    // Query results after re-enabling
    let second_query_result = server
        .query_sql(db_name)
        .with_sql("SELECT count(*) FROM cache_test")
        .run()
        .unwrap();

    // If cache was cleared, we should see a second row
    assert_eq!(json!([{"count(*)":2}]), second_query_result);
}

#[test_log::test(tokio::test)]
async fn test_complex_object_caching() {
    // Create plugin file that tests caching of complex Python objects
    let plugin_code = r#"
def process_scheduled_call(influxdb3_local, schedule_time, args=None):
    # Create a complex object (nested dictionaries and lists)
    complex_obj = {
        "string_key": "value",
        "int_key": 42,
        "float_key": 3.14,
        "bool_key": True,
        "list_key": [1, 2, 3, "four", 5.0],
        "nested_dict": {
            "inner_key": "inner_value",
            "inner_list": [{"a": 1}, {"b": 2}]
        }
    }

    # Store in cache
    influxdb3_local.cache.put("complex_obj", complex_obj)
    influxdb3_local.info("Stored complex object in cache")

    # Retrieve from cache
    retrieved_obj = influxdb3_local.cache.get("complex_obj")

    # Verify structure was preserved
    influxdb3_local.info(f"Retrieved object type: {type(retrieved_obj).__name__}")
    influxdb3_local.info(f"Retrieved nested_dict type: {type(retrieved_obj['nested_dict']).__name__}")
    influxdb3_local.info(f"Retrieved list_key type: {type(retrieved_obj['list_key']).__name__}")

    # Test with some assertions
    assert retrieved_obj["string_key"] == "value", "String value mismatch"
    assert retrieved_obj["int_key"] == 42, "Integer value mismatch"
    assert retrieved_obj["nested_dict"]["inner_key"] == "inner_value", "Nested value mismatch"
    assert retrieved_obj["list_key"][3] == "four", "List value mismatch"
    assert retrieved_obj["nested_dict"]["inner_list"][1]["b"] == 2, "Deeply nested value mismatch"

    influxdb3_local.info("Complex object verification passed")"#;

    let (temp_dir, plugin_path) = create_plugin_in_temp_dir(plugin_code);

    let plugin_dir = temp_dir.path().to_str().unwrap();
    let plugin_name = plugin_path.file_name().unwrap().to_str().unwrap();

    let server = TestServer::configure()
        .with_plugin_dir(plugin_dir)
        .spawn()
        .await;

    let db_name = "foo";

    // Setup: create database
    server.create_database(db_name).run().unwrap();

    // Run the schedule plugin test
    let res = server
        .test_schedule_plugin(db_name, plugin_name, "* * * * * *")
        .with_cache_name("test_complex_objects")
        .run()
        .unwrap();

    // Check logs to verify complex object preservation
    let expected_logs = [
        "INFO: Stored complex object in cache",
        "INFO: Retrieved object type: dict",
        "INFO: Retrieved nested_dict type: dict",
        "INFO: Retrieved list_key type: list",
        "INFO: Complex object verification passed",
    ];

    check_logs(&res, &expected_logs);
}
#[test_log::test(tokio::test)]
async fn write_and_query_via_stdin() {
    let server = TestServer::spawn().await;
    let db_name = "foo";

    // Write data via stdin
    let result = server
        .write(db_name)
        .run_with_stdin("bar,tag1=1,tag2=2 field1=1,field2=2 0")
        .unwrap();

    assert_eq!("success", result);
    debug!(result = ?result, "wrote data to database");

    // Query data
    let result = server
        .query_sql(db_name)
        .with_sql("SELECT * FROM bar")
        .run()
        .unwrap();

    debug!(result = ?result, "queried data from database");
    assert_eq!(
        json!([{"field1":1.0,"field2":2.0,"tag1":"1","tag2":"2","time":"1970-01-01T00:00:00"}]),
        result
    );
}

#[test_log::test(tokio::test)]
async fn write_and_query_via_file() {
    let server = TestServer::spawn().await;
    let db_name = "foo";

    // Write data via file
    let result = server
        .write(db_name)
        .with_file("tests/server/fixtures/file.lp")
        .run()
        .unwrap();

    assert_eq!("success", result);
    debug!(result = ?result, "wrote data to database");

    // Query data via file
    let result = server
        .query_sql(db_name)
        .with_query_file("tests/server/fixtures/file.sql")
        .run()
        .unwrap();

    debug!(result = ?result, "queried data from database");
    assert_eq!(
        json!([{"field1":1.0,"field2":2.0,"tag1":"1","tag2":"2","time":"1970-01-01T00:00:00"}]),
        result
    );
}

#[test_log::test(tokio::test)]
async fn write_and_query_via_string() {
    let server = TestServer::spawn().await;
    let db_name = "foo";

    // Write data directly
    let result = server
        .write(db_name)
        .with_line_protocol("bar,tag1=1,tag2=2 field1=1,field2=2 0")
        .run()
        .unwrap();

    assert_eq!("success", result);
    debug!(result = ?result, "wrote data to database");

    // Query data directly
    let result = server
        .query_sql(db_name)
        .with_sql("SELECT * FROM bar")
        .run()
        .unwrap();

    debug!(result = ?result, "queried data from database");
    assert_eq!(
        json!([{"field1":1.0,"field2":2.0,"tag1":"1","tag2":"2","time":"1970-01-01T00:00:00"}]),
        result
    );
}

#[test_log::test(tokio::test)]
async fn write_with_precision_arg() {
    let server = TestServer::spawn().await;
    let db_name = "foo";
    let table_name = "bar";

    struct TestCase {
        name: &'static str,
        precision: Option<&'static str>,
        expected: &'static str,
    }

    let tests = vec![
        TestCase {
            name: "default precision is seconds",
            precision: None,
            expected: "1970-01-01T00:00:01",
        },
        TestCase {
            name: "set seconds precision",
            precision: Some("s"),
            expected: "1970-01-01T00:00:01",
        },
        TestCase {
            name: "set milliseconds precision",
            precision: Some("ms"),
            expected: "1970-01-01T00:00:00.001",
        },
        TestCase {
            name: "set microseconds precision",
            precision: Some("us"),
            expected: "1970-01-01T00:00:00.000001",
        },
        TestCase {
            name: "set nanoseconds precision",
            precision: Some("ns"),
            expected: "1970-01-01T00:00:00.000000001",
        },
    ];

    for test in tests {
        let TestCase {
            name,
            precision,
            expected,
        } = test;
        let name_tag = name.replace(' ', "_");
        let lp = format!("{table_name},name={name_tag} theanswer=42 1");

        // Build write query with precision if specified
        let mut write_query = server.write(db_name).with_line_protocol(&lp);
        if let Some(prec) = precision {
            write_query = write_query.with_precision(prec);
        }

        // Execute write
        write_query.run().unwrap();

        // Verify result
        let result = server
            .query_sql(db_name)
            .with_sql(format!(
                "SELECT * FROM {table_name} WHERE name='{name_tag}'"
            ))
            .run()
            .unwrap();
        assert_eq!(
            result,
            json!([{
                "name": name_tag,
                "theanswer": 42.0,
                "time": expected,
            }]),
            "test failed: {name}",
        );
    }

    // Test invalid precision
    let lp = format!("{table_name},name=invalid_precision theanswer=42 1");
    let result = server
        .write(db_name)
        .with_line_protocol(&lp)
        .with_precision("fake")
        .run();

    // This should result in an error
    assert!(result.is_err());
    insta::assert_snapshot!("invalid_precision", format!("{}", result.unwrap_err()));
}<|MERGE_RESOLUTION|>--- conflicted
+++ resolved
@@ -297,36 +297,23 @@
 async fn test_create_database_limit() {
     let server = TestServer::spawn().await;
     let db_name = "foo";
-<<<<<<< HEAD
+
+    // Create 100 databases successfully
     for i in 0..100 {
-=======
-
-    // Create 5 databases successfully
-    for i in 0..5 {
->>>>>>> 7c02593f
         let name = format!("{db_name}{i}");
         let result = server.create_database(&name).run().unwrap();
         debug!(result = ?result, "create database");
         assert_contains!(&result, format!("Database \"{name}\" created successfully"));
     }
 
-<<<<<<< HEAD
-    let result =
-        run_with_confirmation_and_err(&["create", "database", "foo100", "--host", &server_addr]);
-    debug!(result = ?result, "create database");
-    assert_contains!(
-        &result,
-        "Adding a new database would exceed limit of 100 databases"
-=======
-    // Try to create a 6th database, which should fail
-    let result = server.create_database("foo5").run();
+    // Try to create a 101st database, which should fail
+    let result = server.create_database("foo101").run();
     assert!(result.is_err());
     let err = result.unwrap_err().to_string();
     debug!(error = ?err, "create database error");
     assert_contains!(
         &err,
-        "Adding a new database would exceed limit of 5 databases"
->>>>>>> 7c02593f
+        "Adding a new database would exceed limit of 100 databases"
     );
 }
 
@@ -921,7 +908,6 @@
 }
 #[test_log::test(tokio::test)]
 async fn test_show_system() {
-<<<<<<< HEAD
     // The setup is modified from core here so that the server starts with a compactor:
     let tmp_dir = TempDir::new().unwrap();
     let server = TestServer::configure_enterprise()
@@ -929,10 +915,6 @@
         .with_object_store(tmp_dir.path().to_str().unwrap())
         .spawn()
         .await;
-    let server_addr = server.client_addr();
-=======
-    let server = TestServer::configure().spawn().await;
->>>>>>> 7c02593f
     let db_name = "foo";
 
     server
