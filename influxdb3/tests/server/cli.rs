--- conflicted
+++ resolved
@@ -1661,8 +1661,6 @@
         .unwrap();
 
     assert_eq!(val, json!([{"tag1": "tag1_value", "field1": 1}]));
-<<<<<<< HEAD
-=======
 
     // now update it to make sure that it reloads
     let plugin_code = r#"
@@ -1692,5 +1690,4 @@
     let body = response.text().await.unwrap();
     let body = serde_json::from_str::<serde_json::Value>(&body).unwrap();
     assert_eq!(body, json!({"status": "updated"}));
->>>>>>> 44ca7a4d
 }