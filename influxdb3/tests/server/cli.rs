use std::{
    io::Write,
    process::{Command, Stdio},
    thread,
};

use crate::TestServer;
use assert_cmd::cargo::CommandCargoExt;
use observability_deps::tracing::debug;
use pretty_assertions::assert_eq;
use serde_json::{json, Value};
use test_helpers::assert_contains;
use test_helpers::tempfile::NamedTempFile;

pub fn run(args: &[&str]) -> String {
    let process = Command::cargo_bin("influxdb3")
        .unwrap()
        .args(args)
        .stdout(Stdio::piped())
        .output()
        .unwrap();

    String::from_utf8_lossy(&process.stdout).trim().into()
}

pub fn run_and_err(args: &[&str]) -> String {
    let process = Command::cargo_bin("influxdb3")
        .unwrap()
        .args(args)
        .stderr(Stdio::piped())
        .output()
        .unwrap();

    String::from_utf8_lossy(&process.stderr).trim().into()
}

pub fn run_with_confirmation(args: &[&str]) -> String {
    let mut child_process = Command::cargo_bin("influxdb3")
        .unwrap()
        .args(args)
        .stdin(Stdio::piped())
        .stdout(Stdio::piped())
        .spawn()
        .unwrap();

    let mut stdin = child_process.stdin.take().expect("failed to open stdin");
    thread::spawn(move || {
        stdin
            .write_all(b"yes\n")
            .expect("cannot write confirmation msg to stdin");
    });

    String::from_utf8(child_process.wait_with_output().unwrap().stdout)
        .unwrap()
        .trim()
        .into()
}

pub fn run_with_confirmation_and_err(args: &[&str]) -> String {
    let mut child_process = Command::cargo_bin("influxdb3")
        .unwrap()
        .args(args)
        .stdin(Stdio::piped())
        .stdout(Stdio::piped())
        .stderr(Stdio::piped())
        .spawn()
        .unwrap();

    let mut stdin = child_process.stdin.take().expect("failed to open stdin");
    thread::spawn(move || {
        stdin
            .write_all(b"yes\n")
            .expect("cannot write confirmation msg to stdin");
    });

    String::from_utf8(child_process.wait_with_output().unwrap().stderr)
        .unwrap()
        .trim()
        .into()
}

// Helper function to create a temporary Python plugin file
fn create_plugin_file(code: &str) -> NamedTempFile {
    let mut file = NamedTempFile::new().unwrap();
    writeln!(file, "{}", code).unwrap();
    file
}

#[test_log::test(tokio::test)]
async fn test_show_databases() {
    let server = TestServer::spawn().await;
    let server_addr = server.client_addr();
<<<<<<< HEAD
    let output = run_with_confirmation(&["create", "database", "foo", "--host", &server_addr]);
    debug!(output, "create database");
    let output = run_with_confirmation(&["create", "database", "bar", "--host", &server_addr]);
    debug!(output, "create database");
    let output = run(&["show", "databases", "--host", &server_addr]);
    assert_eq!(
        "\
        +---------------+\n\
        | iox::database |\n\
        +---------------+\n\
        | bar           |\n\
        | foo           |\n\
        +---------------+\
        ",
        output
    );
    let output = run(&[
        "show",
        "databases",
        "--host",
        &server_addr,
        "--format",
        "json",
    ]);
    assert_eq!(
        r#"[{"iox::database":"bar"},{"iox::database":"foo"}]"#,
        output
    );
    let output = run(&[
        "show",
        "databases",
        "--host",
        &server_addr,
        "--format",
        "csv",
    ]);
    assert_eq!(
        "\
        iox::database\n\
        bar\n\
        foo\
        ",
        output
    );
    let output = run(&[
        "show",
        "databases",
        "--host",
        &server_addr,
        "--format",
        "json_lines",
    ]);
    assert_eq!(
        "\
        {\"iox::database\":\"bar\"}\n\
        {\"iox::database\":\"foo\"}\
        ",
        output
    );
    run_with_confirmation(&["delete", "database", "foo", "--host", &server_addr]);
    let output = run(&["show", "databases", "--host", &server_addr]);
    assert_eq!(
        "\
        +---------------+\n\
        | iox::database |\n\
        +---------------+\n\
        | bar           |\n\
        +---------------+",
        output
    );
    let output = run(&[
        "show",
        "databases",
        "--host",
        &server_addr,
        "--show-deleted",
    ]);
    // don't assert on actual output since it contains a time stamp which would be flaky
    assert_contains!(output, "foo-");
}

#[test_log::test(tokio::test)]
async fn test_create_database() {
    let server = TestServer::spawn().await;
    let server_addr = server.client_addr();
=======
>>>>>>> f793d31f
    let db_name = "foo";
    let result = run_with_confirmation(&["create", "database", db_name, "--host", &server_addr]);
    debug!(result = ?result, "create database");
    assert_contains!(&result, "Database \"foo\" created successfully");
}

#[test_log::test(tokio::test)]
async fn test_create_database_limit() {
    let server = TestServer::spawn().await;
    let server_addr = server.client_addr();
    let db_name = "foo";
    for i in 0..5 {
        let name = format!("{db_name}{i}");
        let result = run_with_confirmation(&["create", "database", &name, "--host", &server_addr]);
        debug!(result = ?result, "create database");
        assert_contains!(&result, format!("Database \"{name}\" created successfully"));
    }

    let result =
        run_with_confirmation_and_err(&["create", "database", "foo5", "--host", &server_addr]);
    debug!(result = ?result, "create database");
    assert_contains!(
        &result,
        "Adding a new database would exceed limit of 5 databases"
    );
}

#[test_log::test(tokio::test)]
async fn test_delete_database() {
    let server = TestServer::spawn().await;
    let server_addr = server.client_addr();
    let db_name = "foo";
    server
        .write_lp_to_db(
            db_name,
            "cpu,t1=a,t2=b,t3=c f1=true,f2=\"hello\",f3=4i,f4=4u,f5=5 1000",
            influxdb3_client::Precision::Second,
        )
        .await
        .expect("write to db");
    let result = run_with_confirmation(&["delete", "database", db_name, "--host", &server_addr]);
    debug!(result = ?result, "delete database");
    assert_contains!(&result, "Database \"foo\" deleted successfully");
}

#[test_log::test(tokio::test)]
async fn test_delete_missing_database() {
    let server = TestServer::spawn().await;
    let server_addr = server.client_addr();
    let db_name = "foo";
    let result =
        run_with_confirmation_and_err(&["delete", "database", db_name, "--host", &server_addr]);
    debug!(result = ?result, "delete missing database");
    assert_contains!(&result, "404");
}

#[test_log::test(tokio::test)]
async fn test_create_table() {
    let server = TestServer::spawn().await;
    let server_addr = server.client_addr();
    let db_name = "foo";
    let table_name = "bar";
    let result = run_with_confirmation(&["create", "database", db_name, "--host", &server_addr]);
    debug!(result = ?result, "create database");
    assert_contains!(&result, "Database \"foo\" created successfully");
    let result = run_with_confirmation(&[
        "create",
        "table",
        table_name,
        "--database",
        db_name,
        "--host",
        &server_addr,
        "--tags",
        "one",
        "two",
        "three",
        "--fields",
        "four:utf8",
        "five:uint64",
        "six:float64",
        "seven:int64",
        "eight:bool",
    ]);
    debug!(result = ?result, "create table");
    assert_contains!(&result, "Table \"foo\".\"bar\" created successfully");
    // Check that we can query the table and that it has no values
    let result = server
        .api_v3_query_sql(&[
            ("db", "foo"),
            ("q", "SELECT * FROM bar"),
            ("format", "json"),
        ])
        .await
        .json::<Value>()
        .await
        .unwrap();
    assert_eq!(result, json!([]));
    server
        .write_lp_to_db(
            db_name,
            format!("{table_name},one=1,two=2,three=3 four=\"4\",five=5u,six=6,seven=7i,eight=true 1000"),
            influxdb3_client::Precision::Second,
        )
        .await
        .expect("write to db");
    // Check that we can get data from the table
    let result = server
        .api_v3_query_sql(&[
            ("db", "foo"),
            ("q", "SELECT * FROM bar"),
            ("format", "json"),
        ])
        .await
        .json::<Value>()
        .await
        .unwrap();
    assert_eq!(
        result,
        json!([{
            "one": "1",
            "two": "2",
            "three": "3",
            "four": "4",
            "five": 5,
            "six": 6.0,
            "seven": 7,
            "eight": true,
            "time": "1970-01-01T00:16:40"
        }])
    );
}

#[test_log::test(tokio::test)]
async fn test_delete_table() {
    let server = TestServer::spawn().await;
    let server_addr = server.client_addr();
    let db_name = "foo";
    let table_name = "cpu";
    server
        .write_lp_to_db(
            db_name,
            format!("{table_name},t1=a,t2=b,t3=c f1=true,f2=\"hello\",f3=4i,f4=4u,f5=5 1000"),
            influxdb3_client::Precision::Second,
        )
        .await
        .expect("write to db");
    let result = run_with_confirmation(&[
        "delete",
        "table",
        table_name,
        "--database",
        db_name,
        "--host",
        &server_addr,
    ]);
    debug!(result = ?result, "delete table");
    assert_contains!(&result, "Table \"foo\".\"cpu\" deleted successfully");
}

#[test_log::test(tokio::test)]
async fn test_delete_missing_table() {
    let server = TestServer::spawn().await;
    let server_addr = server.client_addr();
    let db_name = "foo";
    let table_name = "mem";
    server
        .write_lp_to_db(
            db_name,
            format!("{table_name},t1=a,t2=b,t3=c f1=true,f2=\"hello\",f3=4i,f4=4u,f5=5 1000"),
            influxdb3_client::Precision::Second,
        )
        .await
        .expect("write to db");

    let result = run_with_confirmation_and_err(&[
        "delete",
        "table",
        "cpu",
        "--database",
        db_name,
        "--host",
        &server_addr,
    ]);
    debug!(result = ?result, "delete missing table");
    assert_contains!(&result, "404");
}

#[tokio::test]
async fn test_create_delete_meta_cache() {
    let server = TestServer::spawn().await;
    let server_addr = server.client_addr();
    let db_name = "foo";
    let table_name = "bar";
    server
        .write_lp_to_db(
            db_name,
            format!("{table_name},t1=a,t2=aa,t3=aaa f1=true,f2=\"hello\",f3=42"),
            influxdb3_client::Precision::Second,
        )
        .await
        .unwrap();
    let cache_name = "baz";
    // first create the cache:
    let result = run(&[
        "create",
<<<<<<< HEAD
        "meta-cache",
=======
        "meta_cache",
>>>>>>> f793d31f
        "--host",
        &server_addr,
        "--database",
        db_name,
        "--table",
        table_name,
        "--columns",
        "t1,t2",
        cache_name,
    ]);
    assert_contains!(&result, "new cache created");
    // doing the same thing over again will be a no-op
    let result = run(&[
        "create",
<<<<<<< HEAD
        "meta-cache",
=======
        "meta_cache",
>>>>>>> f793d31f
        "--host",
        &server_addr,
        "--database",
        db_name,
        "--table",
        table_name,
        "--columns",
        "t1,t2",
        cache_name,
    ]);
    assert_contains!(
        &result,
        "a cache already exists for the provided parameters"
    );
    // now delete it:
    let result = run(&[
        "delete",
<<<<<<< HEAD
        "meta-cache",
=======
        "meta_cache",
>>>>>>> f793d31f
        "--host",
        &server_addr,
        "--database",
        db_name,
        "--table",
        table_name,
        cache_name,
    ]);
    assert_contains!(&result, "meta cache deleted successfully");
    // trying to delete again should result in an error as the cache no longer exists:
    let result = run_and_err(&[
        "delete",
<<<<<<< HEAD
        "meta-cache",
=======
        "meta_cache",
>>>>>>> f793d31f
        "--host",
        &server_addr,
        "--database",
        db_name,
        "--table",
        table_name,
        cache_name,
    ]);
    assert_contains!(&result, "[404 Not Found]: cache not found");
}
#[test_log::test(tokio::test)]
async fn test_create_plugin() {
    let server = TestServer::spawn().await;
    let server_addr = server.client_addr();
    let db_name = "foo";
    let plugin_name = "test_plugin";

    // Create database first
    let result = run_with_confirmation(&["create", "database", "--host", &server_addr, db_name]);
    assert_contains!(&result, "Database \"foo\" created successfully");

    // Create plugin file
    let plugin_file = create_plugin_file(
        r#"
def process_rows(iterator, output):
    pass
"#,
    );

    // Create plugin
    let result = run_with_confirmation(&[
        "create",
        "plugin",
        "--database",
        db_name,
        "--host",
        &server_addr,
        "--code-filename",
        plugin_file.path().to_str().unwrap(),
        "--entry-point",
        "process_rows",
        plugin_name,
    ]);
    debug!(result = ?result, "create plugin");
    assert_contains!(&result, "Plugin test_plugin created successfully");
}

#[test_log::test(tokio::test)]
async fn test_delete_plugin() {
    let server = TestServer::spawn().await;
    let server_addr = server.client_addr();
    let db_name = "foo";
    let plugin_name = "test_plugin";

    // Setup: create database and plugin
    run_with_confirmation(&["create", "database", "--host", &server_addr, db_name]);

    let plugin_file = create_plugin_file(
        r#"
def process_rows(iterator, output):
    pass
"#,
    );

    run_with_confirmation(&[
        "create",
        "plugin",
        "--database",
        db_name,
        "--host",
        &server_addr,
        "--code-filename",
        plugin_file.path().to_str().unwrap(),
        "--entry-point",
        "process_rows",
        plugin_name,
    ]);

    // Delete plugin
    let result = run_with_confirmation(&[
        "delete",
        "plugin",
        "--database",
        db_name,
        "--host",
        &server_addr,
        plugin_name,
    ]);
    debug!(result = ?result, "delete plugin");
    assert_contains!(&result, "Plugin test_plugin deleted successfully");
}

#[test_log::test(tokio::test)]
async fn test_create_trigger() {
    let server = TestServer::spawn().await;
    let server_addr = server.client_addr();
    let db_name = "foo";
    let plugin_name = "test_plugin";
    let trigger_name = "test_trigger";

    // Setup: create database and plugin
    run_with_confirmation(&["create", "database", "--host", &server_addr, db_name]);

    let plugin_file = create_plugin_file(
        r#"
def process_rows(iterator, output):
    pass
"#,
    );

    run_with_confirmation(&[
        "create",
        "plugin",
        "--database",
        db_name,
        "--host",
        &server_addr,
        "--code-filename",
        plugin_file.path().to_str().unwrap(),
        "--entry-point",
        "process_rows",
        plugin_name,
    ]);

    // Create trigger
    let result = run_with_confirmation(&[
        "create",
        "trigger",
        "--database",
        db_name,
        "--host",
        &server_addr,
        "--plugin",
        plugin_name,
        "--trigger-spec",
        "all_tables",
        trigger_name,
    ]);
    debug!(result = ?result, "create trigger");
    assert_contains!(&result, "Trigger test_trigger created successfully");
}

#[test_log::test(tokio::test)]
async fn test_trigger_activation() {
    let server = TestServer::spawn().await;
    let server_addr = server.client_addr();
    let db_name = "foo";
    let plugin_name = "test_plugin";
    let trigger_name = "test_trigger";

    // Setup: create database, plugin, and trigger
    run_with_confirmation(&["create", "database", "--host", &server_addr, db_name]);

    let plugin_file = create_plugin_file(
        r#"
def process_rows(iterator, output):
    pass
"#,
    );

    run_with_confirmation(&[
        "create",
        "plugin",
        "--database",
        db_name,
        "--host",
        &server_addr,
        "--code-filename",
        plugin_file.path().to_str().unwrap(),
        "--entry-point",
        "process_rows",
        plugin_name,
    ]);

    run_with_confirmation(&[
        "create",
        "trigger",
        "--database",
        db_name,
        "--host",
        &server_addr,
        "--plugin",
        plugin_name,
        "--trigger-spec",
        "all_tables",
        trigger_name,
    ]);

    // Test activation
    let result = run_with_confirmation(&[
        "activate",
        "trigger",
        "--database",
        db_name,
        "--host",
        &server_addr,
        trigger_name,
    ]);
    debug!(result = ?result, "activate trigger");
    assert_contains!(&result, "Trigger test_trigger activated successfully");

    // Test deactivation
    let result = run_with_confirmation(&[
        "deactivate",
        "trigger",
        "--database",
        db_name,
        "--host",
        &server_addr,
        trigger_name,
    ]);
    debug!(result = ?result, "deactivate trigger");
    assert_contains!(&result, "Trigger test_trigger deactivated successfully");
}

#[test_log::test(tokio::test)]
async fn test_delete_active_trigger() {
    let server = TestServer::spawn().await;
    let server_addr = server.client_addr();
    let db_name = "foo";
    let plugin_name = "test_plugin";
    let trigger_name = "test_trigger";

    // Setup: create database, plugin, and active trigger
    run_with_confirmation(&["create", "database", "--host", &server_addr, db_name]);

    let plugin_file = create_plugin_file(
        r#"
def process_rows(iterator, output):
    pass
"#,
    );

    run_with_confirmation(&[
        "create",
        "plugin",
        "--database",
        db_name,
        "--host",
        &server_addr,
        "--code-filename",
        plugin_file.path().to_str().unwrap(),
        "--entry-point",
        "process_rows",
        plugin_name,
    ]);

    run_with_confirmation(&[
        "create",
        "trigger",
        "--database",
        db_name,
        "--host",
        &server_addr,
        "--plugin",
        plugin_name,
        "--trigger-spec",
        "all_tables",
        trigger_name,
    ]);

    run_with_confirmation(&[
        "activate",
        "trigger",
        "--database",
        db_name,
        "--host",
        &server_addr,
        trigger_name,
    ]);

    // Try to delete active trigger without force flag
    let result = run_with_confirmation_and_err(&[
        "delete",
        "trigger",
        "--database",
        db_name,
        "--host",
        &server_addr,
        trigger_name,
    ]);
    debug!(result = ?result, "delete active trigger without force");
    assert_contains!(&result, "command failed");

    // Delete active trigger with force flag
    let result = run_with_confirmation(&[
        "delete",
        "trigger",
        "--database",
        db_name,
        "--host",
        &server_addr,
        trigger_name,
        "--force",
    ]);
    debug!(result = ?result, "delete active trigger with force");
    assert_contains!(&result, "Trigger test_trigger deleted successfully");
}

#[test_log::test(tokio::test)]
async fn test_table_specific_trigger() {
    let server = TestServer::spawn().await;
    let server_addr = server.client_addr();
    let db_name = "foo";
    let table_name = "bar";
    let plugin_name = "test_plugin";
    let trigger_name = "test_trigger";

    // Setup: create database, table, and plugin
    run_with_confirmation(&["create", "database", "--host", &server_addr, db_name]);

    run_with_confirmation(&[
        "create",
        "table",
        "--database",
        db_name,
        "--host",
        &server_addr,
        "--tags",
        "tag1",
        "--fields",
        "field1:float64",
        table_name,
    ]);

    let plugin_file = create_plugin_file(
        r#"
def process_rows(iterator, output):
    pass
"#,
    );

    run_with_confirmation(&[
        "create",
        "plugin",
        "--database",
        db_name,
        "--host",
        &server_addr,
        "--code-filename",
        plugin_file.path().to_str().unwrap(),
        "--entry-point",
        "process_rows",
        plugin_name,
    ]);

    // Create table-specific trigger
    let result = run_with_confirmation(&[
        "create",
        "trigger",
        "--database",
        db_name,
        "--host",
        &server_addr,
        "--plugin",
        plugin_name,
        "--trigger-spec",
        &format!("table:{}", table_name),
        trigger_name,
    ]);
    debug!(result = ?result, "create table-specific trigger");
    assert_contains!(&result, "Trigger test_trigger created successfully");
}<|MERGE_RESOLUTION|>--- conflicted
+++ resolved
@@ -90,7 +90,6 @@
 async fn test_show_databases() {
     let server = TestServer::spawn().await;
     let server_addr = server.client_addr();
-<<<<<<< HEAD
     let output = run_with_confirmation(&["create", "database", "foo", "--host", &server_addr]);
     debug!(output, "create database");
     let output = run_with_confirmation(&["create", "database", "bar", "--host", &server_addr]);
@@ -176,8 +175,6 @@
 async fn test_create_database() {
     let server = TestServer::spawn().await;
     let server_addr = server.client_addr();
-=======
->>>>>>> f793d31f
     let db_name = "foo";
     let result = run_with_confirmation(&["create", "database", db_name, "--host", &server_addr]);
     debug!(result = ?result, "create database");
@@ -384,11 +381,7 @@
     // first create the cache:
     let result = run(&[
         "create",
-<<<<<<< HEAD
-        "meta-cache",
-=======
         "meta_cache",
->>>>>>> f793d31f
         "--host",
         &server_addr,
         "--database",
@@ -403,11 +396,7 @@
     // doing the same thing over again will be a no-op
     let result = run(&[
         "create",
-<<<<<<< HEAD
-        "meta-cache",
-=======
         "meta_cache",
->>>>>>> f793d31f
         "--host",
         &server_addr,
         "--database",
@@ -425,11 +414,7 @@
     // now delete it:
     let result = run(&[
         "delete",
-<<<<<<< HEAD
-        "meta-cache",
-=======
         "meta_cache",
->>>>>>> f793d31f
         "--host",
         &server_addr,
         "--database",
@@ -442,11 +427,7 @@
     // trying to delete again should result in an error as the cache no longer exists:
     let result = run_and_err(&[
         "delete",
-<<<<<<< HEAD
-        "meta-cache",
-=======
         "meta_cache",
->>>>>>> f793d31f
         "--host",
         &server_addr,
         "--database",
