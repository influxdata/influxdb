use arrow_flight::sql::SqlInfo;
use arrow_flight::Ticket;
use arrow_util::assert_batches_sorted_eq;
use influxdb3_client::Precision;
use test_helpers::assert_contains;

use crate::server::collect_stream;
use crate::server::TestServer;

#[test_log::test(tokio::test)]
async fn flight() -> Result<(), influxdb3_client::Error> {
    let server = TestServer::spawn().await;

    server
        .write_lp_to_db(
            "foo",
            "cpu,host=s1,region=us-east usage=0.9 1\n\
        cpu,host=s1,region=us-east usage=0.89 2\n\
        cpu,host=s1,region=us-east usage=0.85 3",
            Precision::Nanosecond,
        )
        .await?;

    let mut client = server.flight_sql_client("foo").await;

    // Ad-hoc Query:
    {
        let response = client
            .query("SELECT host, region, time, usage FROM cpu")
            .await
            .unwrap();

        let batches = collect_stream(response).await;
        assert_batches_sorted_eq!(
            [
                "+------+---------+--------------------------------+-------+",
                "| host | region  | time                           | usage |",
                "+------+---------+--------------------------------+-------+",
                "| s1   | us-east | 1970-01-01T00:00:00.000000001Z | 0.9   |",
                "| s1   | us-east | 1970-01-01T00:00:00.000000002Z | 0.89  |",
                "| s1   | us-east | 1970-01-01T00:00:00.000000003Z | 0.85  |",
                "+------+---------+--------------------------------+-------+",
            ],
            &batches
        );
    }

    // Ad-hoc Query error:
    {
        let error = client
            .query("SELECT * FROM invalid_table")
            .await
            .unwrap_err();

        assert!(error
            .to_string()
            .contains("table 'public.iox.invalid_table' not found"));
    }

    // Prepared query:
    {
        let handle = client
            .prepare("SELECT host, region, time, usage FROM cpu".into(), None)
            .await
            .unwrap();
        let stream = client.execute(handle).await.unwrap();

        let batches = collect_stream(stream).await;
        assert_batches_sorted_eq!(
            [
                "+------+---------+--------------------------------+-------+",
                "| host | region  | time                           | usage |",
                "+------+---------+--------------------------------+-------+",
                "| s1   | us-east | 1970-01-01T00:00:00.000000001Z | 0.9   |",
                "| s1   | us-east | 1970-01-01T00:00:00.000000002Z | 0.89  |",
                "| s1   | us-east | 1970-01-01T00:00:00.000000003Z | 0.85  |",
                "+------+---------+--------------------------------+-------+",
            ],
            &batches
        );
    }

    // Get SQL Infos:
    {
        let infos = vec![SqlInfo::FlightSqlServerName as u32];
        let stream = client.get_sql_info(infos).await.unwrap();
        let batches = collect_stream(stream).await;
        assert_batches_sorted_eq!(
            [
                "+-----------+-----------------------------+",
                "| info_name | value                       |",
                "+-----------+-----------------------------+",
                "| 0         | {string_value=InfluxDB IOx} |",
                "+-----------+-----------------------------+",
            ],
            &batches
        );
    }

    // Get Tables
    {
        type OptStr = std::option::Option<&'static str>;
        let stream = client
            .get_tables(OptStr::None, OptStr::None, OptStr::None, vec![], false)
            .await
            .unwrap();
        let batches = collect_stream(stream).await;

        assert_batches_sorted_eq!(
            [
                "+--------------+--------------------+----------------------------+------------+",
                "| catalog_name | db_schema_name     | table_name                 | table_type |",
                "+--------------+--------------------+----------------------------+------------+",
                "| public       | information_schema | columns                    | VIEW       |",
                "| public       | information_schema | df_settings                | VIEW       |",
                "| public       | information_schema | schemata                   | VIEW       |",
                "| public       | information_schema | tables                     | VIEW       |",
                "| public       | information_schema | views                      | VIEW       |",
                "| public       | iox                | cpu                        | BASE TABLE |",
<<<<<<< HEAD
                "| public       | system             | compacted_data             | BASE TABLE |",
                "| public       | system             | compaction_events          | BASE TABLE |",
                "| public       | system             | file_index                 | BASE TABLE |",
=======
                "| public       | system             | distinct_caches            | BASE TABLE |",
>>>>>>> c71dafc3
                "| public       | system             | last_caches                | BASE TABLE |",
                "| public       | system             | parquet_files              | BASE TABLE |",
                "| public       | system             | processing_engine_plugins  | BASE TABLE |",
                "| public       | system             | processing_engine_triggers | BASE TABLE |",
                "| public       | system             | queries                    | BASE TABLE |",
                "+--------------+--------------------+----------------------------+------------+",
            ],
            &batches
        );
    }

    // Get Catalogs
    {
        let stream = client.get_catalogs().await.unwrap();
        let batches = collect_stream(stream).await;
        assert_batches_sorted_eq!(
            [
                "+--------------+",
                "| catalog_name |",
                "+--------------+",
                "| public       |",
                "+--------------+",
            ],
            &batches
        );
    }

    Ok(())
}

#[tokio::test]
async fn flight_influxql() {
    let server = TestServer::spawn().await;

    server
        .write_lp_to_db(
            "foo",
            "cpu,host=s1,region=us-east usage=0.9 1\n\
            cpu,host=s1,region=us-east usage=0.89 2\n\
            cpu,host=s1,region=us-east usage=0.85 3",
            Precision::Nanosecond,
        )
        .await
        .unwrap();

    let mut client = server.flight_client().await;

    // Ad-hoc query, using qualified measurement name
    // This is no longer supported in 3.0, see
    // https://github.com/influxdata/influxdb_iox/pull/11254
    {
        let ticket = Ticket::new(
            r#"{
                    "database": "foo",
                    "sql_query": "SELECT time, host, region, usage FROM foo.autogen.cpu",
                    "query_type": "influxql"
                }"#,
        );
        let response = client.do_get(ticket).await.unwrap_err().to_string();

        assert_contains!(response, "database prefix in qualified measurement syntax");
    }

    // InfluxQL-specific query to show measurements:
    {
        let ticket = Ticket::new(
            r#"{
                    "database": "foo",
                    "sql_query": "SHOW MEASUREMENTS",
                    "query_type": "influxql"
                }"#,
        );
        let response = client.do_get(ticket).await.unwrap();

        let batches = collect_stream(response).await;
        assert_batches_sorted_eq!(
            [
                "+------------------+------+",
                "| iox::measurement | name |",
                "+------------------+------+",
                "| measurements     | cpu  |",
                "+------------------+------+",
            ],
            &batches
        );
    }

    // An InfluxQL query that is not supported over Flight:
    {
        let ticket = Ticket::new(
            r#"{
                    "database": "foo",
                    "sql_query": "SHOW DATABASES",
                    "query_type": "influxql"
                }"#,
        );
        let response = client.do_get(ticket).await.unwrap_err();

        assert_contains!(
            response.to_string(),
            "This feature is not implemented: SHOW DATABASES"
        );
    }
}<|MERGE_RESOLUTION|>--- conflicted
+++ resolved
@@ -117,13 +117,10 @@
                 "| public       | information_schema | tables                     | VIEW       |",
                 "| public       | information_schema | views                      | VIEW       |",
                 "| public       | iox                | cpu                        | BASE TABLE |",
-<<<<<<< HEAD
                 "| public       | system             | compacted_data             | BASE TABLE |",
                 "| public       | system             | compaction_events          | BASE TABLE |",
+                "| public       | system             | distinct_caches            | BASE TABLE |",
                 "| public       | system             | file_index                 | BASE TABLE |",
-=======
-                "| public       | system             | distinct_caches            | BASE TABLE |",
->>>>>>> c71dafc3
                 "| public       | system             | last_caches                | BASE TABLE |",
                 "| public       | system             | parquet_files              | BASE TABLE |",
                 "| public       | system             | processing_engine_plugins  | BASE TABLE |",
