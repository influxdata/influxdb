use crate::server::TestServer;
use hyper::StatusCode;
use influxdb3_client::Error;
use influxdb3_client::Precision;

#[tokio::test]
async fn limits() -> Result<(), Error> {
    let server = TestServer::spawn().await;

    // Test that a server can't have more than 5 DBs
    for db in 0..100 {
        server
            .write_lp_to_db(
<<<<<<< HEAD
                &format!("DB_{db}"),
                "cpu,host=s1,region=us-east usage=0.9 1\n",
=======
                db,
                "cpu,host=s1,region=us-east usage=0.9 2998574938\n",
>>>>>>> 5b73485b
                Precision::Nanosecond,
            )
            .await?;
    }

    let Err(Error::ApiError { code, .. }) = server
        .write_lp_to_db(
<<<<<<< HEAD
            "DB_100",
            "cpu,host=s1,region=us-east usage=0.9 1\n",
            Precision::Nanosecond,
=======
            "six",
            "cpu,host=s1,region=us-east usage=0.9 2998574938\n",
            Precision::Second,
>>>>>>> 5b73485b
        )
        .await
    else {
        panic!("Did not error when adding 101st db");
    };
    assert_eq!(code, StatusCode::UNPROCESSABLE_ENTITY);

    // Test that the server can't have more than 4000 tables
    // First create the other needed 3900 tables
    let table_lp = (0..3900).fold(String::new(), |mut acc, i| {
        acc.push_str("cpu");
        acc.push_str(&i.to_string());
        acc.push_str(",host=s1,region=us-east usage=0.9 2998574938\n");
        acc
    });

    server
<<<<<<< HEAD
        .write_lp_to_db("DB_1", &table_lp, Precision::Nanosecond)
=======
        .write_lp_to_db("one", &table_lp, Precision::Second)
>>>>>>> 5b73485b
        .await?;

    let Err(Error::ApiError { code, .. }) = server
        .write_lp_to_db(
<<<<<<< HEAD
            "DB_1",
            "cpu4000,host=s1,region=us-east usage=0.9 1\n",
            Precision::Nanosecond,
=======
            "six",
            "cpu2000,host=s1,region=us-east usage=0.9 2998574938\n",
            Precision::Second,
>>>>>>> 5b73485b
        )
        .await
    else {
        panic!("Did not error when adding 4001st table");
    };
    assert_eq!(code, StatusCode::UNPROCESSABLE_ENTITY);

    // Test that we can't add a row 500 columns long
    let mut lp_500 = String::from("cpu,host=foo,region=bar usage=2");
    let mut lp_501 = String::from("cpu,host=foo,region=bar usage=2");
    for i in 5..=500 {
        let column = format!(",column{}=1", i);
        lp_500.push_str(&column);
        lp_501.push_str(&column);
    }
    lp_500.push_str(" 2998574938\n");
    lp_501.push_str(",column501=1 2998574938\n");

    server
<<<<<<< HEAD
        .write_lp_to_db("DB_1", &lp_500, Precision::Nanosecond)
        .await?;

    let Err(Error::ApiError { code, .. }) = server
        .write_lp_to_db("DB_1", &lp_501, Precision::Nanosecond)
=======
        .write_lp_to_db("one", &lp_500, Precision::Second)
        .await?;

    let Err(Error::ApiError { code, .. }) = server
        .write_lp_to_db("one", &lp_501, Precision::Second)
>>>>>>> 5b73485b
        .await
    else {
        panic!("Did not error when adding 501st column");
    };
    assert_eq!(code, StatusCode::UNPROCESSABLE_ENTITY);

    Ok(())
}<|MERGE_RESOLUTION|>--- conflicted
+++ resolved
@@ -11,29 +11,18 @@
     for db in 0..100 {
         server
             .write_lp_to_db(
-<<<<<<< HEAD
                 &format!("DB_{db}"),
-                "cpu,host=s1,region=us-east usage=0.9 1\n",
-=======
-                db,
                 "cpu,host=s1,region=us-east usage=0.9 2998574938\n",
->>>>>>> 5b73485b
-                Precision::Nanosecond,
+                Precision::Second,
             )
             .await?;
     }
 
     let Err(Error::ApiError { code, .. }) = server
         .write_lp_to_db(
-<<<<<<< HEAD
             "DB_100",
-            "cpu,host=s1,region=us-east usage=0.9 1\n",
-            Precision::Nanosecond,
-=======
-            "six",
             "cpu,host=s1,region=us-east usage=0.9 2998574938\n",
             Precision::Second,
->>>>>>> 5b73485b
         )
         .await
     else {
@@ -51,24 +40,14 @@
     });
 
     server
-<<<<<<< HEAD
-        .write_lp_to_db("DB_1", &table_lp, Precision::Nanosecond)
-=======
-        .write_lp_to_db("one", &table_lp, Precision::Second)
->>>>>>> 5b73485b
+        .write_lp_to_db("DB_1", &table_lp, Precision::Second)
         .await?;
 
     let Err(Error::ApiError { code, .. }) = server
         .write_lp_to_db(
-<<<<<<< HEAD
-            "DB_1",
-            "cpu4000,host=s1,region=us-east usage=0.9 1\n",
-            Precision::Nanosecond,
-=======
-            "six",
+            "DB_4001",
             "cpu2000,host=s1,region=us-east usage=0.9 2998574938\n",
             Precision::Second,
->>>>>>> 5b73485b
         )
         .await
     else {
@@ -88,19 +67,11 @@
     lp_501.push_str(",column501=1 2998574938\n");
 
     server
-<<<<<<< HEAD
-        .write_lp_to_db("DB_1", &lp_500, Precision::Nanosecond)
+        .write_lp_to_db("DB_1", &lp_500, Precision::Second)
         .await?;
 
     let Err(Error::ApiError { code, .. }) = server
-        .write_lp_to_db("DB_1", &lp_501, Precision::Nanosecond)
-=======
-        .write_lp_to_db("one", &lp_500, Precision::Second)
-        .await?;
-
-    let Err(Error::ApiError { code, .. }) = server
-        .write_lp_to_db("one", &lp_501, Precision::Second)
->>>>>>> 5b73485b
+        .write_lp_to_db("DB_1", &lp_501, Precision::Second)
         .await
     else {
         panic!("Did not error when adding 501st column");
