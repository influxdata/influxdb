//! Entrypoint of the influxdb3 binary
#![recursion_limit = "512"] // required for print_cpu
#![deny(rustdoc::broken_intra_doc_links, rustdoc::bare_urls, rust_2018_idioms)]
#![warn(
missing_debug_implementations,
clippy::explicit_iter_loop,
clippy::use_self,
clippy::clone_on_ref_ptr,
// See https://github.com/influxdata/influxdb_iox/pull/1671
clippy::future_not_send
)]

use dotenvy::dotenv;
use influxdb3_clap_blocks::tokio::TokioIoConfig;
use influxdb3_process::VERSION_STRING;
use observability_deps::tracing::warn;
use trogging::{
    cli::LoggingConfigBuilderExt,
    tracing_subscriber::{prelude::*, Registry},
    TroggingGuard,
};

mod commands {
    pub(crate) mod common;
    pub mod create;
    pub mod delete;
    pub mod disable;
    pub mod enable;
    pub mod query;
    pub mod serve;
    pub mod show;
    pub mod test;
    pub mod write;
}

enum ReturnCode {
    Failure = 1,
}

#[derive(Debug, clap::Parser)]
#[clap(
name = "influxdb3",
version = &VERSION_STRING[..],
disable_help_flag = true,
arg(
clap::Arg::new("help")
.short('h')
.long("help")
.help("Print help information")
.action(clap::ArgAction::Help)
.global(true)
),
about = "InfluxDB 3 Enterprise server and command line tools",
long_about = r#"InfluxDB 3 Enterprise server and command line tools

Examples:
<<<<<<< HEAD
    # Run the InfluxDB 3 Enterprise server
    influxdb3 serve --object-store file --data-dir ~/.influxdb3 --host_id my_host_name
=======
    # Run the InfluxDB 3 Core server
    influxdb3 serve --object-store file --data-dir ~/.influxdb3 --writer_id my_writer_name
>>>>>>> 4bfd95d0

    # Display all commands short form
    influxdb3 -h

    # Display all commands long form
    influxdb3 --help

<<<<<<< HEAD
    # Run the InfluxDB 3 Enterprise server with extra verbose logging
    influxdb3 serve -v --object-store file --data-dir ~/.influxdb3 --host_id my_host_name

    # Run InfluxDB 3 Enterprise with full debug logging specified with LOG_FILTER
    LOG_FILTER=debug influxdb3 serve --object-store file --data-dir ~/.influxdb3 --host_id my_host_name
=======
    # Run the InfluxDB 3 Core server with extra verbose logging
    influxdb3 serve -v --object-store file --data-dir ~/.influxdb3 --writer_id my_writer_name

    # Run InfluxDB 3 Core with full debug logging specified with LOG_FILTER
    LOG_FILTER=debug influxdb3 serve --object-store file --data-dir ~/.influxdb3 --writer_id my_writer_name
>>>>>>> 4bfd95d0
"#
)]
struct Config {
    #[clap(flatten)]
    runtime_config: TokioIoConfig,

    #[clap(subcommand)]
    command: Option<Command>,
}

// Ignoring clippy here since this enum is just used for running
// the CLI command
#[allow(clippy::large_enum_variant)]
#[derive(Debug, clap::Parser)]
#[allow(clippy::large_enum_variant)]
enum Command {
    /// Enable a resource such as a trigger
    Enable(commands::enable::Config),

    /// Create a resource such as a database or auth token
    Create(commands::create::Config),

    /// Disable a resource such as a trigger
    Disable(commands::disable::Config),

    /// Delete a resource such as a database or table
    Delete(commands::delete::Config),

    /// Perform a query against a running InfluxDB 3 Enterprise server
    Query(commands::query::Config),

    /// Run the InfluxDB 3 Enterprise server
    Serve(commands::serve::Config),

    /// List resources on the InfluxDB 3 Enterprise server
    Show(commands::show::Config),

    /// Test things, such as plugins, work the way you expect
    Test(commands::test::Config),

    /// Perform a set of writes to a running InfluxDB 3 Enterprise server
    Write(commands::write::Config),
}

fn main() -> Result<(), std::io::Error> {
    #[cfg(unix)]
    install_crash_handler(); // attempt to render a useful stacktrace to stderr

    // load all environment variables from .env before doing anything
    load_dotenv();

    let config: Config = clap::Parser::parse();

    let tokio_runtime = config.runtime_config.builder()?.build()?;

    tokio_runtime.block_on(async move {
        fn handle_init_logs(r: Result<TroggingGuard, trogging::Error>) -> TroggingGuard {
            match r {
                Ok(guard) => guard,
                Err(e) => {
                    eprintln!("Initializing logs failed: {e}");
                    std::process::exit(ReturnCode::Failure as _);
                }
            }
        }

        match config.command {
            None => println!("command required, -h/--help for help"),
            Some(Command::Enable(config)) => {
                if let Err(e) = commands::enable::command(config).await {
                    eprintln!("Enable command failed: {e}");
                    std::process::exit(ReturnCode::Failure as _)
                }
            }
            Some(Command::Create(config)) => {
                if let Err(e) = commands::create::command(config).await {
                    eprintln!("Create command failed: {e}");
                    std::process::exit(ReturnCode::Failure as _)
                }
            }
            Some(Command::Disable(config)) => {
                if let Err(e) = commands::disable::command(config).await {
                    eprintln!("Disable command failed: {e}");
                    std::process::exit(ReturnCode::Failure as _)
                }
            }
            Some(Command::Delete(config)) => {
                if let Err(e) = commands::delete::command(config).await {
                    eprintln!("Delete command failed: {e}");
                    std::process::exit(ReturnCode::Failure as _)
                }
            }
            Some(Command::Serve(config)) => {
                let _tracing_guard =
                    handle_init_logs(init_logs_and_tracing(&config.logging_config));
                if let Err(e) = commands::serve::command(config).await {
                    eprintln!("Serve command failed: {e}");
                    std::process::exit(ReturnCode::Failure as _)
                }
            }
            Some(Command::Show(config)) => {
                if let Err(e) = commands::show::command(config).await {
                    eprintln!("Show command failed: {e}");
                    std::process::exit(ReturnCode::Failure as _)
                }
            }
            Some(Command::Test(config)) => {
                if let Err(e) = commands::test::command(config).await {
                    eprintln!("Test command failed: {e}");
                    std::process::exit(ReturnCode::Failure as _)
                }
            }
            Some(Command::Query(config)) => {
                if let Err(e) = commands::query::command(config).await {
                    eprintln!("Query command failed: {e}");
                    std::process::exit(ReturnCode::Failure as _)
                }
            }
            Some(Command::Write(config)) => {
                if let Err(e) = commands::write::command(config).await {
                    eprintln!("Write command failed: {e}");
                    std::process::exit(ReturnCode::Failure as _)
                }
            }
        }
    });

    Ok(())
}

/// Source the .env file before initialising the Config struct - this sets
/// any envs in the file, which the Config struct then uses.
///
/// Precedence is given to existing env variables.
fn load_dotenv() {
    match dotenv() {
        Ok(_) => {}
        Err(dotenvy::Error::Io(err)) if err.kind() == std::io::ErrorKind::NotFound => {
            // Ignore this - a missing env file is not an error, defaults will
            // be applied when initialising the Config struct.
        }
        Err(e) => {
            eprintln!("FATAL Error loading config from: {e}");
            eprintln!("Aborting");
            std::process::exit(1);
        }
    };
}

// Based on ideas from
// https://github.com/servo/servo/blob/f03ddf6c6c6e94e799ab2a3a89660aea4a01da6f/ports/servo/main.rs#L58-L79
#[cfg(unix)]
fn install_crash_handler() {
    unsafe {
        set_signal_handler(libc::SIGSEGV, signal_handler); // handle segfaults
        set_signal_handler(libc::SIGILL, signal_handler); // handle stack overflow and unsupported CPUs
        set_signal_handler(libc::SIGBUS, signal_handler); // handle invalid memory access
    }
}

#[cfg(unix)]
unsafe extern "C" fn signal_handler(sig: i32) {
    use backtrace::Backtrace;
    use std::process::abort;
    let name = std::thread::current()
        .name()
        .map(|n| format!(" for thread \"{n}\""))
        .unwrap_or_else(|| "".to_owned());
    eprintln!(
        "Signal {}, Stack trace{}\n{:?}",
        sig,
        name,
        Backtrace::new()
    );
    abort();
}

// based on https://github.com/adjivas/sig/blob/master/src/lib.rs#L34-L52
#[cfg(unix)]
unsafe fn set_signal_handler(signal: libc::c_int, handler: unsafe extern "C" fn(libc::c_int)) {
    use libc::{sigaction, sigfillset, sighandler_t};
    let mut sigset = std::mem::zeroed();

    // Block all signals during the handler. This is the expected behavior, but
    // it's not guaranteed by `signal()`.
    if sigfillset(&mut sigset) != -1 {
        // Done because sigaction has private members.
        // This is safe because sa_restorer and sa_handlers are pointers that
        // might be null (that is, zero).
        let mut action: sigaction = std::mem::zeroed();

        // action.sa_flags = 0;
        action.sa_mask = sigset;
        action.sa_sigaction = handler as sighandler_t;

        sigaction(signal, &action, std::ptr::null_mut());
    }
}

fn init_logs_and_tracing(
    config: &trogging::cli::LoggingConfig,
) -> Result<TroggingGuard, trogging::Error> {
    let log_layer = trogging::Builder::new()
        .with_default_log_filter("info")
        .with_logging_config(config)
        .build()?;

    let layers = log_layer;

    // Optionally enable the tokio console exporter layer, if enabled.
    //
    // This spawns a background tokio task to serve the instrumentation data,
    // and hooks the instrumentation into the tracing pipeline.
    #[cfg(feature = "tokio_console")]
    let layers = {
        use console_subscriber::ConsoleLayer;
        let console_layer = ConsoleLayer::builder().with_default_env().spawn();
        layers.and_then(console_layer)
    };

    let subscriber = Registry::default().with(layers);
    trogging::install_global(subscriber)
}<|MERGE_RESOLUTION|>--- conflicted
+++ resolved
@@ -54,13 +54,8 @@
 long_about = r#"InfluxDB 3 Enterprise server and command line tools
 
 Examples:
-<<<<<<< HEAD
     # Run the InfluxDB 3 Enterprise server
-    influxdb3 serve --object-store file --data-dir ~/.influxdb3 --host_id my_host_name
-=======
-    # Run the InfluxDB 3 Core server
     influxdb3 serve --object-store file --data-dir ~/.influxdb3 --writer_id my_writer_name
->>>>>>> 4bfd95d0
 
     # Display all commands short form
     influxdb3 -h
@@ -68,19 +63,11 @@
     # Display all commands long form
     influxdb3 --help
 
-<<<<<<< HEAD
     # Run the InfluxDB 3 Enterprise server with extra verbose logging
-    influxdb3 serve -v --object-store file --data-dir ~/.influxdb3 --host_id my_host_name
+    influxdb3 serve -v --object-store file --data-dir ~/.influxdb3 --writer_id my_writer_name
 
     # Run InfluxDB 3 Enterprise with full debug logging specified with LOG_FILTER
-    LOG_FILTER=debug influxdb3 serve --object-store file --data-dir ~/.influxdb3 --host_id my_host_name
-=======
-    # Run the InfluxDB 3 Core server with extra verbose logging
-    influxdb3 serve -v --object-store file --data-dir ~/.influxdb3 --writer_id my_writer_name
-
-    # Run InfluxDB 3 Core with full debug logging specified with LOG_FILTER
     LOG_FILTER=debug influxdb3 serve --object-store file --data-dir ~/.influxdb3 --writer_id my_writer_name
->>>>>>> 4bfd95d0
 "#
 )]
 struct Config {
