use crate::commands::common::{DataType, InfluxDb3Config, SeparatedKeyValue, parse_key_val};
use base64::Engine as _;
use base64::engine::general_purpose::URL_SAFE_NO_PAD as B64;
use hashbrown::HashMap;
use influxdb3_client::Client;
use influxdb3_wal::TriggerSpecificationDefinition;
use rand::RngCore;
use rand::rngs::OsRng;
use secrecy::ExposeSecret;
use secrecy::Secret;
use sha2::Digest;
use sha2::Sha512;
use std::error::Error;
use std::num::NonZeroUsize;
use std::str;
use std::time::Duration;
use url::Url;

#[derive(Debug, clap::Parser)]
pub struct Config {
    #[clap(subcommand)]
    cmd: SubCommand,
}

impl Config {
    fn get_client(&self) -> Result<Client, Box<dyn Error>> {
        match &self.cmd {
            SubCommand::Database(DatabaseConfig {
                host_url,
                auth_token,
                ..
            })
            | SubCommand::FileIndex(FileIndexConfig {
                influxdb3_config:
                    InfluxDb3Config {
                        host_url,
                        auth_token,
                        ..
                    },
                ..
            })
            | SubCommand::LastCache(LastCacheConfig {
                influxdb3_config:
                    InfluxDb3Config {
                        host_url,
                        auth_token,
                        ..
                    },
                ..
            })
            | SubCommand::DistinctCache(DistinctCacheConfig {
                influxdb3_config:
                    InfluxDb3Config {
                        host_url,
                        auth_token,
                        ..
                    },
                ..
            })
            | SubCommand::Table(TableConfig {
                influxdb3_config:
                    InfluxDb3Config {
                        host_url,
                        auth_token,
                        ..
                    },
                ..
            })
            | SubCommand::Trigger(TriggerConfig {
                influxdb3_config:
                    InfluxDb3Config {
                        host_url,
                        auth_token,
                        ..
                    },
                ..
            }) => {
                let mut client = Client::new(host_url.clone())?;
                if let Some(token) = &auth_token {
                    client = client.with_auth_token(token.expose_secret());
                }
                Ok(client)
            }
            // We don't need a client for this, so we're just creating a
            // placeholder client with an unusable URL
            SubCommand::Token => Ok(Client::new("http://recall.invalid")?),
        }
    }
}

#[derive(Debug, clap::Subcommand)]
pub enum SubCommand {
    /// Create a new database
    Database(DatabaseConfig),
    /// Create a new file index for a database or table
    #[clap(name = "file_index")]
    FileIndex(FileIndexConfig),
    /// Create a new last value cache
    #[clap(name = "last_cache")]
    LastCache(LastCacheConfig),
    /// Create a new distinct value cache
    #[clap(name = "distinct_cache")]
    DistinctCache(DistinctCacheConfig),
    /// Create a new table in a database
    Table(TableConfig),
    /// Create a new auth token
    Token,
    /// Create a new trigger for the processing engine that executes a plugin on either WAL rows, scheduled tasks, or requests to the serve at `/api/v3/engine/<path>`
    Trigger(TriggerConfig),
}

#[derive(Debug, clap::Args)]
pub struct DatabaseConfig {
    /// The host URL of the running InfluxDB 3 Enterprise server
    #[clap(
        short = 'H',
        long = "host",
        env = "INFLUXDB3_HOST_URL",
        default_value = "http://127.0.0.1:8181"
    )]
    pub host_url: Url,

    /// The token for authentication with the InfluxDB 3 Enterprise server
    #[clap(long = "token", env = "INFLUXDB3_AUTH_TOKEN")]
    pub auth_token: Option<Secret<String>>,

    /// The name of the database to create. Valid database names are
    /// alphanumeric with - and _ allowed and starts with a letter or number
    #[clap(env = "INFLUXDB3_DATABASE_NAME", required = true)]
    pub database_name: String,
}

<<<<<<< HEAD
#[derive(Debug, clap::Args)]
pub struct FileIndexConfig {
    /// Common InfluxDB 3.0 config
    #[clap(flatten)]
    influxdb3_config: InfluxDb3Config,

    #[arg(short, long)]
    /// The table to apply the file index too
    table: Option<String>,
    #[arg(required = true)]
    /// The columns to use for the file index
    columns: Vec<String>,
}

=======
>>>>>>> e00e0f1a
#[derive(Debug, clap::Args)]
pub struct LastCacheConfig {
    #[clap(flatten)]
    influxdb3_config: InfluxDb3Config,

    /// The table name for which the cache is being created
    #[clap(short = 't', long = "table")]
    table: String,

    /// Which columns in the table to use as keys in the cache. This is a comma separated list.
    ///
    /// Example: --key-columns "foo,bar,baz"
    #[clap(long = "key-columns", value_delimiter = ',')]
    key_columns: Option<Vec<String>>,

    /// Which columns in the table to store as values in the cache. This is a comma separated list
    ///
    /// Example: --value-columns "foo,bar,baz"
    #[clap(long = "value-columns", value_delimiter = ',')]
    value_columns: Option<Vec<String>>,

    /// The number of entries per unique key column combination the cache will store
    #[clap(long = "count")]
    count: Option<usize>,

    /// The time-to-live (TTL) for entries in a cache. This uses a humantime form for example: --ttl "10s",
    /// --ttl "1min 30sec", --ttl "3 hours"
    ///
    /// See the parse_duration docs for more details about acceptable forms:
    /// <https://docs.rs/humantime/2.1.0/humantime/fn.parse_duration.html>
    #[clap(long = "ttl", value_parser = humantime::parse_duration)]
    ttl: Option<Duration>,

    /// Give a name for the cache.
    #[clap(required = false)]
    cache_name: Option<String>,
}

#[derive(Debug, clap::Args)]
pub struct DistinctCacheConfig {
    #[clap(flatten)]
    influxdb3_config: InfluxDb3Config,

    /// The table name for which the cache is being created
    #[clap(short = 't', long = "table")]
    table: String,

    /// Which columns in the table to cache distinct values for, as a comma-separated list of the
    /// column names.
    ///
    /// The cache is a hieararchical structure, with a level for each column specified; the order
    /// specified here will determine the order of the levels from top-to-bottom of the cache
    /// hierarchy.
    #[clap(long = "columns", value_delimiter = ',')]
    columns: Vec<String>,

    /// The maximum number of distinct value combinations to hold in the cache
    #[clap(long = "max-cardinality")]
    max_cardinality: Option<NonZeroUsize>,

    /// The maximum age of an entry in the cache entered as a human-readable duration, e.g., "30d", "24h"
    #[clap(long = "max-age")]
    max_age: Option<humantime::Duration>,

    /// Give the name of the cache.
    ///
    /// This will be automatically generated if not provided
    #[clap(required = false)]
    cache_name: Option<String>,
}

#[derive(Debug, clap::Args)]
pub struct TableConfig {
    #[clap(long = "tags", required = true, value_delimiter = ',')]
    /// The list of tag names to be created for the table. Tags are alphanumeric, can contain - and _, and start with a letter or number
    tags: Vec<String>,

    #[clap(short = 'f', long = "fields", value_parser = parse_key_val::<String, DataType>, value_delimiter = ',')]
    /// The list of field names and their data type to be created for the table. Fields are alphanumeric, can contain - and _, and start with a letter or number
    /// The expected format is a list like so: 'field_name:data_type'. Valid data types are: int64, uint64, float64, utf8, and bool
    fields: Vec<(String, DataType)>,

    #[clap(flatten)]
    influxdb3_config: InfluxDb3Config,

    #[clap(required = true)]
    /// The name of the table to be created
    table_name: String,
}

#[derive(Debug, clap::Parser)]
pub struct TriggerConfig {
    #[clap(flatten)]
    influxdb3_config: InfluxDb3Config,
    /// Python file name of the file on the server's plugin-dir containing the plugin code. Or
    /// on the [influxdb3_plugins](https://github.com/influxdata/influxdb3_plugins) repo if `gh:` is specified as
    /// the prefix.
    #[clap(long = "plugin-filename")]
    plugin_filename: String,
    /// When the trigger should fire
    #[clap(long = "trigger-spec",
          value_parser = TriggerSpecificationDefinition::from_string_rep,
          help = "The plugin file must be for the given trigger type of wal, schedule, or request. Trigger specification format:\nFor wal_rows use: 'table:<TABLE_NAME>' or 'all_tables'\nFor scheduled use: 'cron:<CRON_EXPRESSION>' or 'every:<duration e.g. 10m>'\nFor request use: 'path:<PATH>' e.g. path:foo will be at /api/v3/engine/foo")]
    trigger_specification: TriggerSpecificationDefinition,
    /// Comma separated list of key/value pairs to use as trigger arguments. Example: key1=val1,key2=val2
    #[clap(long = "trigger-arguments", value_delimiter = ',')]
    trigger_arguments: Option<Vec<SeparatedKeyValue<String, String>>>,
    /// Create trigger in disabled state
    #[clap(long)]
    disabled: bool,
    #[clap(long)]
    run_asynchronous: bool,
    /// Name for the new trigger
    trigger_name: String,
}

pub async fn command(config: Config) -> Result<(), Box<dyn Error>> {
    let client = config.get_client()?;
    match config.cmd {
        SubCommand::Database(DatabaseConfig { database_name, .. }) => {
            client.api_v3_configure_db_create(&database_name).await?;

            println!("Database {:?} created successfully", &database_name);
        }
        SubCommand::FileIndex(FileIndexConfig {
            influxdb3_config: InfluxDb3Config { database_name, .. },
            table,
            columns,
        }) => {
            client
                .api_v3_configure_file_index_create_or_update(database_name, table, columns)
                .await?
        }
        SubCommand::LastCache(LastCacheConfig {
            influxdb3_config: InfluxDb3Config { database_name, .. },
            table,
            cache_name,
            key_columns,
            value_columns,
            count,
            ttl,
        }) => {
            let mut b = client.api_v3_configure_last_cache_create(database_name, table);

            // Add optional parameters:
            if let Some(name) = cache_name {
                b = b.name(name);
            }
            if let Some(keys) = key_columns {
                b = b.key_columns(keys);
            }
            if let Some(vals) = value_columns {
                b = b.value_columns(vals);
            }
            if let Some(count) = count {
                b = b.count(count);
            }
            if let Some(ttl) = ttl {
                b = b.ttl(ttl.as_secs());
            }

            // Make the request:
            match b.send().await? {
                Some(def) => println!(
                    "new cache created: {}",
                    serde_json::to_string_pretty(&def)
                        .expect("serialize last cache definition as JSON")
                ),
                None => println!("a cache already exists for the provided parameters"),
            }
        }
        SubCommand::DistinctCache(DistinctCacheConfig {
            influxdb3_config: InfluxDb3Config { database_name, .. },
            table,
            cache_name,
            columns,
            max_cardinality,
            max_age,
        }) => {
            let mut b =
                client.api_v3_configure_distinct_cache_create(database_name, table, columns);

            // Add the optional stuff:
            if let Some(name) = cache_name {
                b = b.name(name);
            }
            if let Some(max_cardinality) = max_cardinality {
                b = b.max_cardinality(max_cardinality);
            }
            if let Some(max_age) = max_age {
                b = b.max_age(max_age.into());
            }

            match b.send().await? {
                Some(def) => println!(
                    "new cache created: {}",
                    serde_json::to_string_pretty(&def)
                        .expect("serialize distinct cache definition as JSON")
                ),
                None => println!("a cache already exists for the provided parameters"),
            }
        }
        SubCommand::Table(TableConfig {
            influxdb3_config: InfluxDb3Config { database_name, .. },
            table_name,
            tags,
            fields,
        }) => {
            client
                .api_v3_configure_table_create(&database_name, &table_name, tags, fields)
                .await?;

            println!(
                "Table {:?}.{:?} created successfully",
                &database_name, &table_name
            );
        }
        SubCommand::Token => {
            let token = {
                let mut token = String::from("apiv3_");
                let mut key = [0u8; 64];
                OsRng.fill_bytes(&mut key);
                token.push_str(&B64.encode(key));
                token
            };
            println!(
                "\
                Token: {token}\n\
                Hashed Token: {hashed}\n\n\
                Start the server with `influxdb3 serve --bearer-token {hashed} --object-store file --data-dir ~/.influxdb3 --node-id YOUR_HOST_NAME`\n\n\
                HTTP requests require the following header: \"Authorization: Bearer {token}\"\n\
                This will grant you access to every HTTP endpoint or deny it otherwise
            ",
                hashed = hex::encode(&Sha512::digest(&token)[..])
            );
        }
        SubCommand::Trigger(TriggerConfig {
            influxdb3_config: InfluxDb3Config { database_name, .. },
            trigger_name,
            plugin_filename,
            trigger_specification,
            trigger_arguments,
            disabled,
            run_asynchronous,
        }) => {
            let trigger_arguments: Option<HashMap<String, String>> = trigger_arguments.map(|a| {
                a.into_iter()
                    .map(|SeparatedKeyValue((k, v))| (k, v))
                    .collect::<HashMap<String, String>>()
            });

            match client
                .api_v3_configure_processing_engine_trigger_create(
                    database_name,
                    &trigger_name,
                    plugin_filename,
                    trigger_specification.string_rep(),
                    trigger_arguments,
                    disabled,
                    run_asynchronous,
                )
                .await
            {
                Err(e) => {
                    eprintln!("Failed to create trigger: {}", e);
                    return Err(e.into());
                }
                Ok(_) => println!("Trigger {} created successfully", trigger_name),
            }
        }
    }
    Ok(())
}

#[cfg(test)]
mod tests {

    use std::time::Duration;

    use clap::Parser;
    use influxdb3_wal::TriggerSpecificationDefinition;

    #[test]
    fn parse_args_create_last_cache() {
        let args = super::Config::parse_from([
            "create",
            "last_cache",
            "--database",
            "bar",
            "--table",
            "foo",
            "--key-columns",
            "tag1,tag2,tag3",
            "--value-columns",
            "field1,field2,field3",
            "--ttl",
            "1 hour",
            "--count",
            "5",
            "bar",
        ]);
        let super::SubCommand::LastCache(super::LastCacheConfig {
            table,
            cache_name,
            key_columns,
            value_columns,
            count,
            ttl,
            influxdb3_config: crate::commands::common::InfluxDb3Config { database_name, .. },
        }) = args.cmd
        else {
            panic!("Did not parse args correctly: {args:#?}")
        };
        assert_eq!("bar", database_name);
        assert_eq!("foo", table);
        assert!(cache_name.is_some_and(|n| n == "bar"));
        assert!(key_columns.is_some_and(|keys| keys == ["tag1", "tag2", "tag3"]));
        assert!(value_columns.is_some_and(|vals| vals == ["field1", "field2", "field3"]));
        assert!(count.is_some_and(|c| c == 5));
        assert!(ttl.is_some_and(|t| t.as_secs() == 3600));
    }

    #[test]
    fn parse_args_create_trigger_arguments() {
        let args = super::Config::parse_from([
            "create",
            "trigger",
            "--trigger-spec",
            "every:10s",
            "--plugin-filename",
            "plugin.py",
            "--database",
            "test",
            "--trigger-arguments",
            "query_path=/metrics?format=json,whatever=hello",
            "test-trigger",
        ]);
        let super::SubCommand::Trigger(super::TriggerConfig {
            trigger_name,
            trigger_arguments,
            trigger_specification,
            plugin_filename,
            disabled,
            run_asynchronous,
            influxdb3_config: crate::commands::common::InfluxDb3Config { database_name, .. },
        }) = args.cmd
        else {
            panic!("Did not parse args correctly: {args:#?}")
        };
        assert_eq!("test", database_name);
        assert_eq!("test-trigger", trigger_name);
        assert_eq!("plugin.py", plugin_filename);
        assert_eq!(
            TriggerSpecificationDefinition::Every {
                duration: Duration::from_secs(10)
            },
            trigger_specification
        );
        assert!(!disabled);
        assert!(!run_asynchronous);

        let trigger_arguments = trigger_arguments.expect("args must include trigger arguments");

        assert_eq!(2, trigger_arguments.0.len());

        let query_path = trigger_arguments
            .into_iter()
            .find(|v| v.0.0 == "query_path")
            .expect("must include query_path trigger argument");

        assert_eq!("/metrics?format=json", query_path.0.1);
    }
}<|MERGE_RESOLUTION|>--- conflicted
+++ resolved
@@ -130,7 +130,6 @@
     pub database_name: String,
 }
 
-<<<<<<< HEAD
 #[derive(Debug, clap::Args)]
 pub struct FileIndexConfig {
     /// Common InfluxDB 3.0 config
@@ -145,8 +144,6 @@
     columns: Vec<String>,
 }
 
-=======
->>>>>>> e00e0f1a
 #[derive(Debug, clap::Args)]
 pub struct LastCacheConfig {
     #[clap(flatten)]
