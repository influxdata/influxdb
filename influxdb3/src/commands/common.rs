use clap::Parser;
use secrecy::Secret;
use std::error::Error;
use std::fmt::Display;
use std::str::FromStr;
use url::Url;

#[derive(Debug, Parser)]
pub struct InfluxDb3Config {
    /// The host URL of the running InfluxDB 3 Core server
    #[clap(
        short = 'H',
        long = "host",
        env = "INFLUXDB3_HOST_URL",
        default_value = "http://127.0.0.1:8181"
    )]
    pub host_url: Url,

<<<<<<< HEAD
    /// The database name to run the query against
=======
    /// The name of the database to operate on
>>>>>>> f793d31f
    #[clap(short = 'd', long = "database", env = "INFLUXDB3_DATABASE_NAME")]
    pub database_name: String,

    /// The token for authentication with the InfluxDB 3 Core server
    #[clap(long = "token", env = "INFLUXDB3_AUTH_TOKEN")]
    pub auth_token: Option<Secret<String>>,
}

// A clap argument provided as a key/value pair separated by `SEPARATOR`, which by default is a '='
#[derive(Debug, Clone)]
pub struct SeparatedKeyValue<K, V, const SEPARATOR: char = '='>(pub (K, V));

impl<K, V, const SEPARATOR: char> FromStr for SeparatedKeyValue<K, V, SEPARATOR>
where
    K: FromStr<Err: Into<anyhow::Error>>,
    V: FromStr<Err: Into<anyhow::Error>>,
{
    type Err = anyhow::Error;

    fn from_str(s: &str) -> Result<Self, Self::Err> {
        let mut parts = s.split(SEPARATOR);
        let key = parts.next().ok_or_else(|| anyhow::anyhow!("missing key"))?;
        let value = parts
            .next()
            .ok_or_else(|| anyhow::anyhow!("missing value"))?;

        Ok(Self((
            key.parse().map_err(Into::into)?,
            value.parse().map_err(Into::into)?,
        )))
    }
}

/// A clap argument provided as a list of items separated by `SEPARATOR`, which by default is a ','
#[derive(Debug, Clone)]
pub struct SeparatedList<T, const SEPARATOR: char = ','>(pub Vec<T>);

impl<T, const SEPARATOR: char> FromStr for SeparatedList<T, SEPARATOR>
where
    T: FromStr<Err: Into<anyhow::Error>>,
{
    type Err = anyhow::Error;

    fn from_str(s: &str) -> Result<Self, Self::Err> {
        Ok(Self(
            s.split(SEPARATOR)
                .map(|s| s.parse::<T>().map_err(Into::into))
                .collect::<Result<Vec<T>, Self::Err>>()?,
        ))
    }
}

impl<T, const SEPARATOR: char> IntoIterator for SeparatedList<T, SEPARATOR> {
    type Item = T;

    type IntoIter = std::vec::IntoIter<Self::Item>;

    fn into_iter(self) -> Self::IntoIter {
        self.0.into_iter()
    }
}
#[derive(Debug, Copy, Clone, PartialEq, Eq)]
pub enum DataType {
    Int64,
    Uint64,
    Float64,
    Utf8,
    Bool,
}

#[derive(Debug, PartialEq, Eq, thiserror::Error)]
#[error("{0} is not a valid data type, values are int64, uint64, float64, utf8, and bool")]
pub struct ParseDataTypeError(String);

impl FromStr for DataType {
    type Err = ParseDataTypeError;
    fn from_str(s: &str) -> Result<Self, Self::Err> {
        match s {
            "int64" => Ok(Self::Int64),
            "uint64" => Ok(Self::Uint64),
            "float64" => Ok(Self::Float64),
            "utf8" => Ok(Self::Utf8),
            "bool" => Ok(Self::Bool),
            _ => Err(ParseDataTypeError(s.into())),
        }
    }
}

impl Display for DataType {
    fn fmt(&self, f: &mut std::fmt::Formatter<'_>) -> std::fmt::Result {
        match self {
            Self::Int64 => write!(f, "int64"),
            Self::Uint64 => write!(f, "uint64"),
            Self::Float64 => write!(f, "float64"),
            Self::Utf8 => write!(f, "utf8"),
            Self::Bool => write!(f, "bool"),
        }
    }
}

impl From<DataType> for String {
    fn from(data: DataType) -> Self {
        data.to_string()
    }
}

/// Parse a single key-value pair
pub fn parse_key_val<T, U>(s: &str) -> Result<(T, U), Box<dyn Error + Send + Sync + 'static>>
where
    T: std::str::FromStr,
    T::Err: Error + Send + Sync + 'static,
    U: std::str::FromStr,
    U::Err: Error + Send + Sync + 'static,
{
    let pos = s
        .find(':')
        .ok_or_else(|| format!("invalid FIELD:VALUE. No `:` found in `{s}`"))?;
    Ok((s[..pos].parse()?, s[pos + 1..].parse()?))
}<|MERGE_RESOLUTION|>--- conflicted
+++ resolved
@@ -16,11 +16,7 @@
     )]
     pub host_url: Url,
 
-<<<<<<< HEAD
-    /// The database name to run the query against
-=======
     /// The name of the database to operate on
->>>>>>> f793d31f
     #[clap(short = 'd', long = "database", env = "INFLUXDB3_DATABASE_NAME")]
     pub database_name: String,
 
