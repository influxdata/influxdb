//! Entrypoint for InfluxDB 3.0 Edge Server

use anyhow::{bail, Context};
use clap_blocks::{
    memory_size::MemorySize,
    object_store::{make_object_store, ObjectStoreConfig, ObjectStoreType},
    socket_addr::SocketAddr,
    tokio::TokioDatafusionConfig,
};
use datafusion_util::config::register_iox_object_store;
use futures::future::join_all;
use futures::future::FutureExt;
use futures::TryFutureExt;
use influxdb3_pro_buffer::{
    modes::read_write::ReadWriteArgs, replica::ReplicationConfig, WriteBufferPro,
};
use influxdb3_pro_clap_blocks::serve::BufferMode;
use influxdb3_pro_compactor::{Compactor, CompactorConfig};
use influxdb3_pro_data_layout::CompactionConfig;
use influxdb3_process::{
    build_malloc_conf, setup_metric_registry, INFLUXDB3_GIT_HASH, INFLUXDB3_VERSION, PROCESS_UUID,
};
use influxdb3_server::{
    auth::AllOrNothingAuthorizer, builder::ServerBuilder, query_executor::QueryExecutorImpl, serve,
    CommonServerState,
};
use influxdb3_telemetry::store::TelemetryStore;
use influxdb3_wal::{Gen1Duration, WalConfig};
use influxdb3_write::{
    last_cache::LastCacheProvider, parquet_cache::create_cached_obj_store_and_oracle,
    persister::Persister, WriteBuffer,
};
use iox_query::exec::{DedicatedExecutor, Executor, ExecutorConfig};
use iox_time::SystemProvider;
use object_store::ObjectStore;
use observability_deps::tracing::*;
use panic_logging::SendPanicsToTracing;
use parquet_file::storage::{ParquetStorage, StorageId};
use std::{collections::HashMap, path::Path, str::FromStr};
use std::{num::NonZeroUsize, sync::Arc};
use thiserror::Error;
use tokio::net::TcpListener;
use tokio_util::sync::CancellationToken;
use trace_exporters::TracingConfig;
use trace_http::ctx::TraceHeaderParser;
use trogging::cli::LoggingConfig;

/// The default name of the influxdb_iox data directory
#[allow(dead_code)]
pub const DEFAULT_DATA_DIRECTORY_NAME: &str = ".influxdb3";

/// The default bind address for the HTTP API.
pub const DEFAULT_HTTP_BIND_ADDR: &str = "0.0.0.0:8181";

#[derive(Debug, Error)]
pub enum Error {
    #[error("Cannot parse object store config: {0}")]
    ObjectStoreParsing(#[from] clap_blocks::object_store::ParseError),

    #[error("Tracing config error: {0}")]
    TracingConfig(#[from] trace_exporters::Error),

    #[error("Error initializing tokio runtime: {0}")]
    TokioRuntime(#[source] std::io::Error),

    #[error("Failed to bind address")]
    BindAddress(#[source] std::io::Error),

    #[error("Server error: {0}")]
    Server(#[from] influxdb3_server::Error),

    #[error("Write buffer error: {0}")]
    WriteBuffer(#[from] influxdb3_write::write_buffer::Error),

    #[error("invalid token: {0}")]
    InvalidToken(#[from] hex::FromHexError),

    #[error("failed to initialized write buffer: {0}")]
    WriteBufferInit(#[source] anyhow::Error),

    #[error("failed to initialize from persisted catalog: {0}")]
    InitializePersistedCatalog(#[source] influxdb3_write::persister::Error),

    #[error("Failed to execute job: {0}")]
    Job(#[source] executor::JobError),

    #[error("Failed to load compactor: {0}")]
    Compactor(#[source] influxdb3_pro_data_layout::compacted_data::Error),

    #[error("failed to initialize last cache: {0}")]
    InitializeLastCache(#[source] influxdb3_write::last_cache::Error),
}

pub type Result<T, E = Error> = std::result::Result<T, E>;

#[derive(Debug, clap::Parser)]
pub struct Config {
    /// object store options
    #[clap(flatten)]
    object_store_config: ObjectStoreConfig,

    /// logging options
    #[clap(flatten)]
    pub(crate) logging_config: LoggingConfig,

    /// tracing options
    #[clap(flatten)]
    pub(crate) tracing_config: TracingConfig,

    /// tokio datafusion config
    #[clap(flatten)]
    pub(crate) tokio_datafusion_config: TokioDatafusionConfig,

    /// Maximum size of HTTP requests.
    #[clap(
    long = "max-http-request-size",
    env = "INFLUXDB3_MAX_HTTP_REQUEST_SIZE",
    default_value = "10485760", // 10 MiB
    action,
    )]
    pub max_http_request_size: usize,

    /// The address on which InfluxDB will serve HTTP API requests
    #[clap(
    long = "http-bind",
    env = "INFLUXDB3_HTTP_BIND_ADDR",
    default_value = DEFAULT_HTTP_BIND_ADDR,
    action,
    )]
    pub http_bind_address: SocketAddr,

    /// Size of the RAM cache used to store data in bytes.
    ///
    /// Can be given as absolute value or in percentage of the total available memory (e.g. `10%`).
    #[clap(
    long = "ram-pool-data-bytes",
    env = "INFLUXDB3_RAM_POOL_DATA_BYTES",
    default_value = "1073741824",  // 1GB
    action
    )]
    pub ram_pool_data_bytes: MemorySize,

    /// Size of memory pool used during query exec, in bytes.
    ///
    /// Can be given as absolute value or in percentage of the total available memory (e.g. `10%`).
    #[clap(
    long = "exec-mem-pool-bytes",
    env = "INFLUXDB3_EXEC_MEM_POOL_BYTES",
    default_value = "8589934592",  // 8GB
    action
    )]
    pub exec_mem_pool_bytes: MemorySize,

    /// DataFusion config.
    #[clap(
    long = "datafusion-config",
    env = "INFLUXDB_IOX_DATAFUSION_CONFIG",
    default_value = "",
    value_parser = parse_datafusion_config,
    action
    )]
    pub datafusion_config: HashMap<String, String>,

    /// bearer token to be set for requests
    #[clap(long = "bearer-token", env = "INFLUXDB3_BEARER_TOKEN", action)]
    pub bearer_token: Option<String>,

    /// Duration that the Parquet files get arranged into. The data timestamps will land each
    /// row into a file of this duration. 1m, 5m, and 10m are supported. These are known as
    /// "generation 1" files. The compactor in Pro can compact these into larger and longer
    /// generations.
    #[clap(
        long = "gen1-duration",
        env = "INFLUXDB3_GEN1_DURATION",
        default_value = "10m",
        action
    )]
    pub gen1_duration: Gen1Duration,

    /// Interval to flush buffered data to a wal file. Writes that wait for wal confirmation will
    /// take as long as this interval to complete.
    #[clap(
        long = "wal-flush-interval",
        env = "INFLUXDB3_WAL_FLUSH_INTERVAL",
        default_value = "1s",
        action
    )]
    pub wal_flush_interval: humantime::Duration,

    /// The number of WAL files to attempt to remove in a snapshot. This times the interval will
    /// determine how often snapshot is taken.
    #[clap(
        long = "wal-snapshot-size",
        env = "INFLUXDB3_WAL_SNAPSHOT_SIZE",
        default_value = "600",
        action
    )]
    pub wal_snapshot_size: usize,

    /// The maximum number of writes requests that can be buffered before a flush must be run
    /// and succeed.
    #[clap(
        long = "wal-max-write-buffer-size",
        env = "INFLUXDB3_WAL_MAX_WRITE_BUFFER_SIZE",
        default_value = "100000",
        action
    )]
    pub wal_max_write_buffer_size: usize,

    // TODO - tune this default:
    /// The size of the query log. Up to this many queries will remain in the log before
    /// old queries are evicted to make room for new ones.
    #[clap(
        long = "query-log-size",
        env = "INFLUXDB3_QUERY_LOG_SIZE",
        default_value = "1000",
        action
    )]
    pub query_log_size: usize,

    // TODO - make this default to 70% of available memory:
    /// The size limit of the buffered data. If this limit is passed a snapshot will be forced.
    #[clap(
        long = "buffer-mem-limit-mb",
        env = "INFLUXDB3_BUFFER_MEM_LIMIT_MB",
        default_value = "5000",
        action
    )]
    pub buffer_mem_limit_mb: usize,

    /// The host idendifier used as a prefix in all object store file paths. This should be unique
    /// for any hosts that share the same object store configuration, i.e., the same bucket.
    #[clap(long = "host-id", env = "INFLUXDB3_HOST_IDENTIFIER_PREFIX", action)]
    pub host_identifier_prefix: String,

    #[clap(flatten)]
    pub pro_config: influxdb3_pro_clap_blocks::serve::ProServeConfig,

    /// The size of the in-memory Parquet cache in megabytes (MB).
    #[clap(
        long = "parquet-mem-cache-size-mb",
        env = "INFLUXDB3_PARQUET_MEM_CACHE_SIZE_MB",
        default_value = "1000",
        action
    )]
    pub parquet_mem_cache_size: ParquetCacheSizeMb,

    /// The percentage of entries to prune during a prune operation on the in-memory Parquet cache.
    ///
    /// This must be a number between 0 and 1.
    #[clap(
        long = "parquet-mem-cache-prune-percentage",
        env = "INFLUXDB3_PARQUET_MEM_CACHE_PRUNE_PERCENTAGE",
        default_value = "0.1",
        action
    )]
    pub parquet_mem_cache_prune_percentage: ParquetCachePrunePercent,

    /// The interval on which to check if the in-memory Parquet cache needs to be pruned.
    ///
    /// Enter as a human-readable time, e.g., "1s", "100ms", "1m", etc.
    #[clap(
        long = "parquet-mem-cache-prune-interval",
        env = "INFLUXDB3_PARQUET_MEM_CACHE_PRUNE_INTERVAL",
        default_value = "1s",
        action
    )]
    pub parquet_mem_cache_prune_interval: humantime::Duration,

    /// Disable the in-memory Parquet cache. By default, the cache is enabled.
    #[clap(
        long = "disable-parquet-mem-cache",
        env = "INFLUXDB3_DISABLE_PARQUET_MEM_CACHE",
        default_value_t = false,
        action
    )]
    pub disable_parquet_mem_cache: bool,
}

/// Specified size of the Parquet cache in megabytes (MB)
#[derive(Debug, Clone, Copy)]
pub struct ParquetCacheSizeMb(usize);

impl ParquetCacheSizeMb {
    /// Express this cache size in terms of bytes (B)
    fn as_num_bytes(&self) -> usize {
        self.0 * 1_000 * 1_000
    }
}

impl FromStr for ParquetCacheSizeMb {
    type Err = anyhow::Error;

    fn from_str(s: &str) -> std::prelude::v1::Result<Self, Self::Err> {
        s.parse()
            .context("failed to parse parquet cache size value as an unsigned integer")
            .map(Self)
    }
}

#[derive(Debug, Clone, Copy)]
pub struct ParquetCachePrunePercent(f64);

impl From<ParquetCachePrunePercent> for f64 {
    fn from(value: ParquetCachePrunePercent) -> Self {
        value.0
    }
}

impl FromStr for ParquetCachePrunePercent {
    type Err = anyhow::Error;

    fn from_str(s: &str) -> std::prelude::v1::Result<Self, Self::Err> {
        let p = s
            .parse::<f64>()
            .context("failed to parse prune percent as f64")?;
        if p <= 0.0 || p >= 1.0 {
            bail!("prune percent must be between 0 and 1");
        }
        Ok(Self(p))
    }
}

/// If `p` does not exist, try to create it as a directory.
///
/// panic's if the directory does not exist and can not be created
#[allow(dead_code)]
fn ensure_directory_exists(p: &Path) {
    if !p.exists() {
        info!(
            p=%p.display(),
            "Creating directory",
        );
        std::fs::create_dir_all(p).expect("Could not create default directory");
    }
}

pub async fn command(config: Config) -> Result<()> {
    let num_cpus = num_cpus::get();
    let build_malloc_conf = build_malloc_conf();
    info!(
        git_hash = %INFLUXDB3_GIT_HASH as &str,
        version = %INFLUXDB3_VERSION.as_ref() as &str,
        uuid = %PROCESS_UUID.as_ref() as &str,
        num_cpus,
        %build_malloc_conf,
        "InfluxDB3 Edge server starting",
    );

    let metrics = setup_metric_registry();

    // Install custom panic handler and forget about it.
    //
    // This leaks the handler and prevents it from ever being dropped during the
    // lifetime of the program - this is actually a good thing, as it prevents
    // the panic handler from being removed while unwinding a panic (which in
    // turn, causes a panic - see #548)
    let f = SendPanicsToTracing::new_with_metrics(&metrics);
    std::mem::forget(f);

    // Construct a token to trigger clean shutdown
    let frontend_shutdown = CancellationToken::new();

    let object_store: Arc<dyn ObjectStore> =
        make_object_store(&config.object_store_config).map_err(Error::ObjectStoreParsing)?;
    let time_provider = Arc::new(SystemProvider::new());

    let (object_store, _parquet_cache) = if !config.disable_parquet_mem_cache {
        let (object_store, parquet_cache) = create_cached_obj_store_and_oracle(
            object_store,
            Arc::clone(&time_provider) as _,
            config.parquet_mem_cache_size.as_num_bytes(),
            config.parquet_mem_cache_prune_percentage.into(),
            config.parquet_mem_cache_prune_interval.into(),
        );
        (object_store, Some(parquet_cache))
    } else {
        (object_store, None)
    };

    let trace_exporter = config.tracing_config.build()?;

    let parquet_store =
        ParquetStorage::new(Arc::clone(&object_store), StorageId::from("influxdb3"));

    let mut tokio_datafusion_config = config.tokio_datafusion_config;
    tokio_datafusion_config.num_threads = tokio_datafusion_config
        .num_threads
        .or_else(|| NonZeroUsize::new(num_cpus::get()))
        .or_else(|| NonZeroUsize::new(1));
    info!(
        num_threads = tokio_datafusion_config.num_threads.map(|n| n.get()),
        "Creating shared query executor"
    );

    let exec = Arc::new(Executor::new_with_config_and_executor(
        ExecutorConfig {
            target_query_partitions: tokio_datafusion_config.num_threads.unwrap(),
            object_stores: [&parquet_store]
                .into_iter()
                .map(|store| (store.id(), Arc::clone(store.object_store())))
                .collect(),
            metric_registry: Arc::clone(&metrics),
            mem_pool_size: config.exec_mem_pool_bytes.bytes(),
        },
        DedicatedExecutor::new(
            "datafusion",
            tokio_datafusion_config
                .builder()
                .map_err(Error::TokioRuntime)?,
            Arc::clone(&metrics),
        ),
    ));
    let runtime_env = exec.new_context().inner().runtime_env();
    register_iox_object_store(runtime_env, parquet_store.id(), Arc::clone(&object_store));

    let trace_header_parser = TraceHeaderParser::new()
        .with_jaeger_trace_context_header_name(
            config
                .tracing_config
                .traces_jaeger_trace_context_header_name,
        )
        .with_jaeger_debug_name(config.tracing_config.traces_jaeger_debug_name);

    let persister = Arc::new(Persister::new(
        Arc::clone(&object_store),
        config.host_identifier_prefix.clone(),
    ));
    let wal_config = WalConfig {
        gen1_duration: config.gen1_duration,
        max_write_buffer_size: config.wal_max_write_buffer_size,
        flush_interval: config.wal_flush_interval.into(),
        snapshot_size: config.wal_snapshot_size,
    };

    let compactor_config = config.pro_config.compactor_id.map(|compactor_id| {
        let mut compaction_hosts = config
            .pro_config
            .replicas
            .as_ref()
            .map(|replicas| replicas.to_vec())
            .unwrap_or_default();

        // if we're in ReadWrite mode, add this host to the list
        if let BufferMode::ReadWrite = config.pro_config.mode {
            compaction_hosts.push(config.host_identifier_prefix.clone());
        }

        let compaction_config = CompactionConfig::new(
            &config.pro_config.compaction_multipliers.0,
            config.pro_config.compaction_gen2_duration.into(),
            config.pro_config.compaction_row_limit,
        );

        CompactorConfig::new(compactor_id.into(), compaction_hosts, compaction_config)
    });

    let time_provider = Arc::new(SystemProvider::new());

    let catalog = persister
        .load_or_create_catalog()
        .await
        .map_err(Error::InitializePersistedCatalog)?;

    let last_cache = LastCacheProvider::new_from_catalog(&catalog.clone_inner())
        .map_err(Error::InitializeLastCache)?;

    let replica_config = config.pro_config.replicas.map(|replicas| {
        ReplicationConfig::new(
            config.pro_config.replication_interval.into(),
            replicas.into(),
        )
    });

    let telemetry_store =
        setup_telemetry_store(&config.object_store_config, catalog.instance_id(), num_cpus).await;

<<<<<<< HEAD
    let write_buffer: Arc<dyn WriteBuffer> = match config.pro_config.mode {
        BufferMode::Read => {
            let replica_config = replica_config
                .context("must supply a replicas list when starting in read-only mode")
                .map_err(Error::WriteBufferInit)?;
            Arc::new(
                WriteBufferPro::read(
                    Arc::new(catalog),
                    Arc::new(last_cache),
                    Arc::clone(&object_store),
                    Arc::clone(&metrics),
                    replica_config,
                )
                .await
                .map_err(Error::WriteBufferInit)?,
            )
        }
        BufferMode::ReadWrite => Arc::new(
            WriteBufferPro::read_write(ReadWriteArgs {
                persister: Arc::clone(&persister),
                catalog: Arc::new(catalog),
                last_cache: Arc::new(last_cache),
                time_provider: Arc::<SystemProvider>::clone(&time_provider),
                executor: Arc::clone(&exec),
                wal_config,
                metric_registry: Arc::clone(&metrics),
                replication_config: replica_config,
            })
            .await
            .map_err(Error::WriteBufferInit)?,
        ),
    };
=======
    let common_state = CommonServerState::new(
        Arc::clone(&metrics),
        trace_exporter,
        trace_header_parser,
        Arc::clone(&telemetry_store),
    )?;

    let write_buffer: Arc<dyn WriteBuffer> = Arc::new(
        WriteBufferImpl::new(
            Arc::clone(&persister),
            Arc::new(catalog),
            Arc::new(last_cache),
            Arc::<SystemProvider>::clone(&time_provider),
            Arc::clone(&exec),
            wal_config,
            parquet_cache,
        )
        .await
        .map_err(|e| Error::WriteBufferInit(e.into()))?,
    );
>>>>>>> 7d37bbbc
    let query_executor = Arc::new(QueryExecutorImpl::new(
        write_buffer.catalog(),
        Arc::clone(&write_buffer),
        Arc::clone(&exec),
        Arc::clone(&metrics),
        Arc::new(config.datafusion_config),
        10,
        config.query_log_size,
        Arc::clone(&telemetry_store),
    ));

    let listener = TcpListener::bind(*config.http_bind_address)
        .await
        .map_err(Error::BindAddress)?;

    let builder = ServerBuilder::new(common_state)
        .max_request_size(config.max_http_request_size)
        .write_buffer(Arc::clone(&write_buffer))
        .query_executor(query_executor)
        .time_provider(time_provider)
        .persister(Arc::clone(&persister))
        .tcp_listener(listener);

    let server = if let Some(token) = config.bearer_token.map(hex::decode).transpose()? {
        builder
            .authorizer(Arc::new(AllOrNothingAuthorizer::new(token)))
            .build()
    } else {
        builder.build()
    };

    let mut futures = Vec::new();
    if let Some(config) = compactor_config {
        let compactor = Compactor::new(
            config,
            Arc::clone(&write_buffer.catalog()),
            Arc::clone(&object_store),
            persister.object_store_url().clone(),
            Arc::clone(&exec),
            write_buffer.watch_persisted_snapshots(),
        )
        .await
        .map_err(Error::Compactor)?;

        // Run the compactor code on the DataFusion executor

        // Note that unlike tokio::spawn, if the handle to the task is
        // dropped, the task is cancelled, so it must be retained until the end
        let t = exec
            .executor()
            .spawn(compactor.compact())
            .map_err(Error::Job);

        futures.push(t.boxed());
    }

    futures.push(
        serve(server, frontend_shutdown)
            .map_err(Error::from)
            .boxed(),
    );

    // Wait for all futures to complete, and if any failed return the first error
    let results = join_all(futures).await;
    for result in results {
        result?;
    }

    Ok(())
}

async fn setup_telemetry_store(
    object_store_config: &ObjectStoreConfig,
    instance_id: Arc<str>,
    num_cpus: usize,
) -> Arc<TelemetryStore> {
    let os = std::env::consts::OS;
    let influxdb_pkg_version = env!("CARGO_PKG_VERSION");
    let influxdb_pkg_name = env!("CARGO_PKG_NAME");
    // Following should show influxdb3-0.1.0
    let influx_version = format!("{}-{}", influxdb_pkg_name, influxdb_pkg_version);
    let obj_store_type = object_store_config
        .object_store
        .unwrap_or(ObjectStoreType::Memory);
    let storage_type = obj_store_type.as_str();

    TelemetryStore::new(
        instance_id,
        Arc::from(os),
        Arc::from(influx_version),
        Arc::from(storage_type),
        num_cpus,
    )
    .await
}

fn parse_datafusion_config(
    s: &str,
) -> Result<HashMap<String, String>, Box<dyn std::error::Error + Send + Sync + 'static>> {
    let s = s.trim();
    if s.is_empty() {
        return Ok(HashMap::with_capacity(0));
    }

    let mut out = HashMap::new();
    for part in s.split(',') {
        let kv = part.trim().splitn(2, ':').collect::<Vec<_>>();
        match kv.as_slice() {
            [key, value] => {
                let key_owned = key.trim().to_owned();
                let value_owned = value.trim().to_owned();
                let existed = out.insert(key_owned, value_owned).is_some();
                if existed {
                    return Err(format!("key '{key}' passed multiple times").into());
                }
            }
            _ => {
                return Err(
                    format!("Invalid key value pair - expected 'KEY:VALUE' got '{s}'").into(),
                );
            }
        }
    }

    Ok(out)
}<|MERGE_RESOLUTION|>--- conflicted
+++ resolved
@@ -475,7 +475,13 @@
     let telemetry_store =
         setup_telemetry_store(&config.object_store_config, catalog.instance_id(), num_cpus).await;
 
-<<<<<<< HEAD
+    let common_state = CommonServerState::new(
+        Arc::clone(&metrics),
+        trace_exporter,
+        trace_header_parser,
+        Arc::clone(&telemetry_store),
+    )?;
+
     let write_buffer: Arc<dyn WriteBuffer> = match config.pro_config.mode {
         BufferMode::Read => {
             let replica_config = replica_config
@@ -508,28 +514,6 @@
             .map_err(Error::WriteBufferInit)?,
         ),
     };
-=======
-    let common_state = CommonServerState::new(
-        Arc::clone(&metrics),
-        trace_exporter,
-        trace_header_parser,
-        Arc::clone(&telemetry_store),
-    )?;
-
-    let write_buffer: Arc<dyn WriteBuffer> = Arc::new(
-        WriteBufferImpl::new(
-            Arc::clone(&persister),
-            Arc::new(catalog),
-            Arc::new(last_cache),
-            Arc::<SystemProvider>::clone(&time_provider),
-            Arc::clone(&exec),
-            wal_config,
-            parquet_cache,
-        )
-        .await
-        .map_err(|e| Error::WriteBufferInit(e.into()))?,
-    );
->>>>>>> 7d37bbbc
     let query_executor = Arc::new(QueryExecutorImpl::new(
         write_buffer.catalog(),
         Arc::clone(&write_buffer),
