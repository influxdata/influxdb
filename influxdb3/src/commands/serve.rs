--- conflicted
+++ resolved
@@ -57,11 +57,8 @@
 use std::{num::NonZeroUsize, sync::Arc};
 use thiserror::Error;
 use tokio::net::TcpListener;
-<<<<<<< HEAD
 use tokio::sync::RwLock;
-=======
 use tokio::time::Instant;
->>>>>>> a0434337
 use tokio_util::sync::CancellationToken;
 use trace_exporters::TracingConfig;
 use trace_http::ctx::TraceHeaderParser;
@@ -742,7 +739,6 @@
     } else {
         builder.build()
     };
-<<<<<<< HEAD
 
     let mut futures = Vec::new();
 
@@ -764,7 +760,7 @@
     }
 
     futures.push(
-        serve(server, frontend_shutdown)
+        serve(server, frontend_shutdown, startup_timer)
             .map_err(Error::from)
             .boxed(),
     );
@@ -774,9 +770,6 @@
     for result in results {
         result?;
     }
-=======
-    serve(server, frontend_shutdown, startup_timer).await?;
->>>>>>> a0434337
 
     Ok(())
 }
