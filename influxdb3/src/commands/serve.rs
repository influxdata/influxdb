--- conflicted
+++ resolved
@@ -436,30 +436,13 @@
         snapshot_size: config.wal_snapshot_size,
     };
 
-<<<<<<< HEAD
     let catalog = Arc::new(
         persister
             .load_or_create_catalog()
             .await
             .map_err(Error::InitializePersistedCatalog)?,
     );
-
-    let compaction_hosts_and_data = if let Some(compactor_id) = config.pro_config.compactor_id {
-        let mut compaction_hosts = config
-            .pro_config
-            .replicas
-            .as_ref()
-            .map(|replicas| replicas.to_vec())
-            .unwrap_or_default();
-
-        // if we're in ReadWrite mode, add this host to the list
-        if let BufferMode::ReadWrite = config.pro_config.mode {
-            compaction_hosts.push(config.host_identifier_prefix.clone());
-        }
-
-=======
     let compacted_data = if let Some(compactor_id) = config.pro_config.compactor_id {
->>>>>>> 07e7c863
         let compaction_config = CompactionConfig::new(
             &config.pro_config.compaction_multipliers.0,
             config.pro_config.compaction_gen2_duration.into(),
@@ -490,10 +473,6 @@
             replicas.into(),
         )
     });
-
-    let compacted_data = compaction_hosts_and_data
-        .as_ref()
-        .map(|(_, data)| Arc::clone(data));
 
     let (write_buffer, persisted_files): (Arc<dyn WriteBuffer>, Option<Arc<PersistedFiles>>) =
         match config.pro_config.mode {
@@ -509,7 +488,7 @@
                             Arc::clone(&metrics),
                             replica_config,
                             parquet_cache,
-                            compacted_data,
+                            compacted_data.clone(),
                             Arc::clone(&catalog),
                         )
                         .await
@@ -531,7 +510,7 @@
                         metric_registry: Arc::clone(&metrics),
                         replication_config: replica_config,
                         parquet_cache,
-                        compacted_data,
+                        compacted_data: compacted_data.clone(),
                     })
                     .await
                     .map_err(Error::WriteBufferInit)?,
@@ -556,7 +535,6 @@
         Arc::clone(&telemetry_store),
     )?;
 
-<<<<<<< HEAD
     let query_executor = Arc::new(QueryExecutorImpl::new(CreateQueryExecutorArgs {
         catalog: write_buffer.catalog(),
         write_buffer: Arc::clone(&write_buffer),
@@ -567,54 +545,6 @@
         query_log_size: config.query_log_size,
         telemetry_store: Arc::clone(&telemetry_store),
     }));
-=======
-    let write_buffer: Arc<dyn WriteBuffer> = match config.pro_config.mode {
-        BufferMode::Read => {
-            let replica_config = replica_config
-                .context("must supply a replicas list when starting in read-only mode")
-                .map_err(Error::WriteBufferInit)?;
-            Arc::new(
-                WriteBufferPro::read(
-                    Arc::new(last_cache),
-                    Arc::clone(&object_store),
-                    Arc::clone(&metrics),
-                    replica_config,
-                    parquet_cache,
-                    compacted_data.clone(),
-                )
-                .await
-                .map_err(Error::WriteBufferInit)?,
-            )
-        }
-        BufferMode::ReadWrite => Arc::new(
-            WriteBufferPro::read_write(ReadWriteArgs {
-                host_id: persister.host_identifier_prefix().into(),
-                persister: Arc::clone(&persister),
-                catalog: Arc::new(catalog),
-                last_cache: Arc::new(last_cache),
-                time_provider: Arc::<SystemProvider>::clone(&time_provider),
-                executor: Arc::clone(&exec),
-                wal_config,
-                metric_registry: Arc::clone(&metrics),
-                replication_config: replica_config,
-                parquet_cache,
-                compacted_data: compacted_data.clone(),
-            })
-            .await
-            .map_err(Error::WriteBufferInit)?,
-        ),
-    };
-    let query_executor = Arc::new(QueryExecutorImpl::new(
-        write_buffer.catalog(),
-        Arc::clone(&write_buffer),
-        Arc::clone(&exec),
-        Arc::clone(&metrics),
-        Arc::new(config.datafusion_config),
-        10,
-        config.query_log_size,
-        Arc::clone(&telemetry_store),
-    ));
->>>>>>> 07e7c863
 
     let listener = TcpListener::bind(*config.http_bind_address)
         .await
