//! Entrypoint for InfluxDB 3 Enterprise Server

use anyhow::{bail, Context};
use datafusion_util::config::register_iox_object_store;
use futures::future::join_all;
use futures::future::FutureExt;
use futures::TryFutureExt;
use influxdb3_cache::{
    distinct_cache::DistinctCacheProvider,
    last_cache::{self, LastCacheProvider},
    parquet_cache::create_cached_obj_store_and_oracle,
};
use influxdb3_clap_blocks::plugins::{PackageManager, ProcessingEngineConfig};
use influxdb3_clap_blocks::{
    datafusion::IoxQueryDatafusionConfig,
    memory_size::MemorySize,
    object_store::{ObjectStoreConfig, ObjectStoreType},
    socket_addr::SocketAddr,
    tokio::TokioDatafusionConfig,
};
use influxdb3_config::Config as ConfigTrait;
use influxdb3_config::EnterpriseConfig;
use influxdb3_enterprise_buffer::{
    modes::{read::CreateReadModeArgs, read_write::CreateReadWriteModeArgs},
    replica::ReplicationConfig,
    WriteBufferEnterprise,
};
use influxdb3_enterprise_clap_blocks::serve::BufferMode;
use influxdb3_enterprise_compactor::producer::CompactedDataProducer;
use influxdb3_enterprise_compactor::{
    compacted_data::{CompactedData, CompactedDataSystemTableView},
    sys_events::CompactionEventStore,
};
use influxdb3_enterprise_compactor::{
    consumer::CompactedDataConsumer, producer::CompactedDataProducerArgs,
};
use influxdb3_enterprise_data_layout::CompactionConfig;
use influxdb3_enterprise_parquet_cache::ParquetCachePreFetcher;
use influxdb3_internal_api::query_executor::QueryExecutor;
use influxdb3_process::{
    build_malloc_conf, setup_metric_registry, INFLUXDB3_GIT_HASH, INFLUXDB3_VERSION, PROCESS_UUID,
};
use influxdb3_processing_engine::environment::{
    DisabledManager, PipManager, PythonEnvironmentManager, UVManager,
};
use influxdb3_processing_engine::plugins::ProcessingEngineEnvironmentManager;
<<<<<<< HEAD
use influxdb3_server::query_executor::enterprise::QueryExecutorEnterprise;
=======
use influxdb3_processing_engine::ProcessingEngineManagerImpl;
>>>>>>> cf1dd5c8
use influxdb3_server::{
    auth::AllOrNothingAuthorizer,
    builder::ServerBuilder,
    query_executor::{
        enterprise::{CompactionSysTableQueryExecutorArgs, CompactionSysTableQueryExecutorImpl},
        CreateQueryExecutorArgs,
    },
    serve, CommonServerState,
};
use influxdb3_sys_events::SysEventStore;
use influxdb3_telemetry::store::TelemetryStore;
use influxdb3_wal::{Gen1Duration, WalConfig};
use influxdb3_write::{
    persister::Persister,
    write_buffer::{
        check_mem_and_force_snapshot_loop, persisted_files::PersistedFiles, WriteBufferImpl,
    },
    WriteBuffer,
};
use iox_query::exec::{DedicatedExecutor, Executor, ExecutorConfig};
use iox_time::{SystemProvider, TimeProvider};
use object_store::ObjectStore;
use observability_deps::tracing::*;
use panic_logging::SendPanicsToTracing;
use parquet_file::storage::{ParquetStorage, StorageId};
use std::process::Command;
use std::{num::NonZeroUsize, sync::Arc, time::Duration};
use std::{path::Path, str::FromStr};
use thiserror::Error;
use tokio::net::TcpListener;
use tokio::time::Instant;
use tokio_util::sync::CancellationToken;
use trace_exporters::TracingConfig;
use trace_http::ctx::TraceHeaderParser;
use trogging::cli::LoggingConfig;
#[cfg(not(feature = "no_license"))]
use {
    influxdb3_server::EXPIRED_LICENSE,
    jsonwebtoken::{decode, decode_header, Algorithm, DecodingKey, Validation},
    object_store::path::Path as ObjPath,
    object_store::PutPayload,
    serde::{Deserialize, Serialize},
    std::io::IsTerminal,
    std::sync::atomic::Ordering,
    std::time::SystemTime,
    std::time::UNIX_EPOCH,
};

/// The default name of the influxdb data directory
#[allow(dead_code)]
pub const DEFAULT_DATA_DIRECTORY_NAME: &str = ".influxdb3";

/// The default bind address for the HTTP API.
pub const DEFAULT_HTTP_BIND_ADDR: &str = "0.0.0.0:8181";

pub const DEFAULT_TELEMETRY_ENDPOINT: &str = "https://telemetry.v3.influxdata.com";

#[derive(Debug, Error)]
pub enum Error {
    #[error("Cannot parse object store config: {0}")]
    ObjectStoreParsing(#[from] influxdb3_clap_blocks::object_store::ParseError),

    #[error("Access of Object Store failed: {0}")]
    ObjectStore(#[from] object_store::Error),

    #[error("Tracing config error: {0}")]
    TracingConfig(#[from] trace_exporters::Error),

    #[error("Error initializing tokio runtime: {0}")]
    TokioRuntime(#[source] std::io::Error),

    #[error("Failed to bind address")]
    BindAddress(#[source] std::io::Error),

    #[error("Server error: {0}")]
    Server(#[from] influxdb3_server::Error),

    #[error("Write buffer error: {0}")]
    WriteBuffer(#[from] influxdb3_write::write_buffer::Error),

    #[error("invalid token: {0}")]
    InvalidToken(#[from] hex::FromHexError),

    #[error("failed to initialized write buffer: {0:?}")]
    WriteBufferInit(#[source] anyhow::Error),

    #[error("failed to initialize from persisted catalog: {0}")]
    InitializePersistedCatalog(#[source] influxdb3_write::persister::Error),

    #[error("Failed to execute job: {0}")]
    Job(#[source] executor::JobError),

    #[error("failed to initialize last cache: {0}")]
    InitializeLastCache(#[source] last_cache::Error),

    #[error("failed to initialize distinct cache: {0:#}")]
    InitializeDistinctCache(#[source] influxdb3_cache::distinct_cache::ProviderError),

    #[error("Error initializing compaction producer: {0}")]
    CompactionProducer(
        #[from] influxdb3_enterprise_compactor::producer::CompactedDataProducerError,
    ),

    #[error("Error initializing compaction consumer: {0:?}")]
    CompactionConsumer(#[from] anyhow::Error),

    #[error("Must have `compact-from-node-ids` specfied if running in compactor mode")]
    CompactorModeWithoutNodeIds,

    #[error("IO Error occurred: {0}")]
    Io(#[from] std::io::Error),

    #[error("Failed to make a request: {0}")]
    Reqwest(#[from] reqwest::Error),

    #[cfg(not(feature = "no_license"))]
    #[error("Failed to get a valid license. Please try again.")]
    LicenseTimeout,

    #[cfg(not(feature = "no_license"))]
    #[error("Failed to make a well formed request to get the license")]
    BadLicenseRequest,

    #[cfg(not(feature = "no_license"))]
    #[error("Requested license not available.")]
    LicenseNotFound,

    #[cfg(not(feature = "no_license"))]
    #[error("Failed to poll for license. Response code was {0}")]
    UnexpectedLicenseResponse(u16),

    #[cfg(not(feature = "no_license"))]
    #[error("No interactive TTY detected. Cannot prompt for email.")]
    NoTTY,

    #[cfg(not(feature = "no_license"))]
    #[error("Invalid email address")]
    InvalidEmail,
}

pub type Result<T, E = Error> = std::result::Result<T, E>;

#[derive(Debug, clap::Parser)]
pub struct Config {
    /// object store options
    #[clap(flatten)]
    object_store_config: ObjectStoreConfig,

    /// logging options
    #[clap(flatten)]
    pub(crate) logging_config: LoggingConfig,

    /// tracing options
    #[clap(flatten)]
    pub(crate) tracing_config: TracingConfig,

    /// tokio datafusion config
    #[clap(flatten)]
    pub(crate) tokio_datafusion_config: TokioDatafusionConfig,

    /// iox_query extended DataFusion config
    #[clap(flatten)]
    pub(crate) iox_query_datafusion_config: IoxQueryDatafusionConfig,

    /// Maximum size of HTTP requests.
    #[clap(
    long = "max-http-request-size",
    env = "INFLUXDB3_MAX_HTTP_REQUEST_SIZE",
    default_value = "10485760", // 10 MiB
    action,
    )]
    pub max_http_request_size: usize,

    /// The address on which InfluxDB will serve HTTP API requests
    #[clap(
    long = "http-bind",
    env = "INFLUXDB3_HTTP_BIND_ADDR",
    default_value = DEFAULT_HTTP_BIND_ADDR,
    action,
    )]
    pub http_bind_address: SocketAddr,

    /// Size of the RAM cache used to store data in bytes.
    ///
    /// Can be given as absolute value or in percentage of the total available memory (e.g. `10%`).
    #[clap(
    long = "ram-pool-data-bytes",
    env = "INFLUXDB3_RAM_POOL_DATA_BYTES",
    default_value = "1073741824",  // 1GB
    action
    )]
    pub ram_pool_data_bytes: MemorySize,

    /// Size of memory pool used during query exec, in bytes.
    ///
    /// Can be given as absolute value or in percentage of the total available memory (e.g. `10%`).
    #[clap(
    long = "exec-mem-pool-bytes",
    env = "INFLUXDB3_EXEC_MEM_POOL_BYTES",
    default_value = "8589934592",  // 8GB
    action
    )]
    pub exec_mem_pool_bytes: MemorySize,

    /// bearer token to be set for requests
    #[clap(long = "bearer-token", env = "INFLUXDB3_BEARER_TOKEN", action)]
    pub bearer_token: Option<String>,

    /// Duration that the Parquet files get arranged into. The data timestamps will land each
    /// row into a file of this duration. 1m, 5m, and 10m are supported. These are known as
    /// "generation 1" files. The compactor in Pro can compact these into larger and longer
    /// generations.
    #[clap(
        long = "gen1-duration",
        env = "INFLUXDB3_GEN1_DURATION",
        default_value = "10m",
        action
    )]
    pub gen1_duration: Gen1Duration,

    /// Interval to flush buffered data to a wal file. Writes that wait for wal confirmation will
    /// take as long as this interval to complete.
    #[clap(
        long = "wal-flush-interval",
        env = "INFLUXDB3_WAL_FLUSH_INTERVAL",
        default_value = "1s",
        action
    )]
    pub wal_flush_interval: humantime::Duration,

    /// The number of WAL files to attempt to remove in a snapshot. This times the interval will
    /// determine how often snapshot is taken.
    #[clap(
        long = "wal-snapshot-size",
        env = "INFLUXDB3_WAL_SNAPSHOT_SIZE",
        default_value = "600",
        action
    )]
    pub wal_snapshot_size: usize,

    /// The maximum number of writes requests that can be buffered before a flush must be run
    /// and succeed.
    #[clap(
        long = "wal-max-write-buffer-size",
        env = "INFLUXDB3_WAL_MAX_WRITE_BUFFER_SIZE",
        default_value = "100000",
        action
    )]
    pub wal_max_write_buffer_size: usize,

    /// Number of snapshotted wal files to retain in object store, wal flush does not clear
    /// the wal files immediately instead they are only deleted when snapshotted and num wal files
    /// count exceeds this size
    #[clap(
        long = "snapshotted-wal-files-to-keep",
        env = "INFLUXDB3_NUM_WAL_FILES_TO_KEEP",
        default_value = "300",
        action
    )]
    pub snapshotted_wal_files_to_keep: u64,

    // TODO - tune this default:
    /// The size of the query log. Up to this many queries will remain in the log before
    /// old queries are evicted to make room for new ones.
    #[clap(
        long = "query-log-size",
        env = "INFLUXDB3_QUERY_LOG_SIZE",
        default_value = "1000",
        action
    )]
    pub query_log_size: usize,

    // TODO - make this default to 70% of available memory:
    /// The size limit of the buffered data. If this limit is passed a snapshot will be forced.
    #[clap(
        long = "buffer-mem-limit-mb",
        env = "INFLUXDB3_BUFFER_MEM_LIMIT_MB",
        default_value = "5000",
        action
    )]
    pub buffer_mem_limit_mb: usize,

    /// The node idendifier used as a prefix in all object store file paths. This should be unique
    /// for any InfluxDB 3 Core servers that share the same object store configuration, i.e., the
    /// same bucket.
    #[clap(
        long = "node-id",
        // TODO: deprecate this alias in future version
        alias = "host-id",
        env = "INFLUXDB3_NODE_IDENTIFIER_PREFIX",
        action
    )]
    pub node_identifier_prefix: String,

    #[clap(flatten)]
    pub enterprise_config: influxdb3_enterprise_clap_blocks::serve::EnterpriseServeConfig,

    /// The size of the in-memory Parquet cache in megabytes (MB).
    #[clap(
        long = "parquet-mem-cache-size-mb",
        env = "INFLUXDB3_PARQUET_MEM_CACHE_SIZE_MB",
        default_value = "1000",
        action
    )]
    pub parquet_mem_cache_size: ParquetCacheSizeMb,

    /// The percentage of entries to prune during a prune operation on the in-memory Parquet cache.
    ///
    /// This must be a number between 0 and 1.
    #[clap(
        long = "parquet-mem-cache-prune-percentage",
        env = "INFLUXDB3_PARQUET_MEM_CACHE_PRUNE_PERCENTAGE",
        default_value = "0.1",
        action
    )]
    pub parquet_mem_cache_prune_percentage: ParquetCachePrunePercent,

    /// The interval on which to check if the in-memory Parquet cache needs to be pruned.
    ///
    /// Enter as a human-readable time, e.g., "1s", "100ms", "1m", etc.
    #[clap(
        long = "parquet-mem-cache-prune-interval",
        env = "INFLUXDB3_PARQUET_MEM_CACHE_PRUNE_INTERVAL",
        default_value = "1s",
        action
    )]
    pub parquet_mem_cache_prune_interval: humantime::Duration,

    /// Disable the in-memory Parquet cache. By default, the cache is enabled.
    #[clap(
        long = "disable-parquet-mem-cache",
        env = "INFLUXDB3_DISABLE_PARQUET_MEM_CACHE",
        default_value_t = false,
        action
    )]
    pub disable_parquet_mem_cache: bool,

    /// The duration from `now` to check if parquet files pulled in query path requires caching
    /// Enter as a human-readable time, e.g., "5h", "3d"
    #[clap(
        long = "parquet-mem-cache-query-path-duration",
        env = "INFLUXDB3_PARQUET_MEM_CACHE_QUERY_PATH_DURATION",
        default_value = "5h",
        action
    )]
    pub parquet_mem_cache_query_path_duration: humantime::Duration,

    /// The interval on which to evict expired entries from the Last-N-Value cache, expressed as a
    /// human-readable time, e.g., "20s", "1m", "1h".
    #[clap(
        long = "last-cache-eviction-interval",
        env = "INFLUXDB3_LAST_CACHE_EVICTION_INTERVAL",
        default_value = "10s",
        action
    )]
    pub last_cache_eviction_interval: humantime::Duration,

    /// The interval on which to evict expired entries from the Distinct Value cache, expressed as a
    /// human-readable time, e.g., "20s", "1m", "1h".
    #[clap(
        long = "distinct-cache-eviction-interval",
        env = "INFLUXDB3_DISTINCT_CACHE_EVICTION_INTERVAL",
        default_value = "10s",
        action
    )]
    pub distinct_cache_eviction_interval: humantime::Duration,

    /// The processing engine config.
    #[clap(flatten)]
    pub processing_engine_config: ProcessingEngineConfig,

    /// Threshold for internal buffer, can be either percentage or absolute value.
    /// eg: 70% or 100000
    #[clap(
        long = "force-snapshot-mem-threshold",
        env = "INFLUXDB3_FORCE_SNAPSHOT_MEM_THRESHOLD",
        default_value = "70%",
        action
    )]
    pub force_snapshot_mem_threshold: MemorySize,

    /// Disable sending telemetry data to telemetry.v3.influxdata.com.
    #[clap(
        long = "disable-telemetry-upload",
        env = "INFLUXDB3_TELEMETRY_DISABLE_UPLOAD",
        default_value_t = false,
        hide = true,
        action
    )]
    pub disable_telemetry_upload: bool,

    /// Send telemetry data to the specified endpoint.
    #[clap(
        long = "telemetry-endpoint",
        env = "INFLUXDB3_TELEMETRY_ENDPOINT",
        default_value = DEFAULT_TELEMETRY_ENDPOINT,
        hide = true,
        action
    )]
    pub telemetry_endpoint: String,

    /// Set the limit for number of parquet files allowed in a query. Defaults
    /// to 432 which is about 3 days worth of files using default settings.
    /// This number can be increased to allow more files to be queried, but
    /// query performance will likely suffer, RAM usage will spike, and the
    /// process might be OOM killed as a result. It would be better to specify
    /// smaller time ranges if possible in a query.
    #[clap(long = "query-file-limit", env = "INFLUXDB3_QUERY_FILE_LIMIT", action)]
    pub query_file_limit: Option<usize>,
}

/// The interval to check for new snapshots from writers to compact data from. This will do an S3
/// GET for every writer in the replica list every interval.
const COMPACTION_CHECK_INTERVAL: Duration = Duration::from_secs(10);

/// Specified size of the Parquet cache in megabytes (MB)
#[derive(Debug, Clone, Copy)]
pub struct ParquetCacheSizeMb(usize);

impl ParquetCacheSizeMb {
    /// Express this cache size in terms of bytes (B)
    fn as_num_bytes(&self) -> usize {
        self.0 * 1_000 * 1_000
    }
}

impl FromStr for ParquetCacheSizeMb {
    type Err = anyhow::Error;

    fn from_str(s: &str) -> std::prelude::v1::Result<Self, Self::Err> {
        s.parse()
            .context("failed to parse parquet cache size value as an unsigned integer")
            .map(Self)
    }
}

#[derive(Debug, Clone, Copy)]
pub struct ParquetCachePrunePercent(f64);

impl From<ParquetCachePrunePercent> for f64 {
    fn from(value: ParquetCachePrunePercent) -> Self {
        value.0
    }
}

impl FromStr for ParquetCachePrunePercent {
    type Err = anyhow::Error;

    fn from_str(s: &str) -> std::prelude::v1::Result<Self, Self::Err> {
        let p = s
            .parse::<f64>()
            .context("failed to parse prune percent as f64")?;
        if p <= 0.0 || p >= 1.0 {
            bail!("prune percent must be between 0 and 1");
        }
        Ok(Self(p))
    }
}

/// If `p` does not exist, try to create it as a directory.
///
/// panic's if the directory does not exist and can not be created
#[allow(dead_code)]
fn ensure_directory_exists(p: &Path) {
    if !p.exists() {
        info!(
            p=%p.display(),
            "Creating directory",
        );
        std::fs::create_dir_all(p).expect("Could not create default directory");
    }
}

pub async fn command(config: Config) -> Result<()> {
    let startup_timer = Instant::now();
    let num_cpus = num_cpus::get();
    let build_malloc_conf = build_malloc_conf();
    info!(
        node_id = %config.node_identifier_prefix,
        mode = %config.enterprise_config.mode,
        git_hash = %INFLUXDB3_GIT_HASH as &str,
        version = %INFLUXDB3_VERSION.as_ref() as &str,
        uuid = %PROCESS_UUID.as_ref() as &str,
        num_cpus,
        "InfluxDB 3 Enterprise server starting",
    );
    debug!(%build_malloc_conf, "build configuration");

    let metrics = setup_metric_registry();

    // Install custom panic handler and forget about it.
    //
    // This leaks the handler and prevents it from ever being dropped during the
    // lifetime of the program - this is actually a good thing, as it prevents
    // the panic handler from being removed while unwinding a panic (which in
    // turn, causes a panic - see #548)
    let f = SendPanicsToTracing::new_with_metrics(&metrics);
    std::mem::forget(f);

    // Construct a token to trigger clean shutdown
    let frontend_shutdown = CancellationToken::new();

    let time_provider: Arc<dyn TimeProvider> = Arc::new(SystemProvider::new());
    let sys_events_store = Arc::new(SysEventStore::new(Arc::clone(&time_provider) as _));
    let object_store: Arc<dyn ObjectStore> = config
        .object_store_config
        .make_object_store()
        .map_err(Error::ObjectStoreParsing)?;

    let (object_store, parquet_cache) = if !config.disable_parquet_mem_cache {
        let (object_store, parquet_cache) = create_cached_obj_store_and_oracle(
            object_store,
            Arc::clone(&time_provider) as _,
            Arc::clone(&metrics),
            config.parquet_mem_cache_size.as_num_bytes(),
            config.parquet_mem_cache_query_path_duration.into(),
            config.parquet_mem_cache_prune_percentage.into(),
            config.parquet_mem_cache_prune_interval.into(),
        );
        (object_store, Some(parquet_cache))
    } else {
        (object_store, None)
    };

    let trace_exporter = config.tracing_config.build()?;

    let parquet_store =
        ParquetStorage::new(Arc::clone(&object_store), StorageId::from("influxdb3"));

    let mut tokio_datafusion_config = config.tokio_datafusion_config;
    tokio_datafusion_config.num_threads = tokio_datafusion_config
        .num_threads
        .or_else(|| NonZeroUsize::new(num_cpus::get()))
        .or_else(|| NonZeroUsize::new(1));
    info!(
        num_threads = tokio_datafusion_config.num_threads.map(|n| n.get()),
        "Creating shared query executor"
    );

    let exec = Arc::new(Executor::new_with_config_and_executor(
        ExecutorConfig {
            target_query_partitions: tokio_datafusion_config.num_threads.unwrap(),
            object_stores: [&parquet_store]
                .into_iter()
                .map(|store| (store.id(), Arc::clone(store.object_store())))
                .collect(),
            metric_registry: Arc::clone(&metrics),
            mem_pool_size: config.exec_mem_pool_bytes.bytes(),
        },
        DedicatedExecutor::new(
            "datafusion",
            tokio_datafusion_config
                .builder()
                .map(|mut builder| {
                    builder.enable_all();
                    builder
                })
                .map_err(Error::TokioRuntime)?,
            Arc::clone(&metrics),
        ),
    ));
    let runtime_env = exec.new_context().inner().runtime_env();
    register_iox_object_store(runtime_env, parquet_store.id(), Arc::clone(&object_store));

    let trace_header_parser = TraceHeaderParser::new()
        .with_jaeger_trace_context_header_name(
            config
                .tracing_config
                .traces_jaeger_trace_context_header_name,
        )
        .with_jaeger_debug_name(config.tracing_config.traces_jaeger_debug_name);

    let persister = Arc::new(Persister::new(
        Arc::clone(&object_store),
        config.node_identifier_prefix.clone(),
        Arc::clone(&time_provider) as _,
    ));
    let wal_config = WalConfig {
        gen1_duration: config.gen1_duration,
        max_write_buffer_size: config.wal_max_write_buffer_size,
        flush_interval: config.wal_flush_interval.into(),
        snapshot_size: config.wal_snapshot_size,
    };

    let catalog = Arc::new(
        persister
            .load_or_create_catalog()
            .await
            .map_err(Error::InitializePersistedCatalog)?,
    );
    info!(instance_id = ?catalog.instance_id(), "catalog initialized");

    #[cfg(not(feature = "no_license"))]
    {
        load_and_validate_license(
            Arc::clone(&object_store),
            config.node_identifier_prefix.clone(),
            catalog.instance_id(),
            config.enterprise_config.license_email,
        )
        .await?;
        info!("valid license found, happy data crunching");
    }

    let enterprise_config = match EnterpriseConfig::load(&object_store).await {
        Ok(config) => Arc::new(config),
        // If the config is not found we should create it
        Err(object_store::Error::NotFound { .. }) => {
            let config = EnterpriseConfig::default();
            config.persist(catalog.node_id(), &object_store).await?;
            Arc::new(config)
        }
        Err(err) => return Err(err.into()),
    };

    let parquet_cache_prefetcher = if let Some(parquet_cache) = parquet_cache.clone() {
        Some(Arc::new(ParquetCachePreFetcher::new(
            Arc::clone(&parquet_cache),
            config.enterprise_config.preemptive_cache_age,
            Arc::clone(&time_provider),
        )))
    } else {
        None
    };

    let mut compacted_data: Option<Arc<CompactedData>> = None;
    let mut compaction_producer: Option<CompactedDataProducer> = None;
    let compaction_event_store = Arc::clone(&sys_events_store) as Arc<dyn CompactionEventStore>;

    // The compactor disables cached parquet loader so it can stream row groups and does not
    // cache entire parquet files in memory at once. So, we override the inputted configuration
    // which defaults to using the cached loader:
    let mut compactor_datafusion_config = config.iox_query_datafusion_config.clone();
    compactor_datafusion_config.use_cached_parquet_loader = false;
    let compactor_datafusion_config = Arc::new(compactor_datafusion_config.build());

    if let Some(compactor_id) = config.enterprise_config.compactor_id {
        if config.enterprise_config.run_compactions {
            let compaction_config = CompactionConfig::new(
                &config.enterprise_config.compaction_multipliers.0,
                config.enterprise_config.compaction_gen2_duration.into(),
            )
            .with_per_file_row_limit(config.enterprise_config.compaction_row_limit)
            .with_max_num_files_per_compaction(
                config.enterprise_config.compaction_max_num_files_per_plan,
            );

            let node_ids = if matches!(config.enterprise_config.mode, BufferMode::Compactor) {
                if let Some(compact_from_node_ids) = &config.enterprise_config.compact_from_node_ids
                {
                    compact_from_node_ids.to_vec()
                } else {
                    return Err(Error::CompactorModeWithoutNodeIds);
                }
            } else {
                let mut node_ids = vec![config.node_identifier_prefix.clone()];
                if let Some(read_from_node_ids) = &config.enterprise_config.read_from_node_ids {
                    node_ids.extend(read_from_node_ids.iter().cloned());
                }
                node_ids
            };

            let producer = CompactedDataProducer::new(CompactedDataProducerArgs {
                compactor_id,
                node_ids,
                compaction_config,
                enterprise_config: Arc::clone(&enterprise_config),
                datafusion_config: compactor_datafusion_config,
                object_store: Arc::clone(&object_store),
                object_store_url: persister.object_store_url().clone(),
                executor: Arc::clone(&exec),
                parquet_cache_prefetcher: if config.enterprise_config.mode.is_compactor() {
                    None
                } else {
                    parquet_cache_prefetcher
                },
                sys_events_store: Arc::clone(&compaction_event_store),
                time_provider: Arc::clone(&time_provider),
            })
            .await?;

            compacted_data = Some(Arc::clone(&producer.compacted_data));
            compaction_producer = Some(producer);
        } else {
            let consumer = CompactedDataConsumer::new(
                compactor_id,
                Arc::clone(&object_store),
                parquet_cache_prefetcher,
                Arc::clone(&compaction_event_store),
            )
            .await
            .context("Error initializing compaction consumer")
            .map_err(Error::CompactionConsumer)?;

            compacted_data = Some(Arc::clone(&consumer.compacted_data));

            tokio::spawn(async move {
                consumer.poll_in_background(COMPACTION_CHECK_INTERVAL).await;
            });
        }
    }

    let datafusion_config = Arc::new(config.iox_query_datafusion_config.build());

    let time_provider = Arc::new(SystemProvider::new());

    let last_cache = LastCacheProvider::new_from_catalog_with_background_eviction(
        Arc::clone(&catalog),
        config.last_cache_eviction_interval.into(),
    )
    .map_err(Error::InitializeLastCache)?;

    let distinct_cache = DistinctCacheProvider::new_from_catalog_with_background_eviction(
        Arc::clone(&time_provider) as _,
        Arc::clone(&catalog),
        config.distinct_cache_eviction_interval.into(),
    )
    .map_err(Error::InitializeDistinctCache)?;

    let replica_config = config.enterprise_config.read_from_node_ids.map(|node_ids| {
        ReplicationConfig::new(
            config.enterprise_config.replication_interval.into(),
            node_ids.into(),
        )
    });

    type CreateBufferModeResult = (
        Arc<dyn WriteBuffer>,
        Option<Arc<PersistedFiles>>,
        Option<Arc<WriteBufferImpl>>,
    );

    let (write_buffer, persisted_files, write_buffer_impl): CreateBufferModeResult = match config
        .enterprise_config
        .mode
    {
        BufferMode::Read => {
            let ReplicationConfig { interval, node_ids } = replica_config
                .context("must supply a read-from-node-ids list when starting in read-only mode")
                .map_err(Error::WriteBufferInit)?;
            (
                Arc::new(
                    WriteBufferEnterprise::read(CreateReadModeArgs {
                        last_cache,
                        distinct_cache,
                        object_store: Arc::clone(&object_store),
                        catalog: Arc::clone(&catalog),
                        metric_registry: Arc::clone(&metrics),
                        replication_interval: interval,
                        node_ids,
                        parquet_cache: parquet_cache.clone(),
                        compacted_data: compacted_data.clone(),
                        time_provider: Arc::<SystemProvider>::clone(&time_provider),
                    })
                    .await
                    .map_err(Error::WriteBufferInit)?,
                ),
                None,
                None,
            )
        }
        BufferMode::ReadWrite => {
            let buf = Arc::new(
                WriteBufferEnterprise::read_write(CreateReadWriteModeArgs {
                    node_id: persister.node_identifier_prefix().into(),
                    persister: Arc::clone(&persister),
                    catalog: Arc::clone(&catalog),
                    last_cache,
                    distinct_cache,
                    time_provider: Arc::<SystemProvider>::clone(&time_provider),
                    executor: Arc::clone(&exec),
                    wal_config,
                    metric_registry: Arc::clone(&metrics),
                    replication_config: replica_config,
                    parquet_cache: parquet_cache.clone(),
                    compacted_data: compacted_data.clone(),
                    snapshotted_wal_files_to_keep: config.snapshotted_wal_files_to_keep,
                })
                .await
                .map_err(Error::WriteBufferInit)?,
            );
            let persisted_files = buf.persisted_files();
            let write_buffer_impl = buf.write_buffer_impl();
            (buf, Some(persisted_files), Some(write_buffer_impl))
        }
        BufferMode::Compactor => {
            let catalog = compacted_data
                .as_ref()
                .map(|cd| cd.compacted_catalog.catalog())
                .expect("there was no compacted data initialized");
            let buf = Arc::new(WriteBufferEnterprise::compactor(catalog));
            (buf, None, None)
        }
    };

    if let Some(write_buffer_impl) = write_buffer_impl {
        info!("setting up background mem check for query buffer");
        background_buffer_checker(
            config.force_snapshot_mem_threshold.bytes(),
            &write_buffer_impl,
        )
        .await;
    }

    info!("setting up telemetry store");
    let telemetry_store = setup_telemetry_store(
        &config.object_store_config,
        catalog.instance_id(),
        num_cpus,
        persisted_files,
        config.telemetry_endpoint.as_str(),
        config.disable_telemetry_upload,
    )
    .await;

    let common_state = CommonServerState::new(
        Arc::clone(&metrics),
        trace_exporter,
        trace_header_parser,
        Arc::clone(&telemetry_store),
<<<<<<< HEAD
        Arc::clone(&enterprise_config),
        Arc::clone(&object_store),
        setup_processing_engine_env_manager(&config.processing_engine_config),
=======
>>>>>>> cf1dd5c8
    )?;

    let sys_table_compacted_data: Option<Arc<dyn CompactedDataSystemTableView>> =
        if let Some(ref compacted_data) = compacted_data {
            Some(Arc::clone(compacted_data) as Arc<dyn CompactedDataSystemTableView>)
        } else {
            None
        };

    let query_executor: Arc<dyn QueryExecutor> = match config.enterprise_config.mode {
        BufferMode::Compactor => Arc::new(CompactionSysTableQueryExecutorImpl::new(
            CompactionSysTableQueryExecutorArgs {
                exec: Arc::clone(&exec),
                metrics: Arc::clone(&metrics),
                datafusion_config,
                query_log_size: config.query_log_size,
                telemetry_store: Arc::clone(&telemetry_store),
                sys_events_store: Arc::clone(&sys_events_store),
                compacted_data: sys_table_compacted_data,
            },
        )),
        _ => Arc::new(QueryExecutorEnterprise::new(
            CreateQueryExecutorArgs {
                catalog: write_buffer.catalog(),
                write_buffer: Arc::clone(&write_buffer),
                exec: Arc::clone(&exec),
                metrics: Arc::clone(&metrics),
                datafusion_config,
                query_log_size: config.query_log_size,
                telemetry_store: Arc::clone(&telemetry_store),
                sys_events_store: Arc::clone(&sys_events_store),
            },
            sys_table_compacted_data,
            Arc::clone(&enterprise_config),
        )),
    };

    let listener = TcpListener::bind(*config.http_bind_address)
        .await
        .map_err(Error::BindAddress)?;

    let processing_engine = ProcessingEngineManagerImpl::new(
        setup_processing_engine_env_manager(&config.processing_engine_config),
        write_buffer.catalog(),
        Arc::clone(&write_buffer),
        Arc::clone(&query_executor) as _,
        Arc::clone(&time_provider) as _,
        write_buffer.wal(),
        sys_events_store,
    );

    let builder = ServerBuilder::new(common_state)
        .max_request_size(config.max_http_request_size)
        .write_buffer(Arc::clone(&write_buffer))
        .query_executor(query_executor)
<<<<<<< HEAD
        .time_provider(Arc::clone(&time_provider))
        .persister(Arc::clone(&persister))
        .tcp_listener(listener);
=======
        .time_provider(time_provider)
        .persister(persister)
        .tcp_listener(listener)
        .processing_engine(processing_engine);
>>>>>>> cf1dd5c8

    let server = if let Some(token) = config.bearer_token.map(hex::decode).transpose()? {
        builder
            .authorizer(Arc::new(AllOrNothingAuthorizer::new(token)))
            .build()
            .await
    } else {
        builder.build().await
    };

    let mut futures = Vec::new();

    if let Some(compactor) = compaction_producer {
        // Run the compactor code on the DataFusion executor

        // Note that unlike tokio::spawn, if the handle to the task is
        // dropped, the task is cancelled, so it must be retained until the end
        debug!("Setting up the compaction loop");
        let t = exec
            .executor()
            .spawn(async move {
                compactor
                    .run_compaction_loop(Duration::from_secs(10), Duration::from_secs(600))
                    .await;
            })
            .map_err(Error::Job);

        futures.push(t.boxed());
    }

    futures.push(
        serve(server, frontend_shutdown, startup_timer)
            .map_err(Error::from)
            .boxed(),
    );

    // Wait for all futures to complete, and if any failed return the first error
    let results = join_all(futures).await;
    for result in results {
        result?;
    }

    Ok(())
}

pub(crate) fn setup_processing_engine_env_manager(
    config: &ProcessingEngineConfig,
) -> ProcessingEngineEnvironmentManager {
    let package_manager: Arc<dyn PythonEnvironmentManager> = match config.package_manager {
        PackageManager::Discover => determine_package_manager(),
        PackageManager::Pip => Arc::new(PipManager),
        PackageManager::UV => Arc::new(UVManager),
    };
    ProcessingEngineEnvironmentManager {
        plugin_dir: config.plugin_dir.clone(),
        virtual_env_location: config.virtual_env_location.clone(),
        package_manager,
    }
}

fn determine_package_manager() -> Arc<dyn PythonEnvironmentManager> {
    // Check for uv first (highest preference)
    if let Ok(output) = Command::new("uv").arg("--version").output() {
        if output.status.success() {
            return Arc::new(UVManager);
        }
    }

    // Check for pip second
    if let Ok(output) = Command::new("pip").arg("--version").output() {
        if output.status.success() {
            return Arc::new(PipManager);
        }
    }

    // If neither is available, return DisabledManager
    Arc::new(DisabledManager)
}

async fn setup_telemetry_store(
    object_store_config: &ObjectStoreConfig,
    instance_id: Arc<str>,
    num_cpus: usize,
    persisted_files: Option<Arc<PersistedFiles>>,
    telemetry_endpoint: &str,
    disable_upload: bool,
) -> Arc<TelemetryStore> {
    let os = std::env::consts::OS;
    let influxdb_pkg_version = env!("CARGO_PKG_VERSION");
    let influxdb_pkg_name = env!("CARGO_PKG_NAME");
    // Following should show influxdb3-0.1.0
    let influx_version = format!("{}-{}", influxdb_pkg_name, influxdb_pkg_version);
    let obj_store_type = object_store_config
        .object_store
        .unwrap_or(ObjectStoreType::Memory);
    let storage_type = obj_store_type.as_str();

    if disable_upload {
        debug!("Initializing TelemetryStore with upload disabled.");
        TelemetryStore::new_without_background_runners(persisted_files.map(|p| p as _))
    } else {
        debug!("Initializing TelemetryStore with upload enabled for {telemetry_endpoint}.");
        TelemetryStore::new(
            instance_id,
            Arc::from(os),
            Arc::from(influx_version),
            Arc::from(storage_type),
            num_cpus,
            persisted_files.map(|p| p as _),
            telemetry_endpoint.to_string(),
        )
        .await
    }
}

async fn background_buffer_checker(
    mem_threshold_bytes: usize,
    write_buffer_impl: &Arc<WriteBufferImpl>,
) {
    debug!(mem_threshold_bytes, "setting up background buffer checker");
    check_mem_and_force_snapshot_loop(
        Arc::clone(write_buffer_impl),
        mem_threshold_bytes,
        Duration::from_secs(10),
    )
    .await;
}

#[cfg(not(feature = "no_license"))]
async fn load_and_validate_license(
    object_store: Arc<dyn ObjectStore>,
    node_id: String,
    instance_id: Arc<str>,
    license_email: Option<String>,
) -> Result<()> {
    let license_path: ObjPath = format!("{node_id}/license").into();
    let license = match object_store.get(&license_path).await {
        Ok(get_result) => get_result.bytes().await?,
        // The license does not exist so we need to create one
        Err(object_store::Error::NotFound { .. }) => {
            // Check for a TTY / stdin to prompt the user for their email

            if !std::io::stdin().is_terminal() && license_email.is_none() {
                return Err(Error::NoTTY);
            }

            println!("\nWelcome to InfluxDB 3 Enterprise\n");

            let (encoded_email, display_email) = license_email
                .clone()
                .map(Ok)
                .unwrap_or_else(|| -> Result<String> {
                    println!("No license file was detected. Please enter your email: ");
                    let mut email = String::new();
                    let stdin = std::io::stdin();
                    stdin.read_line(&mut email)?;
                    Ok(email)
                })
                .map(|s| {
                    (
                        url::form_urlencoded::byte_serialize(s.trim().as_bytes())
                            .collect::<String>(),
                        s,
                    )
                })?;

            if encoded_email.is_empty() {
                return Err(Error::InvalidEmail);
            }

            // first check if license exists on in the license server
            match get_license(&encoded_email, &instance_id).await {
                Ok(l) => l,
                // if license server reports 404 Not Found, then initiate onboarding process
                Err(Error::LicenseNotFound) => {
                    debug!("license not found on server, initiating onboarding process");
                    license_onboarding(
                        &object_store,
                        &node_id,
                        instance_id,
                        &display_email,
                        &encoded_email,
                        &license_path,
                    )
                    .await?
                }
                // anything else is an error (eg Bad Request, Internal Server Error, etc) that needs to be reported to the user
                Err(e) => return Err(e),
            }
        }
        Err(e) => return Err(e.into()),
    };

    let license = std::str::from_utf8(&license).expect("License file is valid utf-8");
    let kid = decode_header(license)
        .expect("License file is a valid JWT")
        .kid
        .expect("The kid field exists in the JWT Header");
    let key = SIGNING_KEYS[&kid];

    let claims = decode::<Claims>(
        license,
        &DecodingKey::from_ec_pem(key).expect("The signing keys are in ec pem format"),
        &Validation::new(Algorithm::ES256),
    )
    .expect("The license JWT could be decoded")
    .claims;

    if SystemTime::now()
        .duration_since(UNIX_EPOCH)
        .expect("Now is greater than the Epoch")
        .as_secs()
        > claims.license_exp
    {
        error!("License is expired please acquire a new one. Queries will be disabled");
        influxdb3_server::EXPIRED_LICENSE.store(true, std::sync::atomic::Ordering::Relaxed);
    } else if node_id != claims.node_id {
        eprintln!("Invalid node_id for license");
        std::process::exit(1);
    }

    async fn recurring_license_validation_check(
        mut claims: Claims,
        node_id: String,
        license_path: ObjPath,
        object_store: Arc<dyn ObjectStore>,
    ) {
        loop {
            // Check license once a day if not expired otherwise check every minute
            if EXPIRED_LICENSE.load(Ordering::Relaxed) {
                tokio::time::sleep(Duration::from_secs(60)).await;
                error!("License is expired please acquire a new one. Queries will be disabled. Will check for valid license every minute");
                let Ok(result) = object_store.get(&license_path).await else {
                    continue;
                };
                let Ok(license) = result.bytes().await else {
                    continue;
                };
                let license = std::str::from_utf8(&license).expect("License file is valid utf-8");
                let kid = decode_header(license)
                    .expect("License file is a valid JWT")
                    .kid
                    .expect("The kid field exists in the JWT Header");
                let key = SIGNING_KEYS[&kid];

                claims = decode::<Claims>(
                    license,
                    &DecodingKey::from_ec_pem(key).expect("The signing keys are in ec pem format"),
                    &Validation::new(Algorithm::ES256),
                )
                .expect("The license JWT could be decoded")
                .claims;
            } else {
                tokio::time::sleep(Duration::from_secs(60 * 60 * 24)).await;
            }

            if SystemTime::now()
                .duration_since(UNIX_EPOCH)
                .expect("Now is greater than the Epoch")
                .as_secs()
                > claims.license_exp
            {
                EXPIRED_LICENSE.store(true, Ordering::Relaxed);
            } else if node_id != claims.node_id {
                error!("Invalid node_id for license. Aborting process.");
                std::process::exit(1);
            } else {
                EXPIRED_LICENSE.store(false, Ordering::Relaxed);
            }
        }
    }
    tokio::task::spawn(recurring_license_validation_check(
        claims,
        node_id,
        license_path,
        object_store,
    ));

    Ok(())
}

#[cfg(not(feature = "no_license"))]
#[derive(Debug, Serialize, Deserialize)]
struct Claims {
    email: String,
    exp: u64,
    #[serde(alias = "writer_id")]
    node_id: String,
    iat: u64,
    instance_id: String,
    iss: String,
    license_exp: u64,
}

#[cfg(not(feature = "no_license"))]
static SIGNING_KEYS: phf::Map<&'static str, &[u8]> = phf::phf_map! {
    "gcloud-kms_global_clustered-licensing_signing-key-2_v1.pem" => include_bytes!(
        "../../../influxdb3_license/service/keyring/keys/gcloud-kms_global_clustered-licensing_signing-key-2_v1.pem"
    ),
     "gcloud-kms_global_clustered-licensing_signing-key-3_v1.pem" => include_bytes!(
         "../../../influxdb3_license/service/keyring/keys/gcloud-kms_global_clustered-licensing_signing-key-3_v1.pem"
     ),
     "gcloud-kms_global_clustered-licensing_signing-key-4_v1.pem" => include_bytes!(
         "../../../influxdb3_license/service/keyring/keys/gcloud-kms_global_clustered-licensing_signing-key-4_v1.pem"
     ),
     "gcloud-kms_global_clustered-licensing_signing-key_v1.pem" => include_bytes!(
         "../../../influxdb3_license/service/keyring/keys/gcloud-kms_global_clustered-licensing_signing-key_v1.pem"
     ),
     "gcloud-kms_global_pro-licensing_signing-key-1_v1.pem" => include_bytes!(
         "../../../influxdb3_license/service/keyring/keys/gcloud-kms_global_pro-licensing_signing-key-1_v1.pem"
     ),
     "gcloud-kms_global_pro-licensing_signing-key-2_v1.pem" => include_bytes!(
         "../../../influxdb3_license/service/keyring/keys/gcloud-kms_global_pro-licensing_signing-key-2_v1.pem"
     ),
     "gcloud-kms_global_pro-licensing_signing-key-3_v1.pem" => include_bytes!(
         "../../../influxdb3_license/service/keyring/keys/gcloud-kms_global_pro-licensing_signing-key-3_v1.pem"
     ),
     "gcloud-kms_global_test-key_test-key_v1.pem" => include_bytes!(
         "../../../influxdb3_license/service/keyring/keys/gcloud-kms_global_test-key_test-key_v1.pem"
     ),
     "influxdb-clustered-license-server_self-managed_public_20240318_1.pem" => include_bytes!(
         "../../../influxdb3_license/service/keyring/keys/influxdb-clustered-license-server_self-managed_public_20240318_1.pem"
     ),
     "influxdb-clustered-license-server_self-managed_public_20240318_2.pem" => include_bytes!(
         "../../../influxdb3_license/service/keyring/keys/influxdb-clustered-license-server_self-managed_public_20240318_2.pem"
     ),
     "influxdb-clustered-license-server_self-managed_public_20240318_3.pem" => include_bytes!(
         "../../../influxdb3_license/service/keyring/keys/influxdb-clustered-license-server_self-managed_public_20240318_3.pem"
     ),
     "influxdb-clustered-license-server_self-managed_public_20240318_4.pem" => include_bytes!(
         "../../../influxdb3_license/service/keyring/keys/influxdb-clustered-license-server_self-managed_public_20240318_4.pem"
     ),
     "self-managed_test_private-key.pem" => include_bytes!(
         "../../../influxdb3_license/service/keyring/keys/self-managed_test_private-key.pem"
     ),
     "self-managed_test_public-key.pem" => include_bytes!(
         "../../../influxdb3_license/service/keyring/keys/self-managed_test_public-key.pem"
     ),
};

#[cfg(not(feature = "no_license"))]
const LICENSE_SERVER_URL: &str = if cfg!(feature = "local_dev") {
    if let Some(url) = option_env!("LICENSE_SERVER_URL") {
        url
    } else {
        "http://localhost:8687"
    }
} else {
    "https://licenses.enterprise.influxdata.com"
};

#[cfg(not(feature = "no_license"))]
async fn license_onboarding(
    object_store: &Arc<dyn ObjectStore>,
    node_id: &str,
    instance_id: Arc<str>,
    display_email: &str,
    encoded_email: &str,
    license_path: &ObjPath,
) -> Result<bytes::Bytes> {
    let client = reqwest::Client::new();
    let resp = client
                .post(format!("{LICENSE_SERVER_URL}/licenses?email={encoded_email}&instance-id={instance_id}&node-id={node_id}"))
            .send()
            .await?;

    match resp.status().as_u16() {
        // * If this is the first time the user is attmpting to create a license without verification
        // we should see a 201 response.
        // * If the user has been verified and they haven't created a license for this
        // email/instance_id combo then they will probably successfully create a license and see a
        // 201 response.
        201 => {}
        // * If this is the second time without verification, they should should see a 202
        // response.
        202 => {}
        400 => return Err(Error::BadLicenseRequest),
        i => return Err(Error::UnexpectedLicenseResponse(i)),
    }

    //TODO: Handle url for local vs actual production code
    let poll_url = format!(
        "{LICENSE_SERVER_URL}{}",
        resp.headers()
            .get("Location")
            .expect("Location header to be present")
            .to_str()
            .expect("Location header to be a valid utf-8 string")
    );

    println!("Email sent to {display_email}. Please check your inbox to verify your email address and proceed.");
    println!("Waiting for verification...");
    let start = Instant::now();
    loop {
        // If 20 minutes have passed timeout and return an error
        let duration = start.duration_since(Instant::now()).as_secs();
        if duration > (20 * 60) {
            return Err(Error::LicenseTimeout);
        }

        let resp = client.get(&poll_url).send().await?;
        match resp.status().as_u16() {
            404 => {
                debug!("Polling license service again in 5 seconds");
                tokio::time::sleep(Duration::from_secs(5)).await;
                continue;
            }
            200 => {
                let license = resp.bytes().await?;
                object_store
                    .put(license_path, PutPayload::from_bytes(license.clone()))
                    .await?;
                break Ok(license);
            }
            400 => return Err(Error::BadLicenseRequest),
            code => return Err(Error::UnexpectedLicenseResponse(code)),
        }
    }
}

#[cfg(not(feature = "no_license"))]
async fn get_license(encoded_email: &str, instance_id: &str) -> Result<bytes::Bytes> {
    //TODO: Handle url for local vs actual production code
    let get_url =
        format!("{LICENSE_SERVER_URL}/licenses?email={encoded_email}&instance-id={instance_id}");

    let client = reqwest::Client::new();
    let resp = client.get(get_url).send().await?;

    debug!("getting license from server");
    match resp.status().as_u16() {
        200 => Ok(resp.bytes().await?),
        404 => Err(Error::LicenseNotFound),
        400 => Err(Error::BadLicenseRequest),
        i => Err(Error::UnexpectedLicenseResponse(i)),
    }
}<|MERGE_RESOLUTION|>--- conflicted
+++ resolved
@@ -44,11 +44,8 @@
     DisabledManager, PipManager, PythonEnvironmentManager, UVManager,
 };
 use influxdb3_processing_engine::plugins::ProcessingEngineEnvironmentManager;
-<<<<<<< HEAD
+use influxdb3_processing_engine::ProcessingEngineManagerImpl;
 use influxdb3_server::query_executor::enterprise::QueryExecutorEnterprise;
-=======
-use influxdb3_processing_engine::ProcessingEngineManagerImpl;
->>>>>>> cf1dd5c8
 use influxdb3_server::{
     auth::AllOrNothingAuthorizer,
     builder::ServerBuilder,
@@ -869,12 +866,8 @@
         trace_exporter,
         trace_header_parser,
         Arc::clone(&telemetry_store),
-<<<<<<< HEAD
         Arc::clone(&enterprise_config),
         Arc::clone(&object_store),
-        setup_processing_engine_env_manager(&config.processing_engine_config),
-=======
->>>>>>> cf1dd5c8
     )?;
 
     let sys_table_compacted_data: Option<Arc<dyn CompactedDataSystemTableView>> =
@@ -930,16 +923,10 @@
         .max_request_size(config.max_http_request_size)
         .write_buffer(Arc::clone(&write_buffer))
         .query_executor(query_executor)
-<<<<<<< HEAD
         .time_provider(Arc::clone(&time_provider))
         .persister(Arc::clone(&persister))
-        .tcp_listener(listener);
-=======
-        .time_provider(time_provider)
-        .persister(persister)
         .tcp_listener(listener)
         .processing_engine(processing_engine);
->>>>>>> cf1dd5c8
 
     let server = if let Some(token) = config.bearer_token.map(hex::decode).transpose()? {
         builder
