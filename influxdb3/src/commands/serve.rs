--- conflicted
+++ resolved
@@ -44,14 +44,7 @@
 use influxdb3_telemetry::store::TelemetryStore;
 use influxdb3_wal::{Gen1Duration, WalConfig};
 use influxdb3_write::{
-<<<<<<< HEAD
-    parquet_cache::create_cached_obj_store_and_oracle, persister::Persister,
-    write_buffer::persisted_files::PersistedFiles, WriteBuffer,
-=======
-    persister::Persister,
-    write_buffer::{persisted_files::PersistedFiles, WriteBufferImpl, WriteBufferImplArgs},
-    WriteBuffer,
->>>>>>> 3a66fe0e
+    persister::Persister, write_buffer::persisted_files::PersistedFiles, WriteBuffer,
 };
 use iox_query::exec::{DedicatedExecutor, Executor, ExecutorConfig};
 use iox_time::SystemProvider;
@@ -701,7 +694,6 @@
         Arc::clone(&object_store),
     )?;
 
-<<<<<<< HEAD
     let sys_table_compacted_data: Option<Arc<dyn CompactedDataSystemTableView>> =
         if let Some(ref compacted_data) = compacted_data {
             Some(Arc::clone(compacted_data) as Arc<dyn CompactedDataSystemTableView>)
@@ -718,7 +710,6 @@
                 exec: Arc::clone(&exec),
                 metrics: Arc::clone(&metrics),
                 datafusion_config: Arc::new(config.datafusion_config),
-                concurrent_query_limit: 10,
                 query_log_size: config.query_log_size,
                 telemetry_store: Arc::clone(&telemetry_store),
                 compacted_data: sys_table_compacted_data,
@@ -726,18 +717,6 @@
                 sys_events_store: Arc::clone(&sys_events_store),
             })),
         };
-=======
-    let query_executor = Arc::new(QueryExecutorImpl::new(CreateQueryExecutorArgs {
-        catalog: write_buffer.catalog(),
-        write_buffer: Arc::clone(&write_buffer),
-        exec: Arc::clone(&exec),
-        metrics: Arc::clone(&metrics),
-        datafusion_config: Arc::new(config.datafusion_config),
-        query_log_size: config.query_log_size,
-        telemetry_store: Arc::clone(&telemetry_store),
-        sys_events_store: Arc::clone(&sys_events_store),
-    }));
->>>>>>> 3a66fe0e
 
     let listener = TcpListener::bind(*config.http_bind_address)
         .await
