--- conflicted
+++ resolved
@@ -458,7 +458,6 @@
             config.pro_config.compaction_row_limit,
         );
 
-<<<<<<< HEAD
         let compacted_data = CompactedData::load_compacted_data(
             &compactor_id,
             compaction_config,
@@ -475,9 +474,6 @@
     let time_provider = Arc::new(SystemProvider::new());
 
     let last_cache = LastCacheProvider::new_from_catalog(Arc::clone(&catalog))
-=======
-    let last_cache = LastCacheProvider::new_from_catalog(Arc::clone(&catalog) as _)
->>>>>>> ce9276d9
         .map_err(Error::InitializeLastCache)?;
 
     let replica_config = config.pro_config.replicas.map(|replicas| {
@@ -537,12 +533,8 @@
         &config.object_store_config,
         catalog.instance_id(),
         num_cpus,
-<<<<<<< HEAD
         persisted_files,
-=======
-        Some(Arc::clone(&write_buffer_impl.persisted_files())),
         config.telemetry_endpoint,
->>>>>>> ce9276d9
     )
     .await;
 
@@ -628,10 +620,7 @@
     instance_id: Arc<str>,
     num_cpus: usize,
     persisted_files: Option<Arc<PersistedFiles>>,
-<<<<<<< HEAD
-=======
     telemetry_endpoint: String,
->>>>>>> ce9276d9
 ) -> Arc<TelemetryStore> {
     let os = std::env::consts::OS;
     let influxdb_pkg_version = env!("CARGO_PKG_VERSION");
@@ -650,10 +639,7 @@
         Arc::from(storage_type),
         num_cpus,
         persisted_files.map(|p| p as _),
-<<<<<<< HEAD
-=======
         telemetry_endpoint,
->>>>>>> ce9276d9
     )
     .await
 }
