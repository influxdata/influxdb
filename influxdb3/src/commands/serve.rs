//! Entrypoint for InfluxDB 3 Enterprise Server

use anyhow::{bail, Context};
use datafusion_util::config::register_iox_object_store;
use futures::future::join_all;
use futures::future::FutureExt;
use futures::TryFutureExt;
use influxdb3_cache::{
    distinct_cache::DistinctCacheProvider,
    last_cache::{self, LastCacheProvider},
    parquet_cache::create_cached_obj_store_and_oracle,
};
use influxdb3_clap_blocks::{
    datafusion::IoxQueryDatafusionConfig,
    memory_size::MemorySize,
    object_store::{ObjectStoreConfig, ObjectStoreType},
    socket_addr::SocketAddr,
    tokio::TokioDatafusionConfig,
};
use influxdb3_config::Config as ConfigTrait;
use influxdb3_config::EnterpriseConfig;
use influxdb3_enterprise_buffer::{
    modes::{read::CreateReadModeArgs, read_write::CreateReadWriteModeArgs},
    replica::ReplicationConfig,
    WriteBufferEnterprise,
};
use influxdb3_enterprise_clap_blocks::serve::BufferMode;
use influxdb3_enterprise_compactor::producer::CompactedDataProducer;
use influxdb3_enterprise_compactor::{
    compacted_data::{CompactedData, CompactedDataSystemTableView},
    sys_events::CompactionEventStore,
};
use influxdb3_enterprise_compactor::{
    consumer::CompactedDataConsumer, producer::CompactedDataProducerArgs,
};
use influxdb3_enterprise_data_layout::CompactionConfig;
use influxdb3_enterprise_parquet_cache::ParquetCachePreFetcher;
use influxdb3_internal_api::query_executor::QueryExecutor;
use influxdb3_process::{
    build_malloc_conf, setup_metric_registry, INFLUXDB3_GIT_HASH, INFLUXDB3_VERSION, PROCESS_UUID,
};
use influxdb3_server::query_executor::enterprise::QueryExecutorEnterprise;
use influxdb3_server::{
    auth::AllOrNothingAuthorizer,
    builder::ServerBuilder,
    query_executor::{
        enterprise::{CompactionSysTableQueryExecutorArgs, CompactionSysTableQueryExecutorImpl},
        CreateQueryExecutorArgs,
    },
    serve, CommonServerState,
};
use influxdb3_sys_events::SysEventStore;
use influxdb3_telemetry::store::TelemetryStore;
use influxdb3_wal::{Gen1Duration, WalConfig};
use influxdb3_write::{
    persister::Persister,
    write_buffer::{
        check_mem_and_force_snapshot_loop, persisted_files::PersistedFiles, WriteBufferImpl,
    },
    WriteBuffer,
};
use iox_query::exec::{DedicatedExecutor, Executor, ExecutorConfig};
use iox_time::SystemProvider;
use object_store::ObjectStore;
use observability_deps::tracing::*;
use panic_logging::SendPanicsToTracing;
use parquet_file::storage::{ParquetStorage, StorageId};
use std::{num::NonZeroUsize, sync::Arc, time::Duration};
use std::{
    path::{Path, PathBuf},
    str::FromStr,
};
use thiserror::Error;
use tokio::net::TcpListener;
use tokio::sync::RwLock;
use tokio::time::Instant;
use tokio_util::sync::CancellationToken;
use trace_exporters::TracingConfig;
use trace_http::ctx::TraceHeaderParser;
use trogging::cli::LoggingConfig;
#[cfg(not(feature = "no_license"))]
use {
    influxdb3_server::EXPIRED_LICENSE,
    jsonwebtoken::{decode, decode_header, Algorithm, DecodingKey, Validation},
    object_store::path::Path as ObjPath,
    object_store::PutPayload,
    serde::{Deserialize, Serialize},
    std::io::IsTerminal,
    std::sync::atomic::Ordering,
    std::time::SystemTime,
    std::time::UNIX_EPOCH,
};

/// The default name of the influxdb data directory
#[allow(dead_code)]
pub const DEFAULT_DATA_DIRECTORY_NAME: &str = ".influxdb3";

/// The default bind address for the HTTP API.
pub const DEFAULT_HTTP_BIND_ADDR: &str = "0.0.0.0:8181";

pub const DEFAULT_TELEMETRY_ENDPOINT: &str = "https://telemetry.v3.influxdata.com";

#[derive(Debug, Error)]
pub enum Error {
    #[error("Cannot parse object store config: {0}")]
    ObjectStoreParsing(#[from] influxdb3_clap_blocks::object_store::ParseError),

    #[error("Access of Object Store failed: {0}")]
    ObjectStore(#[from] object_store::Error),

    #[error("Tracing config error: {0}")]
    TracingConfig(#[from] trace_exporters::Error),

    #[error("Error initializing tokio runtime: {0}")]
    TokioRuntime(#[source] std::io::Error),

    #[error("Failed to bind address")]
    BindAddress(#[source] std::io::Error),

    #[error("Server error: {0}")]
    Server(#[from] influxdb3_server::Error),

    #[error("Write buffer error: {0}")]
    WriteBuffer(#[from] influxdb3_write::write_buffer::Error),

    #[error("invalid token: {0}")]
    InvalidToken(#[from] hex::FromHexError),

    #[error("failed to initialized write buffer: {0:?}")]
    WriteBufferInit(#[source] anyhow::Error),

    #[error("failed to initialize from persisted catalog: {0}")]
    InitializePersistedCatalog(#[source] influxdb3_write::persister::Error),

    #[error("Failed to execute job: {0}")]
    Job(#[source] executor::JobError),

    #[error("failed to initialize last cache: {0}")]
    InitializeLastCache(#[source] last_cache::Error),

    #[error("failed to initialize distinct cache: {0:#}")]
    InitializeDistinctCache(#[source] influxdb3_cache::distinct_cache::ProviderError),

    #[error("Error initializing compaction producer: {0}")]
    CompactionProducer(
        #[from] influxdb3_enterprise_compactor::producer::CompactedDataProducerError,
    ),

    #[error("Error initializing compaction consumer: {0:?}")]
    CompactionConsumer(#[from] anyhow::Error),

    #[error("Must have `compact-from-writer-ids` specfied if running in compactor mode")]
    CompactorModeWithoutWriterIds,

    #[error("IO Error occurred: {0}")]
    Io(#[from] std::io::Error),

    #[error("Failed to make a request: {0}")]
    Reqwest(#[from] reqwest::Error),

    #[cfg(not(feature = "no_license"))]
    #[error("Failed to get a valid license. Please try again.")]
    LicenseTimeout,

    #[cfg(not(feature = "no_license"))]
    #[error("Failed to make a well formed request to get the license")]
    BadLicenseRequest,

    #[cfg(not(feature = "no_license"))]
    #[error("Requested license not available.")]
    LicenseNotFound,

    #[cfg(not(feature = "no_license"))]
    #[error("Failed to poll for license. Response code was {0}")]
    UnexpectedLicenseResponse(u16),

    #[cfg(not(feature = "no_license"))]
    #[error("No interactive TTY detected. Cannot prompt for email.")]
    NoTTY,

    #[cfg(not(feature = "no_license"))]
    #[error("Invalid email address")]
    InvalidEmail,
}

pub type Result<T, E = Error> = std::result::Result<T, E>;

#[derive(Debug, clap::Parser)]
pub struct Config {
    /// object store options
    #[clap(flatten)]
    object_store_config: ObjectStoreConfig,

    /// logging options
    #[clap(flatten)]
    pub(crate) logging_config: LoggingConfig,

    /// tracing options
    #[clap(flatten)]
    pub(crate) tracing_config: TracingConfig,

    /// tokio datafusion config
    #[clap(flatten)]
    pub(crate) tokio_datafusion_config: TokioDatafusionConfig,

    /// iox_query extended DataFusion config
    #[clap(flatten)]
    pub(crate) iox_query_datafusion_config: IoxQueryDatafusionConfig,

    /// Maximum size of HTTP requests.
    #[clap(
    long = "max-http-request-size",
    env = "INFLUXDB3_MAX_HTTP_REQUEST_SIZE",
    default_value = "10485760", // 10 MiB
    action,
    )]
    pub max_http_request_size: usize,

    /// The address on which InfluxDB will serve HTTP API requests
    #[clap(
    long = "http-bind",
    env = "INFLUXDB3_HTTP_BIND_ADDR",
    default_value = DEFAULT_HTTP_BIND_ADDR,
    action,
    )]
    pub http_bind_address: SocketAddr,

    /// Size of the RAM cache used to store data in bytes.
    ///
    /// Can be given as absolute value or in percentage of the total available memory (e.g. `10%`).
    #[clap(
    long = "ram-pool-data-bytes",
    env = "INFLUXDB3_RAM_POOL_DATA_BYTES",
    default_value = "1073741824",  // 1GB
    action
    )]
    pub ram_pool_data_bytes: MemorySize,

    /// Size of memory pool used during query exec, in bytes.
    ///
    /// Can be given as absolute value or in percentage of the total available memory (e.g. `10%`).
    #[clap(
    long = "exec-mem-pool-bytes",
    env = "INFLUXDB3_EXEC_MEM_POOL_BYTES",
    default_value = "8589934592",  // 8GB
    action
    )]
    pub exec_mem_pool_bytes: MemorySize,

    /// bearer token to be set for requests
    #[clap(long = "bearer-token", env = "INFLUXDB3_BEARER_TOKEN", action)]
    pub bearer_token: Option<String>,

    /// Duration that the Parquet files get arranged into. The data timestamps will land each
    /// row into a file of this duration. 1m, 5m, and 10m are supported. These are known as
    /// "generation 1" files. The compactor in Pro can compact these into larger and longer
    /// generations.
    #[clap(
        long = "gen1-duration",
        env = "INFLUXDB3_GEN1_DURATION",
        default_value = "10m",
        action
    )]
    pub gen1_duration: Gen1Duration,

    /// Interval to flush buffered data to a wal file. Writes that wait for wal confirmation will
    /// take as long as this interval to complete.
    #[clap(
        long = "wal-flush-interval",
        env = "INFLUXDB3_WAL_FLUSH_INTERVAL",
        default_value = "1s",
        action
    )]
    pub wal_flush_interval: humantime::Duration,

    /// The number of WAL files to attempt to remove in a snapshot. This times the interval will
    /// determine how often snapshot is taken.
    #[clap(
        long = "wal-snapshot-size",
        env = "INFLUXDB3_WAL_SNAPSHOT_SIZE",
        default_value = "600",
        action
    )]
    pub wal_snapshot_size: usize,

    /// The maximum number of writes requests that can be buffered before a flush must be run
    /// and succeed.
    #[clap(
        long = "wal-max-write-buffer-size",
        env = "INFLUXDB3_WAL_MAX_WRITE_BUFFER_SIZE",
        default_value = "100000",
        action
    )]
    pub wal_max_write_buffer_size: usize,

    /// Number of snapshotted wal files to retain in object store, wal flush does not clear
    /// the wal files immediately instead they are only deleted when snapshotted and num wal files
    /// count exceeds this size
    #[clap(
        long = "snapshotted-wal-files-to-keep",
        env = "INFLUXDB3_NUM_WAL_FILES_TO_KEEP",
        default_value = "300",
        action
    )]
    pub snapshotted_wal_files_to_keep: u64,

    // TODO - tune this default:
    /// The size of the query log. Up to this many queries will remain in the log before
    /// old queries are evicted to make room for new ones.
    #[clap(
        long = "query-log-size",
        env = "INFLUXDB3_QUERY_LOG_SIZE",
        default_value = "1000",
        action
    )]
    pub query_log_size: usize,

    // TODO - make this default to 70% of available memory:
    /// The size limit of the buffered data. If this limit is passed a snapshot will be forced.
    #[clap(
        long = "buffer-mem-limit-mb",
        env = "INFLUXDB3_BUFFER_MEM_LIMIT_MB",
        default_value = "5000",
        action
    )]
    pub buffer_mem_limit_mb: usize,

    /// The node idendifier used as a prefix in all object store file paths. This should be unique
    /// for any InfluxDB 3 Core servers that share the same object store configuration, i.e., the
    /// same bucket.
    #[clap(
        long = "node-id",
        // TODO: deprecate this alias in future version
        alias = "host-id",
        env = "INFLUXDB3_NODE_IDENTIFIER_PREFIX",
        action
    )]
    pub node_identifier_prefix: String,

    #[clap(flatten)]
    pub enterprise_config: influxdb3_enterprise_clap_blocks::serve::EnterpriseServeConfig,

    /// The size of the in-memory Parquet cache in megabytes (MB).
    #[clap(
        long = "parquet-mem-cache-size-mb",
        env = "INFLUXDB3_PARQUET_MEM_CACHE_SIZE_MB",
        default_value = "1000",
        action
    )]
    pub parquet_mem_cache_size: ParquetCacheSizeMb,

    /// The percentage of entries to prune during a prune operation on the in-memory Parquet cache.
    ///
    /// This must be a number between 0 and 1.
    #[clap(
        long = "parquet-mem-cache-prune-percentage",
        env = "INFLUXDB3_PARQUET_MEM_CACHE_PRUNE_PERCENTAGE",
        default_value = "0.1",
        action
    )]
    pub parquet_mem_cache_prune_percentage: ParquetCachePrunePercent,

    /// The interval on which to check if the in-memory Parquet cache needs to be pruned.
    ///
    /// Enter as a human-readable time, e.g., "1s", "100ms", "1m", etc.
    #[clap(
        long = "parquet-mem-cache-prune-interval",
        env = "INFLUXDB3_PARQUET_MEM_CACHE_PRUNE_INTERVAL",
        default_value = "1s",
        action
    )]
    pub parquet_mem_cache_prune_interval: humantime::Duration,

    /// Disable the in-memory Parquet cache. By default, the cache is enabled.
    #[clap(
        long = "disable-parquet-mem-cache",
        env = "INFLUXDB3_DISABLE_PARQUET_MEM_CACHE",
        default_value_t = false,
        action
    )]
    pub disable_parquet_mem_cache: bool,

    /// The interval on which to evict expired entries from the Last-N-Value cache, expressed as a
    /// human-readable time, e.g., "20s", "1m", "1h".
    #[clap(
        long = "last-cache-eviction-interval",
        env = "INFLUXDB3_LAST_CACHE_EVICTION_INTERVAL",
        default_value = "10s",
        action
    )]
    pub last_cache_eviction_interval: humantime::Duration,

    /// The interval on which to evict expired entries from the Distinct Value cache, expressed as a
    /// human-readable time, e.g., "20s", "1m", "1h".
    #[clap(
        long = "distinct-cache-eviction-interval",
        env = "INFLUXDB3_DISTINCT_CACHE_EVICTION_INTERVAL",
        default_value = "10s",
        action
    )]
    pub distinct_cache_eviction_interval: humantime::Duration,

    /// The local directory that has python plugins and their test files.
    #[clap(long = "plugin-dir", env = "INFLUXDB3_PLUGIN_DIR", action)]
    pub plugin_dir: Option<PathBuf>,

    /// Threshold for internal buffer, can be either percentage or absolute value.
    /// eg: 70% or 100000
    #[clap(
        long = "force-snapshot-mem-threshold",
        env = "INFLUXDB3_FORCE_SNAPSHOT_MEM_THRESHOLD",
        default_value = "70%",
        action
    )]
    pub force_snapshot_mem_threshold: MemorySize,

    /// Disable sending telemetry data to telemetry.v3.influxdata.com.
    #[clap(
        long = "disable-telemetry-upload",
        env = "INFLUXDB3_TELEMETRY_DISABLE_UPLOAD",
        default_value_t = false,
        hide = true,
        action
    )]
    pub disable_telemetry_upload: bool,

    /// Send telemetry data to the specified endpoint.
    #[clap(
        long = "telemetry-endpoint",
        env = "INFLUXDB3_TELEMETRY_ENDPOINT",
        default_value = DEFAULT_TELEMETRY_ENDPOINT,
        hide = true,
        action
    )]
    pub telemetry_endpoint: String,

    /// Set the limit for number of parquet files allowed in a query. Defaults
    /// to 432 which is about 3 days worth of files using default settings.
    /// This number can be increased to allow more files to be queried, but
    /// query performance will likely suffer, RAM usage will spike, and the
    /// process might be OOM killed as a result. It would be better to specify
    /// smaller time ranges if possible in a query.
    #[clap(long = "query-file-limit", env = "INFLUXDB3_QUERY_FILE_LIMIT", action)]
    pub query_file_limit: Option<usize>,
}

/// The interval to check for new snapshots from writers to compact data from. This will do an S3
/// GET for every writer in the replica list every interval.
const COMPACTION_CHECK_INTERVAL: Duration = Duration::from_secs(10);

/// Specified size of the Parquet cache in megabytes (MB)
#[derive(Debug, Clone, Copy)]
pub struct ParquetCacheSizeMb(usize);

impl ParquetCacheSizeMb {
    /// Express this cache size in terms of bytes (B)
    fn as_num_bytes(&self) -> usize {
        self.0 * 1_000 * 1_000
    }
}

impl FromStr for ParquetCacheSizeMb {
    type Err = anyhow::Error;

    fn from_str(s: &str) -> std::prelude::v1::Result<Self, Self::Err> {
        s.parse()
            .context("failed to parse parquet cache size value as an unsigned integer")
            .map(Self)
    }
}

#[derive(Debug, Clone, Copy)]
pub struct ParquetCachePrunePercent(f64);

impl From<ParquetCachePrunePercent> for f64 {
    fn from(value: ParquetCachePrunePercent) -> Self {
        value.0
    }
}

impl FromStr for ParquetCachePrunePercent {
    type Err = anyhow::Error;

    fn from_str(s: &str) -> std::prelude::v1::Result<Self, Self::Err> {
        let p = s
            .parse::<f64>()
            .context("failed to parse prune percent as f64")?;
        if p <= 0.0 || p >= 1.0 {
            bail!("prune percent must be between 0 and 1");
        }
        Ok(Self(p))
    }
}

/// If `p` does not exist, try to create it as a directory.
///
/// panic's if the directory does not exist and can not be created
#[allow(dead_code)]
fn ensure_directory_exists(p: &Path) {
    if !p.exists() {
        info!(
            p=%p.display(),
            "Creating directory",
        );
        std::fs::create_dir_all(p).expect("Could not create default directory");
    }
}

pub async fn command(config: Config) -> Result<()> {
    let startup_timer = Instant::now();
    let num_cpus = num_cpus::get();
    let build_malloc_conf = build_malloc_conf();
    info!(
<<<<<<< HEAD
        writer_id = %config.writer_identifier_prefix,
        mode = %config.enterprise_config.mode,
=======
        node_id = %config.node_identifier_prefix,
>>>>>>> 3f2e9538
        git_hash = %INFLUXDB3_GIT_HASH as &str,
        version = %INFLUXDB3_VERSION.as_ref() as &str,
        uuid = %PROCESS_UUID.as_ref() as &str,
        num_cpus,
        "InfluxDB 3 Enterprise server starting",
    );
    debug!(%build_malloc_conf, "build configuration");

    let metrics = setup_metric_registry();

    // Install custom panic handler and forget about it.
    //
    // This leaks the handler and prevents it from ever being dropped during the
    // lifetime of the program - this is actually a good thing, as it prevents
    // the panic handler from being removed while unwinding a panic (which in
    // turn, causes a panic - see #548)
    let f = SendPanicsToTracing::new_with_metrics(&metrics);
    std::mem::forget(f);

    // Construct a token to trigger clean shutdown
    let frontend_shutdown = CancellationToken::new();

    let time_provider = Arc::new(SystemProvider::new());
    let sys_events_store = Arc::new(SysEventStore::new(Arc::clone(&time_provider) as _));
    let object_store: Arc<dyn ObjectStore> = config
        .object_store_config
        .make_object_store()
        .map_err(Error::ObjectStoreParsing)?;

    let (object_store, parquet_cache) = if !config.disable_parquet_mem_cache {
        let (object_store, parquet_cache) = create_cached_obj_store_and_oracle(
            object_store,
            Arc::clone(&time_provider) as _,
            Arc::clone(&metrics),
            config.parquet_mem_cache_size.as_num_bytes(),
            config.parquet_mem_cache_prune_percentage.into(),
            config.parquet_mem_cache_prune_interval.into(),
        );
        (object_store, Some(parquet_cache))
    } else {
        (object_store, None)
    };

    let trace_exporter = config.tracing_config.build()?;

    let parquet_store =
        ParquetStorage::new(Arc::clone(&object_store), StorageId::from("influxdb3"));

    let mut tokio_datafusion_config = config.tokio_datafusion_config;
    tokio_datafusion_config.num_threads = tokio_datafusion_config
        .num_threads
        .or_else(|| NonZeroUsize::new(num_cpus::get()))
        .or_else(|| NonZeroUsize::new(1));
    info!(
        num_threads = tokio_datafusion_config.num_threads.map(|n| n.get()),
        "Creating shared query executor"
    );

    let exec = Arc::new(Executor::new_with_config_and_executor(
        ExecutorConfig {
            target_query_partitions: tokio_datafusion_config.num_threads.unwrap(),
            object_stores: [&parquet_store]
                .into_iter()
                .map(|store| (store.id(), Arc::clone(store.object_store())))
                .collect(),
            metric_registry: Arc::clone(&metrics),
            mem_pool_size: config.exec_mem_pool_bytes.bytes(),
        },
        DedicatedExecutor::new(
            "datafusion",
            tokio_datafusion_config
                .builder()
                .map(|mut builder| {
                    builder.enable_all();
                    builder
                })
                .map_err(Error::TokioRuntime)?,
            Arc::clone(&metrics),
        ),
    ));
    let runtime_env = exec.new_context().inner().runtime_env();
    register_iox_object_store(runtime_env, parquet_store.id(), Arc::clone(&object_store));

    let trace_header_parser = TraceHeaderParser::new()
        .with_jaeger_trace_context_header_name(
            config
                .tracing_config
                .traces_jaeger_trace_context_header_name,
        )
        .with_jaeger_debug_name(config.tracing_config.traces_jaeger_debug_name);

    let persister = Arc::new(Persister::new(
        Arc::clone(&object_store),
<<<<<<< HEAD
        config.writer_identifier_prefix.clone(),
=======
        config.node_identifier_prefix,
>>>>>>> 3f2e9538
    ));
    let wal_config = WalConfig {
        gen1_duration: config.gen1_duration,
        max_write_buffer_size: config.wal_max_write_buffer_size,
        flush_interval: config.wal_flush_interval.into(),
        snapshot_size: config.wal_snapshot_size,
    };

    let catalog = Arc::new(
        persister
            .load_or_create_catalog()
            .await
            .map_err(Error::InitializePersistedCatalog)?,
    );
    info!(instance_id = ?catalog.instance_id(), "catalog initialized");

    #[cfg(not(feature = "no_license"))]
    {
        load_and_validate_license(
            Arc::clone(&object_store),
            config.writer_identifier_prefix.clone(),
            catalog.instance_id(),
            config.enterprise_config.license_email,
        )
        .await?;
        info!("valid license found, happy data crunching");
    }

    let enterprise_config = match EnterpriseConfig::load(&object_store).await {
        Ok(config) => Arc::new(RwLock::new(config)),
        // If the config is not found we should create it
        Err(object_store::Error::NotFound { .. }) => {
            let config = EnterpriseConfig::default();
            config.persist(catalog.writer_id(), &object_store).await?;
            Arc::new(RwLock::new(EnterpriseConfig::default()))
        }
        Err(err) => return Err(err.into()),
    };

    let parquet_cache_prefetcher = if let Some(parquet_cache) = parquet_cache.clone() {
        Some(ParquetCachePreFetcher::new(
            Arc::clone(&parquet_cache),
            config.enterprise_config.preemptive_cache_age,
            Arc::<SystemProvider>::clone(&time_provider),
        ))
    } else {
        None
    };

    let mut compacted_data: Option<Arc<CompactedData>> = None;
    let mut compaction_producer: Option<CompactedDataProducer> = None;
    let compaction_event_store = Arc::clone(&sys_events_store) as Arc<dyn CompactionEventStore>;

    // The compactor disables cached parquet loader so it can stream row groups and does not
    // cache entire parquet files in memory at once. So, we override the inputted configuration
    // which defaults to using the cached loader:
    let mut compactor_datafusion_config = config.iox_query_datafusion_config.clone();
    compactor_datafusion_config.use_cached_parquet_loader = false;
    let compactor_datafusion_config = Arc::new(compactor_datafusion_config.build());

    if let Some(compactor_id) = config.enterprise_config.compactor_id {
        if config.enterprise_config.run_compactions {
            let compaction_config = CompactionConfig::new(
                &config.enterprise_config.compaction_multipliers.0,
                config.enterprise_config.compaction_gen2_duration.into(),
            )
            .with_per_file_row_limit(config.enterprise_config.compaction_row_limit)
            .with_max_num_files_per_compaction(
                config.enterprise_config.compaction_max_num_files_per_plan,
            );

            let writer_ids = if matches!(config.enterprise_config.mode, BufferMode::Compactor) {
                if let Some(compact_from_writer_ids) =
                    &config.enterprise_config.compact_from_writer_ids
                {
                    compact_from_writer_ids.to_vec()
                } else {
                    return Err(Error::CompactorModeWithoutWriterIds);
                }
            } else {
                let mut writer_ids = vec![config.writer_identifier_prefix.clone()];
                if let Some(read_from_writer_ids) = &config.enterprise_config.read_from_writer_ids {
                    writer_ids.extend(read_from_writer_ids.iter().cloned());
                }
                writer_ids
            };

            let producer = CompactedDataProducer::new(CompactedDataProducerArgs {
                compactor_id,
                writer_ids,
                compaction_config,
                enterprise_config: Arc::clone(&enterprise_config),
                datafusion_config: compactor_datafusion_config,
                object_store: Arc::clone(&object_store),
                object_store_url: persister.object_store_url().clone(),
                executor: Arc::clone(&exec),
                parquet_cache_prefetcher: if config.enterprise_config.mode.is_compactor() {
                    None
                } else {
                    parquet_cache_prefetcher
                },
                sys_events_store: Arc::clone(&compaction_event_store),
            })
            .await?;

            compacted_data = Some(Arc::clone(&producer.compacted_data));
            compaction_producer = Some(producer);
        } else {
            let consumer = CompactedDataConsumer::new(
                compactor_id,
                Arc::clone(&object_store),
                parquet_cache_prefetcher,
                Arc::clone(&compaction_event_store),
            )
            .await
            .context("Error initializing compaction consumer")
            .map_err(Error::CompactionConsumer)?;

            compacted_data = Some(Arc::clone(&consumer.compacted_data));

            tokio::spawn(async move {
                consumer.poll_in_background(COMPACTION_CHECK_INTERVAL).await;
            });
        }
    }

    let datafusion_config = Arc::new(config.iox_query_datafusion_config.build());

    let time_provider = Arc::new(SystemProvider::new());

    let last_cache = LastCacheProvider::new_from_catalog_with_background_eviction(
        Arc::clone(&catalog),
        config.last_cache_eviction_interval.into(),
    )
    .map_err(Error::InitializeLastCache)?;

    let distinct_cache = DistinctCacheProvider::new_from_catalog_with_background_eviction(
        Arc::clone(&time_provider) as _,
        Arc::clone(&catalog),
        config.distinct_cache_eviction_interval.into(),
    )
    .map_err(Error::InitializeDistinctCache)?;

<<<<<<< HEAD
    let replica_config = config
        .enterprise_config
        .read_from_writer_ids
        .map(|writer_ids| {
            ReplicationConfig::new(
                config.enterprise_config.replication_interval.into(),
                writer_ids.into(),
            )
        });

    type CreateBufferModeResult = (
        Arc<dyn WriteBuffer>,
        Option<Arc<PersistedFiles>>,
        Option<Arc<WriteBufferImpl>>,
    );

    let (write_buffer, persisted_files, write_buffer_impl): CreateBufferModeResult = match config
        .enterprise_config
        .mode
    {
        BufferMode::Read => {
            let ReplicationConfig {
                interval,
                writer_ids,
            } = replica_config
                .context("must supply a read-from-writer-ids list when starting in read-only mode")
                .map_err(Error::WriteBufferInit)?;
            (
                Arc::new(
                    WriteBufferEnterprise::read(CreateReadModeArgs {
                        last_cache,
                        distinct_cache,
                        object_store: Arc::clone(&object_store),
                        catalog: Arc::clone(&catalog),
                        metric_registry: Arc::clone(&metrics),
                        replication_interval: interval,
                        writer_ids,
                        parquet_cache: parquet_cache.clone(),
                        compacted_data: compacted_data.clone(),
                        time_provider: Arc::<SystemProvider>::clone(&time_provider),
                    })
                    .await
                    .map_err(Error::WriteBufferInit)?,
                ),
                None,
                None,
            )
        }
        BufferMode::ReadWrite => {
            let buf = Arc::new(
                WriteBufferEnterprise::read_write(CreateReadWriteModeArgs {
                    writer_id: persister.writer_identifier_prefix().into(),
                    persister: Arc::clone(&persister),
                    catalog: Arc::clone(&catalog),
                    last_cache,
                    distinct_cache,
                    time_provider: Arc::<SystemProvider>::clone(&time_provider),
                    executor: Arc::clone(&exec),
                    wal_config,
                    metric_registry: Arc::clone(&metrics),
                    replication_config: replica_config,
                    parquet_cache: parquet_cache.clone(),
                    compacted_data: compacted_data.clone(),
                    snapshotted_wal_files_to_keep: config.snapshotted_wal_files_to_keep,
                })
                .await
                .map_err(Error::WriteBufferInit)?,
            );
            let persisted_files = buf.persisted_files();
            let write_buffer_impl = buf.write_buffer_impl();
            (buf, Some(persisted_files), Some(write_buffer_impl))
        }
        BufferMode::Compactor => {
            let catalog = compacted_data
                .as_ref()
                .map(|cd| cd.compacted_catalog.catalog())
                .expect("there was no compacted data initialized");
            let buf = Arc::new(WriteBufferEnterprise::compactor(catalog));
            (buf, None, None)
        }
    };

    if let Some(write_buffer_impl) = write_buffer_impl {
        info!("setting up background mem check for query buffer");
        background_buffer_checker(
            config.force_snapshot_mem_threshold.bytes(),
            &write_buffer_impl,
        )
        .await;
    }
=======
    let write_buffer_impl = WriteBufferImpl::new(WriteBufferImplArgs {
        persister: Arc::clone(&persister),
        catalog: Arc::clone(&catalog),
        last_cache,
        distinct_cache,
        time_provider: Arc::<SystemProvider>::clone(&time_provider),
        executor: Arc::clone(&exec),
        wal_config,
        parquet_cache,
        metric_registry: Arc::clone(&metrics),
        snapshotted_wal_files_to_keep: config.snapshotted_wal_files_to_keep,
        query_file_limit: config.query_file_limit,
    })
    .await
    .map_err(|e| Error::WriteBufferInit(e.into()))?;

    info!("setting up background mem check for query buffer");
    background_buffer_checker(
        config.force_snapshot_mem_threshold.bytes(),
        &write_buffer_impl,
    )
    .await;
>>>>>>> 3f2e9538

    info!("setting up telemetry store");
    let telemetry_store = setup_telemetry_store(
        &config.object_store_config,
        catalog.instance_id(),
        num_cpus,
        persisted_files,
        config.telemetry_endpoint.as_str(),
        config.disable_telemetry_upload,
    )
    .await;

    let common_state = CommonServerState::new(
        Arc::clone(&metrics),
        trace_exporter,
        trace_header_parser,
        Arc::clone(&telemetry_store),
        Arc::clone(&enterprise_config),
        Arc::clone(&object_store),
        config.plugin_dir,
    )?;

    let sys_table_compacted_data: Option<Arc<dyn CompactedDataSystemTableView>> =
        if let Some(ref compacted_data) = compacted_data {
            Some(Arc::clone(compacted_data) as Arc<dyn CompactedDataSystemTableView>)
        } else {
            None
        };

    let query_executor: Arc<dyn QueryExecutor> = match config.enterprise_config.mode {
        BufferMode::Compactor => Arc::new(CompactionSysTableQueryExecutorImpl::new(
            CompactionSysTableQueryExecutorArgs {
                exec: Arc::clone(&exec),
                metrics: Arc::clone(&metrics),
                datafusion_config,
                query_log_size: config.query_log_size,
                telemetry_store: Arc::clone(&telemetry_store),
                sys_events_store: Arc::clone(&sys_events_store),
                compacted_data: sys_table_compacted_data,
            },
        )),
        _ => Arc::new(QueryExecutorEnterprise::new(
            CreateQueryExecutorArgs {
                catalog: write_buffer.catalog(),
                write_buffer: Arc::clone(&write_buffer),
                exec: Arc::clone(&exec),
                metrics: Arc::clone(&metrics),
                datafusion_config,
                query_log_size: config.query_log_size,
                telemetry_store: Arc::clone(&telemetry_store),
                sys_events_store: Arc::clone(&sys_events_store),
            },
            sys_table_compacted_data,
            Arc::clone(&enterprise_config),
        )),
    };

    let listener = TcpListener::bind(*config.http_bind_address)
        .await
        .map_err(Error::BindAddress)?;

    let builder = ServerBuilder::new(common_state)
        .max_request_size(config.max_http_request_size)
        .write_buffer(Arc::clone(&write_buffer))
        .query_executor(query_executor)
        .time_provider(Arc::clone(&time_provider))
        .persister(Arc::clone(&persister))
        .tcp_listener(listener);

    let server = if let Some(token) = config.bearer_token.map(hex::decode).transpose()? {
        builder
            .authorizer(Arc::new(AllOrNothingAuthorizer::new(token)))
            .build()
            .await
    } else {
        builder.build().await
    };

    let mut futures = Vec::new();

    if let Some(compactor) = compaction_producer {
        // Run the compactor code on the DataFusion executor

        // Note that unlike tokio::spawn, if the handle to the task is
        // dropped, the task is cancelled, so it must be retained until the end
        debug!("Setting up the compaction loop");
        let t = exec
            .executor()
            .spawn(async move {
                compactor
                    .run_compaction_loop(Duration::from_secs(10), Duration::from_secs(600))
                    .await;
            })
            .map_err(Error::Job);

        futures.push(t.boxed());
    }

    futures.push(
        serve(server, frontend_shutdown, startup_timer)
            .map_err(Error::from)
            .boxed(),
    );

    // Wait for all futures to complete, and if any failed return the first error
    let results = join_all(futures).await;
    for result in results {
        result?;
    }

    Ok(())
}

async fn setup_telemetry_store(
    object_store_config: &ObjectStoreConfig,
    instance_id: Arc<str>,
    num_cpus: usize,
    persisted_files: Option<Arc<PersistedFiles>>,
    telemetry_endpoint: &str,
    disable_upload: bool,
) -> Arc<TelemetryStore> {
    let os = std::env::consts::OS;
    let influxdb_pkg_version = env!("CARGO_PKG_VERSION");
    let influxdb_pkg_name = env!("CARGO_PKG_NAME");
    // Following should show influxdb3-0.1.0
    let influx_version = format!("{}-{}", influxdb_pkg_name, influxdb_pkg_version);
    let obj_store_type = object_store_config
        .object_store
        .unwrap_or(ObjectStoreType::Memory);
    let storage_type = obj_store_type.as_str();

    if disable_upload {
        debug!("Initializing TelemetryStore with upload disabled.");
        TelemetryStore::new_without_background_runners(persisted_files.map(|p| p as _))
    } else {
        debug!("Initializing TelemetryStore with upload enabled for {telemetry_endpoint}.");
        TelemetryStore::new(
            instance_id,
            Arc::from(os),
            Arc::from(influx_version),
            Arc::from(storage_type),
            num_cpus,
            persisted_files.map(|p| p as _),
            telemetry_endpoint.to_string(),
        )
        .await
    }
}

async fn background_buffer_checker(
    mem_threshold_bytes: usize,
    write_buffer_impl: &Arc<WriteBufferImpl>,
) {
    debug!(mem_threshold_bytes, "setting up background buffer checker");
    check_mem_and_force_snapshot_loop(
        Arc::clone(write_buffer_impl),
        mem_threshold_bytes,
        Duration::from_secs(10),
    )
    .await;
}

#[cfg(not(feature = "no_license"))]
async fn load_and_validate_license(
    object_store: Arc<dyn ObjectStore>,
    writer_id: String,
    instance_id: Arc<str>,
    license_email: Option<String>,
) -> Result<()> {
    let license_path: ObjPath = format!("{writer_id}/license").into();
    let license = match object_store.get(&license_path).await {
        Ok(get_result) => get_result.bytes().await?,
        // The license does not exist so we need to create one
        Err(object_store::Error::NotFound { .. }) => {
            // Check for a TTY / stdin to prompt the user for their email

            if !std::io::stdin().is_terminal() && license_email.is_none() {
                return Err(Error::NoTTY);
            }

            println!("\nWelcome to InfluxDB 3 Enterprise\n");

            let (encoded_email, display_email) = license_email
                .clone()
                .map(Ok)
                .unwrap_or_else(|| -> Result<String> {
                    println!("No license file was detected. Please enter your email: ");
                    let mut email = String::new();
                    let stdin = std::io::stdin();
                    stdin.read_line(&mut email)?;
                    Ok(email)
                })
                .map(|s| {
                    (
                        url::form_urlencoded::byte_serialize(s.trim().as_bytes())
                            .collect::<String>(),
                        s,
                    )
                })?;

            if encoded_email.is_empty() {
                return Err(Error::InvalidEmail);
            }

            // first check if license exists on in the license server
            match get_license(&encoded_email, &instance_id).await {
                Ok(l) => l,
                // if license server reports 404 Not Found, then initiate onboarding process
                Err(Error::LicenseNotFound) => {
                    debug!("license not found on server, initiating onboarding process");
                    license_onboarding(
                        &object_store,
                        &writer_id,
                        instance_id,
                        &display_email,
                        &encoded_email,
                        &license_path,
                    )
                    .await?
                }
                // anything else is an error (eg Bad Request, Internal Server Error, etc) that needs to be reported to the user
                Err(e) => return Err(e),
            }
        }
        Err(e) => return Err(e.into()),
    };

    let license = std::str::from_utf8(&license).expect("License file is valid utf-8");
    let kid = decode_header(license)
        .expect("License file is a valid JWT")
        .kid
        .expect("The kid field exists in the JWT Header");
    let key = SIGNING_KEYS[&kid];

    let claims = decode::<Claims>(
        license,
        &DecodingKey::from_ec_pem(key).expect("The signing keys are in ec pem format"),
        &Validation::new(Algorithm::ES256),
    )
    .expect("The license JWT could be decoded")
    .claims;

    if SystemTime::now()
        .duration_since(UNIX_EPOCH)
        .expect("Now is greater than the Epoch")
        .as_secs()
        > claims.license_exp
    {
        error!("License is expired please acquire a new one. Queries will be disabled");
        influxdb3_server::EXPIRED_LICENSE.store(true, std::sync::atomic::Ordering::Relaxed);
    } else if writer_id != claims.writer_id {
        eprintln!("Invalid writer_id for license");
        std::process::exit(1);
    }

    async fn recurring_license_validation_check(
        mut claims: Claims,
        writer_id: String,
        license_path: ObjPath,
        object_store: Arc<dyn ObjectStore>,
    ) {
        loop {
            // Check license once a day if not expired otherwise check every minute
            if EXPIRED_LICENSE.load(Ordering::Relaxed) {
                tokio::time::sleep(Duration::from_secs(60)).await;
                error!("License is expired please acquire a new one. Queries will be disabled. Will check for valid license every minute");
                let Ok(result) = object_store.get(&license_path).await else {
                    continue;
                };
                let Ok(license) = result.bytes().await else {
                    continue;
                };
                let license = std::str::from_utf8(&license).expect("License file is valid utf-8");
                let kid = decode_header(license)
                    .expect("License file is a valid JWT")
                    .kid
                    .expect("The kid field exists in the JWT Header");
                let key = SIGNING_KEYS[&kid];

                claims = decode::<Claims>(
                    license,
                    &DecodingKey::from_ec_pem(key).expect("The signing keys are in ec pem format"),
                    &Validation::new(Algorithm::ES256),
                )
                .expect("The license JWT could be decoded")
                .claims;
            } else {
                tokio::time::sleep(Duration::from_secs(60 * 60 * 24)).await;
            }

            if SystemTime::now()
                .duration_since(UNIX_EPOCH)
                .expect("Now is greater than the Epoch")
                .as_secs()
                > claims.license_exp
            {
                EXPIRED_LICENSE.store(true, Ordering::Relaxed);
            } else if writer_id != claims.writer_id {
                error!("Invalid writer_id for license. Aborting process.");
                std::process::exit(1);
            } else {
                EXPIRED_LICENSE.store(false, Ordering::Relaxed);
            }
        }
    }
    tokio::task::spawn(recurring_license_validation_check(
        claims,
        writer_id,
        license_path,
        object_store,
    ));

    Ok(())
}

#[cfg(not(feature = "no_license"))]
#[derive(Debug, Serialize, Deserialize)]
struct Claims {
    email: String,
    exp: u64,
    writer_id: String,
    iat: u64,
    instance_id: String,
    iss: String,
    license_exp: u64,
}

#[cfg(not(feature = "no_license"))]
static SIGNING_KEYS: phf::Map<&'static str, &[u8]> = phf::phf_map! {
    "gcloud-kms_global_clustered-licensing_signing-key-2_v1.pem" => include_bytes!(
        "../../../influxdb3_license/service/keyring/keys/gcloud-kms_global_clustered-licensing_signing-key-2_v1.pem"
    ),
     "gcloud-kms_global_clustered-licensing_signing-key-3_v1.pem" => include_bytes!(
         "../../../influxdb3_license/service/keyring/keys/gcloud-kms_global_clustered-licensing_signing-key-3_v1.pem"
     ),
     "gcloud-kms_global_clustered-licensing_signing-key-4_v1.pem" => include_bytes!(
         "../../../influxdb3_license/service/keyring/keys/gcloud-kms_global_clustered-licensing_signing-key-4_v1.pem"
     ),
     "gcloud-kms_global_clustered-licensing_signing-key_v1.pem" => include_bytes!(
         "../../../influxdb3_license/service/keyring/keys/gcloud-kms_global_clustered-licensing_signing-key_v1.pem"
     ),
     "gcloud-kms_global_pro-licensing_signing-key-1_v1.pem" => include_bytes!(
         "../../../influxdb3_license/service/keyring/keys/gcloud-kms_global_pro-licensing_signing-key-1_v1.pem"
     ),
     "gcloud-kms_global_pro-licensing_signing-key-2_v1.pem" => include_bytes!(
         "../../../influxdb3_license/service/keyring/keys/gcloud-kms_global_pro-licensing_signing-key-2_v1.pem"
     ),
     "gcloud-kms_global_pro-licensing_signing-key-3_v1.pem" => include_bytes!(
         "../../../influxdb3_license/service/keyring/keys/gcloud-kms_global_pro-licensing_signing-key-3_v1.pem"
     ),
     "gcloud-kms_global_test-key_test-key_v1.pem" => include_bytes!(
         "../../../influxdb3_license/service/keyring/keys/gcloud-kms_global_test-key_test-key_v1.pem"
     ),
     "influxdb-clustered-license-server_self-managed_public_20240318_1.pem" => include_bytes!(
         "../../../influxdb3_license/service/keyring/keys/influxdb-clustered-license-server_self-managed_public_20240318_1.pem"
     ),
     "influxdb-clustered-license-server_self-managed_public_20240318_2.pem" => include_bytes!(
         "../../../influxdb3_license/service/keyring/keys/influxdb-clustered-license-server_self-managed_public_20240318_2.pem"
     ),
     "influxdb-clustered-license-server_self-managed_public_20240318_3.pem" => include_bytes!(
         "../../../influxdb3_license/service/keyring/keys/influxdb-clustered-license-server_self-managed_public_20240318_3.pem"
     ),
     "influxdb-clustered-license-server_self-managed_public_20240318_4.pem" => include_bytes!(
         "../../../influxdb3_license/service/keyring/keys/influxdb-clustered-license-server_self-managed_public_20240318_4.pem"
     ),
     "self-managed_test_private-key.pem" => include_bytes!(
         "../../../influxdb3_license/service/keyring/keys/self-managed_test_private-key.pem"
     ),
     "self-managed_test_public-key.pem" => include_bytes!(
         "../../../influxdb3_license/service/keyring/keys/self-managed_test_public-key.pem"
     ),
};

#[cfg(not(feature = "no_license"))]
const LICENSE_SERVER_URL: &str = if cfg!(feature = "local_dev") {
    if let Some(url) = option_env!("LICENSE_SERVER_URL") {
        url
    } else {
        "http://localhost:8687"
    }
} else {
    "https://licenses.enterprise.influxdata.com"
};

#[cfg(not(feature = "no_license"))]
async fn license_onboarding(
    object_store: &Arc<dyn ObjectStore>,
    writer_id: &str,
    instance_id: Arc<str>,
    display_email: &str,
    encoded_email: &str,
    license_path: &ObjPath,
) -> Result<bytes::Bytes> {
    let client = reqwest::Client::new();
    let resp = client
                .post(format!("{LICENSE_SERVER_URL}/licenses?email={encoded_email}&instance-id={instance_id}&writer-id={writer_id}"))
            .send()
            .await?;

    match resp.status().as_u16() {
        // * If this is the first time the user is attmpting to create a license without verification
        // we should see a 201 response.
        // * If the user has been verified and they haven't created a license for this
        // email/instance_id combo then they will probably successfully create a license and see a
        // 201 response.
        201 => {}
        // * If this is the second time without verification, they should should see a 202
        // response.
        202 => {}
        400 => return Err(Error::BadLicenseRequest),
        i => return Err(Error::UnexpectedLicenseResponse(i)),
    }

    //TODO: Handle url for local vs actual production code
    let poll_url = format!(
        "{LICENSE_SERVER_URL}{}",
        resp.headers()
            .get("Location")
            .expect("Location header to be present")
            .to_str()
            .expect("Location header to be a valid utf-8 string")
    );

    println!("Email sent to {display_email}. Please check your inbox to verify your email address and proceed.");
    println!("Waiting for verification...");
    let start = Instant::now();
    loop {
        // If 20 minutes have passed timeout and return an error
        let duration = start.duration_since(Instant::now()).as_secs();
        if duration > (20 * 60) {
            return Err(Error::LicenseTimeout);
        }

        let resp = client.get(&poll_url).send().await?;
        match resp.status().as_u16() {
            404 => {
                debug!("Polling license service again in 5 seconds");
                tokio::time::sleep(Duration::from_secs(5)).await;
                continue;
            }
            200 => {
                let license = resp.bytes().await?;
                object_store
                    .put(license_path, PutPayload::from_bytes(license.clone()))
                    .await?;
                break Ok(license);
            }
            400 => return Err(Error::BadLicenseRequest),
            code => return Err(Error::UnexpectedLicenseResponse(code)),
        }
    }
}

#[cfg(not(feature = "no_license"))]
async fn get_license(encoded_email: &str, instance_id: &str) -> Result<bytes::Bytes> {
    //TODO: Handle url for local vs actual production code
    let get_url =
        format!("{LICENSE_SERVER_URL}/licenses?email={encoded_email}&instance-id={instance_id}");

    let client = reqwest::Client::new();
    let resp = client.get(get_url).send().await?;

    debug!("getting license from server");
    match resp.status().as_u16() {
        200 => Ok(resp.bytes().await?),
        404 => Err(Error::LicenseNotFound),
        400 => Err(Error::BadLicenseRequest),
        i => Err(Error::UnexpectedLicenseResponse(i)),
    }
}<|MERGE_RESOLUTION|>--- conflicted
+++ resolved
@@ -511,12 +511,8 @@
     let num_cpus = num_cpus::get();
     let build_malloc_conf = build_malloc_conf();
     info!(
-<<<<<<< HEAD
-        writer_id = %config.writer_identifier_prefix,
+        node_id = %config.node_identifier_prefix,
         mode = %config.enterprise_config.mode,
-=======
-        node_id = %config.node_identifier_prefix,
->>>>>>> 3f2e9538
         git_hash = %INFLUXDB3_GIT_HASH as &str,
         version = %INFLUXDB3_VERSION.as_ref() as &str,
         uuid = %PROCESS_UUID.as_ref() as &str,
@@ -610,11 +606,7 @@
 
     let persister = Arc::new(Persister::new(
         Arc::clone(&object_store),
-<<<<<<< HEAD
-        config.writer_identifier_prefix.clone(),
-=======
         config.node_identifier_prefix,
->>>>>>> 3f2e9538
     ));
     let wal_config = WalConfig {
         gen1_duration: config.gen1_duration,
@@ -758,14 +750,13 @@
     )
     .map_err(Error::InitializeDistinctCache)?;
 
-<<<<<<< HEAD
     let replica_config = config
         .enterprise_config
         .read_from_writer_ids
-        .map(|writer_ids| {
+        .map(|node_ids| {
             ReplicationConfig::new(
                 config.enterprise_config.replication_interval.into(),
-                writer_ids.into(),
+                node_ids.into(),
             )
         });
 
@@ -849,30 +840,6 @@
         )
         .await;
     }
-=======
-    let write_buffer_impl = WriteBufferImpl::new(WriteBufferImplArgs {
-        persister: Arc::clone(&persister),
-        catalog: Arc::clone(&catalog),
-        last_cache,
-        distinct_cache,
-        time_provider: Arc::<SystemProvider>::clone(&time_provider),
-        executor: Arc::clone(&exec),
-        wal_config,
-        parquet_cache,
-        metric_registry: Arc::clone(&metrics),
-        snapshotted_wal_files_to_keep: config.snapshotted_wal_files_to_keep,
-        query_file_limit: config.query_file_limit,
-    })
-    .await
-    .map_err(|e| Error::WriteBufferInit(e.into()))?;
-
-    info!("setting up background mem check for query buffer");
-    background_buffer_checker(
-        config.force_snapshot_mem_threshold.bytes(),
-        &write_buffer_impl,
-    )
-    .await;
->>>>>>> 3f2e9538
 
     info!("setting up telemetry store");
     let telemetry_store = setup_telemetry_store(
