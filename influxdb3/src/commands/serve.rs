--- conflicted
+++ resolved
@@ -10,8 +10,13 @@
     meta_cache::MetaCacheProvider,
     parquet_cache::create_cached_obj_store_and_oracle,
 };
-<<<<<<< HEAD
-use influxdb3_clap_blocks::{datafusion::IoxQueryDatafusionConfig, tokio::TokioDatafusionConfig};
+use influxdb3_clap_blocks::{
+    datafusion::IoxQueryDatafusionConfig,
+    memory_size::MemorySize,
+    object_store::{ObjectStoreConfig, ObjectStoreType},
+    socket_addr::SocketAddr,
+    tokio::TokioDatafusionConfig,
+};
 use influxdb3_config::Config as ConfigTrait;
 use influxdb3_config::ProConfig;
 use influxdb3_pro_buffer::{
@@ -30,15 +35,6 @@
 };
 use influxdb3_pro_data_layout::CompactionConfig;
 use influxdb3_pro_parquet_cache::ParquetCachePreFetcher;
-=======
-use influxdb3_clap_blocks::{
-    datafusion::IoxQueryDatafusionConfig,
-    memory_size::MemorySize,
-    object_store::{ObjectStoreConfig, ObjectStoreType},
-    socket_addr::SocketAddr,
-    tokio::TokioDatafusionConfig,
-};
->>>>>>> 6524f383
 use influxdb3_process::{
     build_malloc_conf, setup_metric_registry, INFLUXDB3_GIT_HASH, INFLUXDB3_VERSION, PROCESS_UUID,
 };
@@ -625,7 +621,6 @@
     )
     .map_err(Error::InitializeMetaCache)?;
 
-<<<<<<< HEAD
     let replica_config = config.pro_config.replicas.map(|replicas| {
         ReplicationConfig::new(
             config.pro_config.replication_interval.into(),
@@ -674,6 +669,7 @@
                         replication_config: replica_config,
                         parquet_cache: parquet_cache.clone(),
                         compacted_data: compacted_data.clone(),
+                        plugin_dir: config.plugin_dir,
                     })
                     .await
                     .map_err(Error::WriteBufferInit)?,
@@ -686,22 +682,6 @@
                 (buf, None)
             }
         };
-=======
-    let write_buffer_impl = WriteBufferImpl::new(WriteBufferImplArgs {
-        persister: Arc::clone(&persister),
-        catalog: Arc::clone(&catalog),
-        last_cache,
-        meta_cache,
-        time_provider: Arc::<SystemProvider>::clone(&time_provider),
-        executor: Arc::clone(&exec),
-        wal_config,
-        parquet_cache,
-        metric_registry: Arc::clone(&metrics),
-        plugin_dir: config.plugin_dir,
-    })
-    .await
-    .map_err(|e| Error::WriteBufferInit(e.into()))?;
->>>>>>> 6524f383
 
     let telemetry_store = setup_telemetry_store(
         &config.object_store_config,
