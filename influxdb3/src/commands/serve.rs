//! Entrypoint for InfluxDB 3.0 Edge Server

use anyhow::{bail, Context};
use clap_blocks::{
    memory_size::MemorySize,
    object_store::{make_object_store, ObjectStoreConfig, ObjectStoreType},
    socket_addr::SocketAddr,
    tokio::TokioDatafusionConfig,
};
use datafusion_util::config::register_iox_object_store;
<<<<<<< HEAD
use futures::future::join_all;
use futures::future::FutureExt;
use futures::TryFutureExt;
use influxdb3_config::Config as ConfigTrait;
use influxdb3_config::ProConfig;
use influxdb3_pro_buffer::{
    modes::read_write::ReadWriteArgs, replica::ReplicationConfig, WriteBufferPro,
};
use influxdb3_pro_clap_blocks::serve::BufferMode;
use influxdb3_pro_compactor::compacted_data::CompactedData;
use influxdb3_pro_compactor::consumer::CompactedDataConsumer;
use influxdb3_pro_compactor::{producer::CompactedDataProducer, ParquetCachePreFetcher};
use influxdb3_pro_data_layout::CompactedDataSystemTableView;
use influxdb3_pro_data_layout::CompactionConfig;
=======
use influxdb3_cache::meta_cache::MetaCacheProvider;
>>>>>>> b7fd8e23
use influxdb3_process::{
    build_malloc_conf, setup_metric_registry, INFLUXDB3_GIT_HASH, INFLUXDB3_VERSION, PROCESS_UUID,
};
use influxdb3_server::{
    auth::AllOrNothingAuthorizer,
    builder::ServerBuilder,
    query_executor::{
        self, CreateQueryExecutorArgs, PlaceHolderQueryExecutorImpl, QueryExecutorImpl,
    },
    serve, CommonServerState, QueryExecutor,
};
use influxdb3_telemetry::store::TelemetryStore;
use influxdb3_wal::{Gen1Duration, WalConfig};
use influxdb3_write::{
<<<<<<< HEAD
    last_cache::LastCacheProvider, parquet_cache::create_cached_obj_store_and_oracle,
    persister::Persister, write_buffer::persisted_files::PersistedFiles, WriteBuffer,
=======
    last_cache::LastCacheProvider,
    parquet_cache::create_cached_obj_store_and_oracle,
    persister::Persister,
    write_buffer::{persisted_files::PersistedFiles, WriteBufferImpl, WriteBufferImplArgs},
    WriteBuffer,
>>>>>>> b7fd8e23
};
use iox_query::exec::{DedicatedExecutor, Executor, ExecutorConfig};
use iox_time::SystemProvider;
use object_store::ObjectStore;
use observability_deps::tracing::*;
use panic_logging::SendPanicsToTracing;
use parquet_file::storage::{ParquetStorage, StorageId};
use std::time::Duration;
use std::{collections::HashMap, path::Path, str::FromStr};
use std::{num::NonZeroUsize, sync::Arc};
use thiserror::Error;
use tokio::net::TcpListener;
use tokio::sync::RwLock;
use tokio_util::sync::CancellationToken;
use trace_exporters::TracingConfig;
use trace_http::ctx::TraceHeaderParser;
use trogging::cli::LoggingConfig;

/// The default name of the influxdb_iox data directory
#[allow(dead_code)]
pub const DEFAULT_DATA_DIRECTORY_NAME: &str = ".influxdb3";

/// The default bind address for the HTTP API.
pub const DEFAULT_HTTP_BIND_ADDR: &str = "0.0.0.0:8181";

#[derive(Debug, Error)]
pub enum Error {
    #[error("Cannot parse object store config: {0}")]
    ObjectStoreParsing(#[from] clap_blocks::object_store::ParseError),

    #[error("Access of Object Store failed: {0}")]
    ObjectStore(#[from] object_store::Error),

    #[error("Tracing config error: {0}")]
    TracingConfig(#[from] trace_exporters::Error),

    #[error("Error initializing tokio runtime: {0}")]
    TokioRuntime(#[source] std::io::Error),

    #[error("Failed to bind address")]
    BindAddress(#[source] std::io::Error),

    #[error("Server error: {0}")]
    Server(#[from] influxdb3_server::Error),

    #[error("Write buffer error: {0}")]
    WriteBuffer(#[from] influxdb3_write::write_buffer::Error),

    #[error("invalid token: {0}")]
    InvalidToken(#[from] hex::FromHexError),

    #[error("failed to initialized write buffer: {0}")]
    WriteBufferInit(#[source] anyhow::Error),

    #[error("failed to initialize from persisted catalog: {0}")]
    InitializePersistedCatalog(#[source] influxdb3_write::persister::Error),

    #[error("Failed to execute job: {0}")]
    Job(#[source] executor::JobError),

    #[error("failed to initialize last cache: {0}")]
    InitializeLastCache(#[source] influxdb3_write::last_cache::Error),

<<<<<<< HEAD
    #[error("Error initializing compaction producer: {0}")]
    CompactionProducer(#[from] influxdb3_pro_compactor::producer::CompactedDataProducerError),

    #[error("Error initializing compaction consumer: {0}")]
    CompactionConsumer(#[from] anyhow::Error),

    #[error("Must have `compaction-hosts` specfied if running in compactor mode")]
    CompactorModeWithoutHosts,
=======
    #[error("failed to initialize meta cache: {0:#}")]
    InitializeMetaCache(#[source] influxdb3_cache::meta_cache::ProviderError),
>>>>>>> b7fd8e23
}

pub type Result<T, E = Error> = std::result::Result<T, E>;

#[derive(Debug, clap::Parser)]
pub struct Config {
    /// object store options
    #[clap(flatten)]
    object_store_config: ObjectStoreConfig,

    /// logging options
    #[clap(flatten)]
    pub(crate) logging_config: LoggingConfig,

    /// tracing options
    #[clap(flatten)]
    pub(crate) tracing_config: TracingConfig,

    /// tokio datafusion config
    #[clap(flatten)]
    pub(crate) tokio_datafusion_config: TokioDatafusionConfig,

    /// Maximum size of HTTP requests.
    #[clap(
    long = "max-http-request-size",
    env = "INFLUXDB3_MAX_HTTP_REQUEST_SIZE",
    default_value = "10485760", // 10 MiB
    action,
    )]
    pub max_http_request_size: usize,

    /// The address on which InfluxDB will serve HTTP API requests
    #[clap(
    long = "http-bind",
    env = "INFLUXDB3_HTTP_BIND_ADDR",
    default_value = DEFAULT_HTTP_BIND_ADDR,
    action,
    )]
    pub http_bind_address: SocketAddr,

    /// Size of the RAM cache used to store data in bytes.
    ///
    /// Can be given as absolute value or in percentage of the total available memory (e.g. `10%`).
    #[clap(
    long = "ram-pool-data-bytes",
    env = "INFLUXDB3_RAM_POOL_DATA_BYTES",
    default_value = "1073741824",  // 1GB
    action
    )]
    pub ram_pool_data_bytes: MemorySize,

    /// Size of memory pool used during query exec, in bytes.
    ///
    /// Can be given as absolute value or in percentage of the total available memory (e.g. `10%`).
    #[clap(
    long = "exec-mem-pool-bytes",
    env = "INFLUXDB3_EXEC_MEM_POOL_BYTES",
    default_value = "8589934592",  // 8GB
    action
    )]
    pub exec_mem_pool_bytes: MemorySize,

    /// DataFusion config.
    #[clap(
    long = "datafusion-config",
    env = "INFLUXDB_IOX_DATAFUSION_CONFIG",
    default_value = "",
    value_parser = parse_datafusion_config,
    action
    )]
    pub datafusion_config: HashMap<String, String>,

    /// bearer token to be set for requests
    #[clap(long = "bearer-token", env = "INFLUXDB3_BEARER_TOKEN", action)]
    pub bearer_token: Option<String>,

    /// Duration that the Parquet files get arranged into. The data timestamps will land each
    /// row into a file of this duration. 1m, 5m, and 10m are supported. These are known as
    /// "generation 1" files. The compactor in Pro can compact these into larger and longer
    /// generations.
    #[clap(
        long = "gen1-duration",
        env = "INFLUXDB3_GEN1_DURATION",
        default_value = "10m",
        action
    )]
    pub gen1_duration: Gen1Duration,

    /// Interval to flush buffered data to a wal file. Writes that wait for wal confirmation will
    /// take as long as this interval to complete.
    #[clap(
        long = "wal-flush-interval",
        env = "INFLUXDB3_WAL_FLUSH_INTERVAL",
        default_value = "1s",
        action
    )]
    pub wal_flush_interval: humantime::Duration,

    /// The number of WAL files to attempt to remove in a snapshot. This times the interval will
    /// determine how often snapshot is taken.
    #[clap(
        long = "wal-snapshot-size",
        env = "INFLUXDB3_WAL_SNAPSHOT_SIZE",
        default_value = "600",
        action
    )]
    pub wal_snapshot_size: usize,

    /// The maximum number of writes requests that can be buffered before a flush must be run
    /// and succeed.
    #[clap(
        long = "wal-max-write-buffer-size",
        env = "INFLUXDB3_WAL_MAX_WRITE_BUFFER_SIZE",
        default_value = "100000",
        action
    )]
    pub wal_max_write_buffer_size: usize,

    // TODO - tune this default:
    /// The size of the query log. Up to this many queries will remain in the log before
    /// old queries are evicted to make room for new ones.
    #[clap(
        long = "query-log-size",
        env = "INFLUXDB3_QUERY_LOG_SIZE",
        default_value = "1000",
        action
    )]
    pub query_log_size: usize,

    // TODO - make this default to 70% of available memory:
    /// The size limit of the buffered data. If this limit is passed a snapshot will be forced.
    #[clap(
        long = "buffer-mem-limit-mb",
        env = "INFLUXDB3_BUFFER_MEM_LIMIT_MB",
        default_value = "5000",
        action
    )]
    pub buffer_mem_limit_mb: usize,

    /// The host idendifier used as a prefix in all object store file paths. This should be unique
    /// for any hosts that share the same object store configuration, i.e., the same bucket.
    #[clap(long = "host-id", env = "INFLUXDB3_HOST_IDENTIFIER_PREFIX", action)]
    pub host_identifier_prefix: String,

    #[clap(flatten)]
    pub pro_config: influxdb3_pro_clap_blocks::serve::ProServeConfig,

    /// The size of the in-memory Parquet cache in megabytes (MB).
    #[clap(
        long = "parquet-mem-cache-size-mb",
        env = "INFLUXDB3_PARQUET_MEM_CACHE_SIZE_MB",
        default_value = "1000",
        action
    )]
    pub parquet_mem_cache_size: ParquetCacheSizeMb,

    /// The percentage of entries to prune during a prune operation on the in-memory Parquet cache.
    ///
    /// This must be a number between 0 and 1.
    #[clap(
        long = "parquet-mem-cache-prune-percentage",
        env = "INFLUXDB3_PARQUET_MEM_CACHE_PRUNE_PERCENTAGE",
        default_value = "0.1",
        action
    )]
    pub parquet_mem_cache_prune_percentage: ParquetCachePrunePercent,

    /// The interval on which to check if the in-memory Parquet cache needs to be pruned.
    ///
    /// Enter as a human-readable time, e.g., "1s", "100ms", "1m", etc.
    #[clap(
        long = "parquet-mem-cache-prune-interval",
        env = "INFLUXDB3_PARQUET_MEM_CACHE_PRUNE_INTERVAL",
        default_value = "1s",
        action
    )]
    pub parquet_mem_cache_prune_interval: humantime::Duration,

    /// Disable the in-memory Parquet cache. By default, the cache is enabled.
    #[clap(
        long = "disable-parquet-mem-cache",
        env = "INFLUXDB3_DISABLE_PARQUET_MEM_CACHE",
        default_value_t = false,
        action
    )]
    pub disable_parquet_mem_cache: bool,

    /// telemetry server endpoint
    #[clap(
        long = "telemetry-endpoint",
        env = "INFLUXDB3_TELEMETRY_ENDPOINT",
        default_value = "http://127.0.0.1:9999",
        action
    )]
    pub telemetry_endpoint: String,

    /// The interval to prefetch into parquet cache when compacting.
    ///
    /// Enter as a human-readable time, e.g., "1d", etc.
    #[clap(
        long = "preemptive-cache-age",
        env = "INFLUXDB3_PREEMPTIVE_CACHE_AGE",
        default_value = "3d",
        action
    )]
    pub preemptive_cache_age: humantime::Duration,

    /// The interval on which to evict expired entries from the Last-N-Value cache, expressed as a
    /// human-readable time, e.g., "20s", "1m", "1h".
    #[clap(
        long = "last-cache-eviction-interval",
        env = "INFLUXDB3_LAST_CACHE_EVICTION_INTERVAL",
        default_value = "10s",
        action
    )]
    pub last_cache_eviction_interval: humantime::Duration,

    /// The interval on which to evict expired entries from the Last-N-Value cache, expressed as a
    /// human-readable time, e.g., "20s", "1m", "1h".
    #[clap(
        long = "meta-cache-eviction-interval",
        env = "INFLUXDB3_META_CACHE_EVICTION_INTERVAL",
        default_value = "10s",
        action
    )]
    pub meta_cache_eviction_interval: humantime::Duration,
}

/// The interval to check for new snapshots from hosts to compact data from. This will do an S3
/// GET for every host in the replica list every interval.
const COMPACTION_CHECK_INTERVAL: Duration = Duration::from_secs(10);

/// Specified size of the Parquet cache in megabytes (MB)
#[derive(Debug, Clone, Copy)]
pub struct ParquetCacheSizeMb(usize);

impl ParquetCacheSizeMb {
    /// Express this cache size in terms of bytes (B)
    fn as_num_bytes(&self) -> usize {
        self.0 * 1_000 * 1_000
    }
}

impl FromStr for ParquetCacheSizeMb {
    type Err = anyhow::Error;

    fn from_str(s: &str) -> std::prelude::v1::Result<Self, Self::Err> {
        s.parse()
            .context("failed to parse parquet cache size value as an unsigned integer")
            .map(Self)
    }
}

#[derive(Debug, Clone, Copy)]
pub struct ParquetCachePrunePercent(f64);

impl From<ParquetCachePrunePercent> for f64 {
    fn from(value: ParquetCachePrunePercent) -> Self {
        value.0
    }
}

impl FromStr for ParquetCachePrunePercent {
    type Err = anyhow::Error;

    fn from_str(s: &str) -> std::prelude::v1::Result<Self, Self::Err> {
        let p = s
            .parse::<f64>()
            .context("failed to parse prune percent as f64")?;
        if p <= 0.0 || p >= 1.0 {
            bail!("prune percent must be between 0 and 1");
        }
        Ok(Self(p))
    }
}

/// If `p` does not exist, try to create it as a directory.
///
/// panic's if the directory does not exist and can not be created
#[allow(dead_code)]
fn ensure_directory_exists(p: &Path) {
    if !p.exists() {
        info!(
            p=%p.display(),
            "Creating directory",
        );
        std::fs::create_dir_all(p).expect("Could not create default directory");
    }
}

pub async fn command(config: Config) -> Result<()> {
    let num_cpus = num_cpus::get();
    let build_malloc_conf = build_malloc_conf();
    info!(
        git_hash = %INFLUXDB3_GIT_HASH as &str,
        version = %INFLUXDB3_VERSION.as_ref() as &str,
        uuid = %PROCESS_UUID.as_ref() as &str,
        num_cpus,
        %build_malloc_conf,
        "InfluxDB3 Edge server starting",
    );

    let metrics = setup_metric_registry();

    // Install custom panic handler and forget about it.
    //
    // This leaks the handler and prevents it from ever being dropped during the
    // lifetime of the program - this is actually a good thing, as it prevents
    // the panic handler from being removed while unwinding a panic (which in
    // turn, causes a panic - see #548)
    let f = SendPanicsToTracing::new_with_metrics(&metrics);
    std::mem::forget(f);

    // Construct a token to trigger clean shutdown
    let frontend_shutdown = CancellationToken::new();

    let object_store: Arc<dyn ObjectStore> =
        make_object_store(&config.object_store_config).map_err(Error::ObjectStoreParsing)?;
    let time_provider = Arc::new(SystemProvider::new());

    let (object_store, parquet_cache) = if !config.disable_parquet_mem_cache {
        let (object_store, parquet_cache) = create_cached_obj_store_and_oracle(
            object_store,
            Arc::clone(&time_provider) as _,
            config.parquet_mem_cache_size.as_num_bytes(),
            config.parquet_mem_cache_prune_percentage.into(),
            config.parquet_mem_cache_prune_interval.into(),
        );
        (object_store, Some(parquet_cache))
    } else {
        (object_store, None)
    };

    let trace_exporter = config.tracing_config.build()?;

    let parquet_store =
        ParquetStorage::new(Arc::clone(&object_store), StorageId::from("influxdb3"));

    let mut tokio_datafusion_config = config.tokio_datafusion_config;
    tokio_datafusion_config.num_threads = tokio_datafusion_config
        .num_threads
        .or_else(|| NonZeroUsize::new(num_cpus::get()))
        .or_else(|| NonZeroUsize::new(1));
    info!(
        num_threads = tokio_datafusion_config.num_threads.map(|n| n.get()),
        "Creating shared query executor"
    );

    let exec = Arc::new(Executor::new_with_config_and_executor(
        ExecutorConfig {
            target_query_partitions: tokio_datafusion_config.num_threads.unwrap(),
            object_stores: [&parquet_store]
                .into_iter()
                .map(|store| (store.id(), Arc::clone(store.object_store())))
                .collect(),
            metric_registry: Arc::clone(&metrics),
            mem_pool_size: config.exec_mem_pool_bytes.bytes(),
        },
        DedicatedExecutor::new(
            "datafusion",
            tokio_datafusion_config
                .builder()
                .map(|mut builder| {
                    builder.enable_all();
                    builder
                })
                .map_err(Error::TokioRuntime)?,
            Arc::clone(&metrics),
        ),
    ));
    let runtime_env = exec.new_context().inner().runtime_env();
    register_iox_object_store(runtime_env, parquet_store.id(), Arc::clone(&object_store));

    let trace_header_parser = TraceHeaderParser::new()
        .with_jaeger_trace_context_header_name(
            config
                .tracing_config
                .traces_jaeger_trace_context_header_name,
        )
        .with_jaeger_debug_name(config.tracing_config.traces_jaeger_debug_name);

    let persister = Arc::new(Persister::new(
        Arc::clone(&object_store),
        config.host_identifier_prefix.clone(),
    ));
    let wal_config = WalConfig {
        gen1_duration: config.gen1_duration,
        max_write_buffer_size: config.wal_max_write_buffer_size,
        flush_interval: config.wal_flush_interval.into(),
        snapshot_size: config.wal_snapshot_size,
    };

    let catalog = Arc::new(
        persister
            .load_or_create_catalog()
            .await
            .map_err(Error::InitializePersistedCatalog)?,
    );
    info!(instance_id = ?catalog.instance_id(), "Catalog initialized with");

    let pro_config = match ProConfig::load(&object_store).await {
        Ok(config) => Arc::new(RwLock::new(config)),
        // If the config is not found we should create it
        Err(object_store::Error::NotFound { .. }) => {
            let config = ProConfig::default();
            config.persist(catalog.host_id(), &object_store).await?;
            Arc::new(RwLock::new(ProConfig::default()))
        }
        Err(err) => return Err(err.into()),
    };

    let parquet_cache_prefetcher = if let Some(parquet_cache) = parquet_cache.clone() {
        Some(ParquetCachePreFetcher::new(
            Arc::clone(&parquet_cache),
            config.preemptive_cache_age,
            Arc::<SystemProvider>::clone(&time_provider),
        ))
    } else {
        None
    };

    let mut compacted_data: Option<Arc<CompactedData>> = None;
    let mut compaction_producer: Option<Arc<CompactedDataProducer>> = None;

    if let Some(compactor_id) = config.pro_config.compactor_id {
        if config.pro_config.run_compactions {
            let compaction_config = CompactionConfig::new(
                &config.pro_config.compaction_multipliers.0,
                config.pro_config.compaction_gen2_duration.into(),
                config.pro_config.compaction_row_limit,
            );

            let hosts = if matches!(config.pro_config.mode, BufferMode::Compactor) {
                if let Some(compaction_hosts) = &config.pro_config.compaction_hosts {
                    compaction_hosts.to_vec()
                } else {
                    return Err(Error::CompactorModeWithoutHosts);
                }
            } else {
                let mut hosts = vec![config.host_identifier_prefix.clone()];
                if let Some(replicas) = &config.pro_config.replicas {
                    hosts.extend(replicas.iter().cloned());
                }
                hosts
            };

            let producer = CompactedDataProducer::new(
                &compactor_id,
                hosts,
                compaction_config,
                Arc::clone(&pro_config),
                Arc::clone(&object_store),
                persister.object_store_url().clone(),
                Arc::clone(&exec),
                parquet_cache_prefetcher,
            )
            .await?;

            compacted_data = Some(Arc::clone(&producer.compacted_data));
            compaction_producer = Some(Arc::new(producer));
        } else {
            let consumer = CompactedDataConsumer::new(
                &compactor_id,
                Arc::clone(&object_store),
                parquet_cache_prefetcher,
            )
            .await
            .context("Error initializing compaction consumer")
            .map_err(Error::CompactionConsumer)?;

            compacted_data = Some(Arc::clone(&consumer.compacted_data));

            tokio::spawn(async move {
                consumer.poll_in_background(COMPACTION_CHECK_INTERVAL).await;
            });
        }
    }

    let time_provider = Arc::new(SystemProvider::new());

    let last_cache = LastCacheProvider::new_from_catalog_with_background_eviction(
        Arc::clone(&catalog),
        config.last_cache_eviction_interval.into(),
    )
    .map_err(Error::InitializeLastCache)?;
<<<<<<< HEAD

    let replica_config = config.pro_config.replicas.map(|replicas| {
        ReplicationConfig::new(
            config.pro_config.replication_interval.into(),
            replicas.into(),
        )
    });

    let (write_buffer, persisted_files): (Arc<dyn WriteBuffer>, Option<Arc<PersistedFiles>>) =
        match config.pro_config.mode {
            BufferMode::Read => {
                let replica_config = replica_config
                    .context("must supply a replicas list when starting in read-only mode")
                    .map_err(Error::WriteBufferInit)?;
                (
                    Arc::new(
                        WriteBufferPro::read(
                            last_cache,
                            Arc::clone(&object_store),
                            Arc::clone(&metrics),
                            replica_config,
                            parquet_cache.clone(),
                            compacted_data.clone(),
                            Arc::clone(&catalog),
                        )
                        .await
                        .map_err(Error::WriteBufferInit)?,
                    ),
                    None,
                )
            }
            BufferMode::ReadWrite => {
                let buf = Arc::new(
                    WriteBufferPro::read_write(ReadWriteArgs {
                        host_id: persister.host_identifier_prefix().into(),
                        persister: Arc::clone(&persister),
                        catalog: Arc::clone(&catalog),
                        last_cache,
                        time_provider: Arc::<SystemProvider>::clone(&time_provider),
                        executor: Arc::clone(&exec),
                        wal_config,
                        metric_registry: Arc::clone(&metrics),
                        replication_config: replica_config,
                        parquet_cache: parquet_cache.clone(),
                        compacted_data: compacted_data.clone(),
                    })
                    .await
                    .map_err(Error::WriteBufferInit)?,
                );
                let persisted_files = buf.persisted_files();
                (buf, Some(persisted_files))
            }
            BufferMode::Compactor => {
                let buf = Arc::new(WriteBufferPro::compactor());
                (buf, None)
            }
        };
=======

    let meta_cache = MetaCacheProvider::new_from_catalog_with_background_eviction(
        Arc::clone(&time_provider) as _,
        Arc::clone(&catalog),
        config.meta_cache_eviction_interval.into(),
    )
    .map_err(Error::InitializeMetaCache)?;

    let write_buffer_impl = Arc::new(
        WriteBufferImpl::new(WriteBufferImplArgs {
            persister: Arc::clone(&persister),
            catalog: Arc::clone(&catalog),
            last_cache,
            meta_cache,
            time_provider: Arc::<SystemProvider>::clone(&time_provider),
            executor: Arc::clone(&exec),
            wal_config,
            parquet_cache,
        })
        .await
        .map_err(|e| Error::WriteBufferInit(e.into()))?,
    );
>>>>>>> b7fd8e23

    let telemetry_store = setup_telemetry_store(
        &config.object_store_config,
        catalog.instance_id(),
        num_cpus,
        persisted_files,
        config.telemetry_endpoint,
    )
    .await;

    let common_state = CommonServerState::new(
        Arc::clone(&metrics),
        trace_exporter,
        trace_header_parser,
        Arc::clone(&telemetry_store),
        Arc::clone(&pro_config),
        Arc::clone(&object_store),
    )?;

    let sys_table_compacted_data: Option<Arc<dyn CompactedDataSystemTableView>> =
        if let Some(ref compacted_data) = compacted_data {
            Some(Arc::clone(compacted_data) as Arc<dyn CompactedDataSystemTableView>)
        } else {
            None
        };

    let query_executor: Arc<dyn QueryExecutor<Error = query_executor::Error>> =
        match config.pro_config.mode {
            BufferMode::Compactor => Arc::new(PlaceHolderQueryExecutorImpl),
            _ => Arc::new(QueryExecutorImpl::new(CreateQueryExecutorArgs {
                catalog: write_buffer.catalog(),
                write_buffer: Arc::clone(&write_buffer),
                exec: Arc::clone(&exec),
                metrics: Arc::clone(&metrics),
                datafusion_config: Arc::new(config.datafusion_config),
                concurrent_query_limit: 10,
                query_log_size: config.query_log_size,
                telemetry_store: Arc::clone(&telemetry_store),
                compacted_data: sys_table_compacted_data,
                pro_config: Arc::clone(&pro_config),
            })),
        };

    let listener = TcpListener::bind(*config.http_bind_address)
        .await
        .map_err(Error::BindAddress)?;

    let builder = ServerBuilder::new(common_state)
        .max_request_size(config.max_http_request_size)
        .write_buffer(Arc::clone(&write_buffer))
        .query_executor(query_executor)
        .time_provider(Arc::clone(&time_provider))
        .persister(Arc::clone(&persister))
        .tcp_listener(listener);

    let server = if let Some(token) = config.bearer_token.map(hex::decode).transpose()? {
        builder
            .authorizer(Arc::new(AllOrNothingAuthorizer::new(token)))
            .build()
    } else {
        builder.build()
    };

    let mut futures = Vec::new();

    if let Some(compactor) = compaction_producer {
        // Run the compactor code on the DataFusion executor

        // Note that unlike tokio::spawn, if the handle to the task is
        // dropped, the task is cancelled, so it must be retained until the end
        let t = exec
            .executor()
            .spawn(async move {
                compactor.compact(Duration::from_secs(10)).await;
            })
            .map_err(Error::Job);

        futures.push(t.boxed());
    }

    futures.push(
        serve(server, frontend_shutdown)
            .map_err(Error::from)
            .boxed(),
    );

    // Wait for all futures to complete, and if any failed return the first error
    let results = join_all(futures).await;
    for result in results {
        result?;
    }

    Ok(())
}

async fn setup_telemetry_store(
    object_store_config: &ObjectStoreConfig,
    instance_id: Arc<str>,
    num_cpus: usize,
    persisted_files: Option<Arc<PersistedFiles>>,
    telemetry_endpoint: String,
) -> Arc<TelemetryStore> {
    let os = std::env::consts::OS;
    let influxdb_pkg_version = env!("CARGO_PKG_VERSION");
    let influxdb_pkg_name = env!("CARGO_PKG_NAME");
    // Following should show influxdb3-0.1.0
    let influx_version = format!("{}-{}", influxdb_pkg_name, influxdb_pkg_version);
    let obj_store_type = object_store_config
        .object_store
        .unwrap_or(ObjectStoreType::Memory);
    let storage_type = obj_store_type.as_str();

    TelemetryStore::new(
        instance_id,
        Arc::from(os),
        Arc::from(influx_version),
        Arc::from(storage_type),
        num_cpus,
        persisted_files.map(|p| p as _),
        telemetry_endpoint,
    )
    .await
}

fn parse_datafusion_config(
    s: &str,
) -> Result<HashMap<String, String>, Box<dyn std::error::Error + Send + Sync + 'static>> {
    let s = s.trim();
    if s.is_empty() {
        return Ok(HashMap::with_capacity(0));
    }

    let mut out = HashMap::new();
    for part in s.split(',') {
        let kv = part.trim().splitn(2, ':').collect::<Vec<_>>();
        match kv.as_slice() {
            [key, value] => {
                let key_owned = key.trim().to_owned();
                let value_owned = value.trim().to_owned();
                let existed = out.insert(key_owned, value_owned).is_some();
                if existed {
                    return Err(format!("key '{key}' passed multiple times").into());
                }
            }
            _ => {
                return Err(
                    format!("Invalid key value pair - expected 'KEY:VALUE' got '{s}'").into(),
                );
            }
        }
    }

    Ok(out)
}<|MERGE_RESOLUTION|>--- conflicted
+++ resolved
@@ -8,10 +8,10 @@
     tokio::TokioDatafusionConfig,
 };
 use datafusion_util::config::register_iox_object_store;
-<<<<<<< HEAD
 use futures::future::join_all;
 use futures::future::FutureExt;
 use futures::TryFutureExt;
+use influxdb3_cache::meta_cache::MetaCacheProvider;
 use influxdb3_config::Config as ConfigTrait;
 use influxdb3_config::ProConfig;
 use influxdb3_pro_buffer::{
@@ -23,9 +23,6 @@
 use influxdb3_pro_compactor::{producer::CompactedDataProducer, ParquetCachePreFetcher};
 use influxdb3_pro_data_layout::CompactedDataSystemTableView;
 use influxdb3_pro_data_layout::CompactionConfig;
-=======
-use influxdb3_cache::meta_cache::MetaCacheProvider;
->>>>>>> b7fd8e23
 use influxdb3_process::{
     build_malloc_conf, setup_metric_registry, INFLUXDB3_GIT_HASH, INFLUXDB3_VERSION, PROCESS_UUID,
 };
@@ -40,16 +37,8 @@
 use influxdb3_telemetry::store::TelemetryStore;
 use influxdb3_wal::{Gen1Duration, WalConfig};
 use influxdb3_write::{
-<<<<<<< HEAD
     last_cache::LastCacheProvider, parquet_cache::create_cached_obj_store_and_oracle,
     persister::Persister, write_buffer::persisted_files::PersistedFiles, WriteBuffer,
-=======
-    last_cache::LastCacheProvider,
-    parquet_cache::create_cached_obj_store_and_oracle,
-    persister::Persister,
-    write_buffer::{persisted_files::PersistedFiles, WriteBufferImpl, WriteBufferImplArgs},
-    WriteBuffer,
->>>>>>> b7fd8e23
 };
 use iox_query::exec::{DedicatedExecutor, Executor, ExecutorConfig};
 use iox_time::SystemProvider;
@@ -113,7 +102,9 @@
     #[error("failed to initialize last cache: {0}")]
     InitializeLastCache(#[source] influxdb3_write::last_cache::Error),
 
-<<<<<<< HEAD
+    #[error("failed to initialize meta cache: {0:#}")]
+    InitializeMetaCache(#[source] influxdb3_cache::meta_cache::ProviderError),
+
     #[error("Error initializing compaction producer: {0}")]
     CompactionProducer(#[from] influxdb3_pro_compactor::producer::CompactedDataProducerError),
 
@@ -122,10 +113,6 @@
 
     #[error("Must have `compaction-hosts` specfied if running in compactor mode")]
     CompactorModeWithoutHosts,
-=======
-    #[error("failed to initialize meta cache: {0:#}")]
-    InitializeMetaCache(#[source] influxdb3_cache::meta_cache::ProviderError),
->>>>>>> b7fd8e23
 }
 
 pub type Result<T, E = Error> = std::result::Result<T, E>;
@@ -611,7 +598,13 @@
         config.last_cache_eviction_interval.into(),
     )
     .map_err(Error::InitializeLastCache)?;
-<<<<<<< HEAD
+
+    let meta_cache = MetaCacheProvider::new_from_catalog_with_background_eviction(
+        Arc::clone(&time_provider) as _,
+        Arc::clone(&catalog),
+        config.meta_cache_eviction_interval.into(),
+    )
+    .map_err(Error::InitializeMetaCache)?;
 
     let replica_config = config.pro_config.replicas.map(|replicas| {
         ReplicationConfig::new(
@@ -669,30 +662,6 @@
                 (buf, None)
             }
         };
-=======
-
-    let meta_cache = MetaCacheProvider::new_from_catalog_with_background_eviction(
-        Arc::clone(&time_provider) as _,
-        Arc::clone(&catalog),
-        config.meta_cache_eviction_interval.into(),
-    )
-    .map_err(Error::InitializeMetaCache)?;
-
-    let write_buffer_impl = Arc::new(
-        WriteBufferImpl::new(WriteBufferImplArgs {
-            persister: Arc::clone(&persister),
-            catalog: Arc::clone(&catalog),
-            last_cache,
-            meta_cache,
-            time_provider: Arc::<SystemProvider>::clone(&time_provider),
-            executor: Arc::clone(&exec),
-            wal_config,
-            parquet_cache,
-        })
-        .await
-        .map_err(|e| Error::WriteBufferInit(e.into()))?,
-    );
->>>>>>> b7fd8e23
 
     let telemetry_store = setup_telemetry_store(
         &config.object_store_config,
