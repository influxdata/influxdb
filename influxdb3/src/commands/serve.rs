//! Entrypoint for InfluxDB 3.0 Edge Server

use anyhow::{bail, Context};
use clap_blocks::{
    memory_size::MemorySize,
    object_store::{make_object_store, ObjectStoreConfig, ObjectStoreType},
    socket_addr::SocketAddr,
    tokio::TokioDatafusionConfig,
};
use datafusion_util::config::register_iox_object_store;
use futures::future::join_all;
use futures::future::FutureExt;
use futures::TryFutureExt;
use influxdb3_pro_buffer::{
    modes::read_write::ReadWriteArgs, replica::ReplicationConfig, WriteBufferPro,
};
use influxdb3_pro_clap_blocks::serve::BufferMode;
use influxdb3_pro_compactor::{Compactor, ParquetCachePreFetcher};
use influxdb3_pro_data_layout::compacted_data::CompactedData;
use influxdb3_pro_data_layout::CompactionConfig;
use influxdb3_process::{
    build_malloc_conf, setup_metric_registry, INFLUXDB3_GIT_HASH, INFLUXDB3_VERSION, PROCESS_UUID,
};
use influxdb3_server::{
    auth::AllOrNothingAuthorizer,
    builder::ServerBuilder,
    query_executor::{CreateQueryExecutorArgs, QueryExecutorImpl},
    serve, CommonServerState,
};
use influxdb3_telemetry::store::TelemetryStore;
use influxdb3_wal::{Gen1Duration, WalConfig};
use influxdb3_write::{
    last_cache::LastCacheProvider, parquet_cache::create_cached_obj_store_and_oracle,
    persister::Persister, write_buffer::persisted_files::PersistedFiles, WriteBuffer,
};
use iox_query::exec::{DedicatedExecutor, Executor, ExecutorConfig};
use iox_time::SystemProvider;
use object_store::ObjectStore;
use observability_deps::tracing::*;
use panic_logging::SendPanicsToTracing;
use parquet_file::storage::{ParquetStorage, StorageId};
use std::{collections::HashMap, path::Path, str::FromStr};
use std::{num::NonZeroUsize, sync::Arc};
use thiserror::Error;
use tokio::net::TcpListener;
use tokio_util::sync::CancellationToken;
use trace_exporters::TracingConfig;
use trace_http::ctx::TraceHeaderParser;
use trogging::cli::LoggingConfig;

/// The default name of the influxdb_iox data directory
#[allow(dead_code)]
pub const DEFAULT_DATA_DIRECTORY_NAME: &str = ".influxdb3";

/// The default bind address for the HTTP API.
pub const DEFAULT_HTTP_BIND_ADDR: &str = "0.0.0.0:8181";

#[derive(Debug, Error)]
pub enum Error {
    #[error("Cannot parse object store config: {0}")]
    ObjectStoreParsing(#[from] clap_blocks::object_store::ParseError),

    #[error("Tracing config error: {0}")]
    TracingConfig(#[from] trace_exporters::Error),

    #[error("Error initializing tokio runtime: {0}")]
    TokioRuntime(#[source] std::io::Error),

    #[error("Failed to bind address")]
    BindAddress(#[source] std::io::Error),

    #[error("Server error: {0}")]
    Server(#[from] influxdb3_server::Error),

    #[error("Write buffer error: {0}")]
    WriteBuffer(#[from] influxdb3_write::write_buffer::Error),

    #[error("invalid token: {0}")]
    InvalidToken(#[from] hex::FromHexError),

    #[error("failed to initialized write buffer: {0}")]
    WriteBufferInit(#[source] anyhow::Error),

    #[error("failed to initialize from persisted catalog: {0}")]
    InitializePersistedCatalog(#[source] influxdb3_write::persister::Error),

    #[error("Failed to execute job: {0}")]
    Job(#[source] executor::JobError),

    #[error("Failed to load compactor: {0}")]
    Compactor(#[from] influxdb3_pro_data_layout::compacted_data::Error),

    #[error("failed to initialize last cache: {0}")]
    InitializeLastCache(#[source] influxdb3_write::last_cache::Error),
}

pub type Result<T, E = Error> = std::result::Result<T, E>;

#[derive(Debug, clap::Parser)]
pub struct Config {
    /// object store options
    #[clap(flatten)]
    object_store_config: ObjectStoreConfig,

    /// logging options
    #[clap(flatten)]
    pub(crate) logging_config: LoggingConfig,

    /// tracing options
    #[clap(flatten)]
    pub(crate) tracing_config: TracingConfig,

    /// tokio datafusion config
    #[clap(flatten)]
    pub(crate) tokio_datafusion_config: TokioDatafusionConfig,

    /// Maximum size of HTTP requests.
    #[clap(
    long = "max-http-request-size",
    env = "INFLUXDB3_MAX_HTTP_REQUEST_SIZE",
    default_value = "10485760", // 10 MiB
    action,
    )]
    pub max_http_request_size: usize,

    /// The address on which InfluxDB will serve HTTP API requests
    #[clap(
    long = "http-bind",
    env = "INFLUXDB3_HTTP_BIND_ADDR",
    default_value = DEFAULT_HTTP_BIND_ADDR,
    action,
    )]
    pub http_bind_address: SocketAddr,

    /// Size of the RAM cache used to store data in bytes.
    ///
    /// Can be given as absolute value or in percentage of the total available memory (e.g. `10%`).
    #[clap(
    long = "ram-pool-data-bytes",
    env = "INFLUXDB3_RAM_POOL_DATA_BYTES",
    default_value = "1073741824",  // 1GB
    action
    )]
    pub ram_pool_data_bytes: MemorySize,

    /// Size of memory pool used during query exec, in bytes.
    ///
    /// Can be given as absolute value or in percentage of the total available memory (e.g. `10%`).
    #[clap(
    long = "exec-mem-pool-bytes",
    env = "INFLUXDB3_EXEC_MEM_POOL_BYTES",
    default_value = "8589934592",  // 8GB
    action
    )]
    pub exec_mem_pool_bytes: MemorySize,

    /// DataFusion config.
    #[clap(
    long = "datafusion-config",
    env = "INFLUXDB_IOX_DATAFUSION_CONFIG",
    default_value = "",
    value_parser = parse_datafusion_config,
    action
    )]
    pub datafusion_config: HashMap<String, String>,

    /// bearer token to be set for requests
    #[clap(long = "bearer-token", env = "INFLUXDB3_BEARER_TOKEN", action)]
    pub bearer_token: Option<String>,

    /// Duration that the Parquet files get arranged into. The data timestamps will land each
    /// row into a file of this duration. 1m, 5m, and 10m are supported. These are known as
    /// "generation 1" files. The compactor in Pro can compact these into larger and longer
    /// generations.
    #[clap(
        long = "gen1-duration",
        env = "INFLUXDB3_GEN1_DURATION",
        default_value = "10m",
        action
    )]
    pub gen1_duration: Gen1Duration,

    /// Interval to flush buffered data to a wal file. Writes that wait for wal confirmation will
    /// take as long as this interval to complete.
    #[clap(
        long = "wal-flush-interval",
        env = "INFLUXDB3_WAL_FLUSH_INTERVAL",
        default_value = "1s",
        action
    )]
    pub wal_flush_interval: humantime::Duration,

    /// The number of WAL files to attempt to remove in a snapshot. This times the interval will
    /// determine how often snapshot is taken.
    #[clap(
        long = "wal-snapshot-size",
        env = "INFLUXDB3_WAL_SNAPSHOT_SIZE",
        default_value = "600",
        action
    )]
    pub wal_snapshot_size: usize,

    /// The maximum number of writes requests that can be buffered before a flush must be run
    /// and succeed.
    #[clap(
        long = "wal-max-write-buffer-size",
        env = "INFLUXDB3_WAL_MAX_WRITE_BUFFER_SIZE",
        default_value = "100000",
        action
    )]
    pub wal_max_write_buffer_size: usize,

    // TODO - tune this default:
    /// The size of the query log. Up to this many queries will remain in the log before
    /// old queries are evicted to make room for new ones.
    #[clap(
        long = "query-log-size",
        env = "INFLUXDB3_QUERY_LOG_SIZE",
        default_value = "1000",
        action
    )]
    pub query_log_size: usize,

    // TODO - make this default to 70% of available memory:
    /// The size limit of the buffered data. If this limit is passed a snapshot will be forced.
    #[clap(
        long = "buffer-mem-limit-mb",
        env = "INFLUXDB3_BUFFER_MEM_LIMIT_MB",
        default_value = "5000",
        action
    )]
    pub buffer_mem_limit_mb: usize,

    /// The host idendifier used as a prefix in all object store file paths. This should be unique
    /// for any hosts that share the same object store configuration, i.e., the same bucket.
    #[clap(long = "host-id", env = "INFLUXDB3_HOST_IDENTIFIER_PREFIX", action)]
    pub host_identifier_prefix: String,

    #[clap(flatten)]
    pub pro_config: influxdb3_pro_clap_blocks::serve::ProServeConfig,

    /// The size of the in-memory Parquet cache in megabytes (MB).
    #[clap(
        long = "parquet-mem-cache-size-mb",
        env = "INFLUXDB3_PARQUET_MEM_CACHE_SIZE_MB",
        default_value = "1000",
        action
    )]
    pub parquet_mem_cache_size: ParquetCacheSizeMb,

    /// The percentage of entries to prune during a prune operation on the in-memory Parquet cache.
    ///
    /// This must be a number between 0 and 1.
    #[clap(
        long = "parquet-mem-cache-prune-percentage",
        env = "INFLUXDB3_PARQUET_MEM_CACHE_PRUNE_PERCENTAGE",
        default_value = "0.1",
        action
    )]
    pub parquet_mem_cache_prune_percentage: ParquetCachePrunePercent,

    /// The interval on which to check if the in-memory Parquet cache needs to be pruned.
    ///
    /// Enter as a human-readable time, e.g., "1s", "100ms", "1m", etc.
    #[clap(
        long = "parquet-mem-cache-prune-interval",
        env = "INFLUXDB3_PARQUET_MEM_CACHE_PRUNE_INTERVAL",
        default_value = "1s",
        action
    )]
    pub parquet_mem_cache_prune_interval: humantime::Duration,

    /// Disable the in-memory Parquet cache. By default, the cache is enabled.
    #[clap(
        long = "disable-parquet-mem-cache",
        env = "INFLUXDB3_DISABLE_PARQUET_MEM_CACHE",
        default_value_t = false,
        action
    )]
    pub disable_parquet_mem_cache: bool,

    /// telemetry server endpoint
    #[clap(
        long = "telemetry-endpoint",
        env = "INFLUXDB3_TELEMETRY_ENDPOINT",
        default_value = "http://127.0.0.1:9999",
        action
    )]
    pub telemetry_endpoint: String,

<<<<<<< HEAD
    /// The interval to prefetch into parquet cache when compacting.
    ///
    /// Enter as a human-readable time, e.g., "1d", etc.
    #[clap(
        long = "preemptive-cache-age",
        env = "INFLUXDB3_PREEMPTIVE_CACHE_AGE",
        default_value = "3d",
        action
    )]
    pub preemptive_cache_age: humantime::Duration,
=======
    /// The interval on which to evict expired entries from the Last-N-Value cache, expressed as a
    /// human-readable time, e.g., "20s", "1m", "1h".
    #[clap(
        long = "last-cache-eviction-interval",
        env = "INFLUXDB3_LAST_CACHE_EVICTION_INTERVAL",
        default_value = "1m",
        action
    )]
    pub last_cache_eviction_interval: humantime::Duration,
>>>>>>> 391b67f9
}

/// Specified size of the Parquet cache in megabytes (MB)
#[derive(Debug, Clone, Copy)]
pub struct ParquetCacheSizeMb(usize);

impl ParquetCacheSizeMb {
    /// Express this cache size in terms of bytes (B)
    fn as_num_bytes(&self) -> usize {
        self.0 * 1_000 * 1_000
    }
}

impl FromStr for ParquetCacheSizeMb {
    type Err = anyhow::Error;

    fn from_str(s: &str) -> std::prelude::v1::Result<Self, Self::Err> {
        s.parse()
            .context("failed to parse parquet cache size value as an unsigned integer")
            .map(Self)
    }
}

#[derive(Debug, Clone, Copy)]
pub struct ParquetCachePrunePercent(f64);

impl From<ParquetCachePrunePercent> for f64 {
    fn from(value: ParquetCachePrunePercent) -> Self {
        value.0
    }
}

impl FromStr for ParquetCachePrunePercent {
    type Err = anyhow::Error;

    fn from_str(s: &str) -> std::prelude::v1::Result<Self, Self::Err> {
        let p = s
            .parse::<f64>()
            .context("failed to parse prune percent as f64")?;
        if p <= 0.0 || p >= 1.0 {
            bail!("prune percent must be between 0 and 1");
        }
        Ok(Self(p))
    }
}

/// If `p` does not exist, try to create it as a directory.
///
/// panic's if the directory does not exist and can not be created
#[allow(dead_code)]
fn ensure_directory_exists(p: &Path) {
    if !p.exists() {
        info!(
            p=%p.display(),
            "Creating directory",
        );
        std::fs::create_dir_all(p).expect("Could not create default directory");
    }
}

pub async fn command(config: Config) -> Result<()> {
    let num_cpus = num_cpus::get();
    let build_malloc_conf = build_malloc_conf();
    info!(
        git_hash = %INFLUXDB3_GIT_HASH as &str,
        version = %INFLUXDB3_VERSION.as_ref() as &str,
        uuid = %PROCESS_UUID.as_ref() as &str,
        num_cpus,
        %build_malloc_conf,
        "InfluxDB3 Edge server starting",
    );

    let metrics = setup_metric_registry();

    // Install custom panic handler and forget about it.
    //
    // This leaks the handler and prevents it from ever being dropped during the
    // lifetime of the program - this is actually a good thing, as it prevents
    // the panic handler from being removed while unwinding a panic (which in
    // turn, causes a panic - see #548)
    let f = SendPanicsToTracing::new_with_metrics(&metrics);
    std::mem::forget(f);

    // Construct a token to trigger clean shutdown
    let frontend_shutdown = CancellationToken::new();

    let object_store: Arc<dyn ObjectStore> =
        make_object_store(&config.object_store_config).map_err(Error::ObjectStoreParsing)?;
    let time_provider = Arc::new(SystemProvider::new());

    let (object_store, parquet_cache) = if !config.disable_parquet_mem_cache {
        let (object_store, parquet_cache) = create_cached_obj_store_and_oracle(
            object_store,
            Arc::clone(&time_provider) as _,
            config.parquet_mem_cache_size.as_num_bytes(),
            config.parquet_mem_cache_prune_percentage.into(),
            config.parquet_mem_cache_prune_interval.into(),
        );
        (object_store, Some(parquet_cache))
    } else {
        (object_store, None)
    };

    let trace_exporter = config.tracing_config.build()?;

    let parquet_store =
        ParquetStorage::new(Arc::clone(&object_store), StorageId::from("influxdb3"));

    let mut tokio_datafusion_config = config.tokio_datafusion_config;
    tokio_datafusion_config.num_threads = tokio_datafusion_config
        .num_threads
        .or_else(|| NonZeroUsize::new(num_cpus::get()))
        .or_else(|| NonZeroUsize::new(1));
    info!(
        num_threads = tokio_datafusion_config.num_threads.map(|n| n.get()),
        "Creating shared query executor"
    );

    let exec = Arc::new(Executor::new_with_config_and_executor(
        ExecutorConfig {
            target_query_partitions: tokio_datafusion_config.num_threads.unwrap(),
            object_stores: [&parquet_store]
                .into_iter()
                .map(|store| (store.id(), Arc::clone(store.object_store())))
                .collect(),
            metric_registry: Arc::clone(&metrics),
            mem_pool_size: config.exec_mem_pool_bytes.bytes(),
        },
        DedicatedExecutor::new(
            "datafusion",
            tokio_datafusion_config
                .builder()
                .map(|mut builder| {
                    builder.enable_all();
                    builder
                })
                .map_err(Error::TokioRuntime)?,
            Arc::clone(&metrics),
        ),
    ));
    let runtime_env = exec.new_context().inner().runtime_env();
    register_iox_object_store(runtime_env, parquet_store.id(), Arc::clone(&object_store));

    let trace_header_parser = TraceHeaderParser::new()
        .with_jaeger_trace_context_header_name(
            config
                .tracing_config
                .traces_jaeger_trace_context_header_name,
        )
        .with_jaeger_debug_name(config.tracing_config.traces_jaeger_debug_name);

    let persister = Arc::new(Persister::new(
        Arc::clone(&object_store),
        config.host_identifier_prefix.clone(),
    ));
    let wal_config = WalConfig {
        gen1_duration: config.gen1_duration,
        max_write_buffer_size: config.wal_max_write_buffer_size,
        flush_interval: config.wal_flush_interval.into(),
        snapshot_size: config.wal_snapshot_size,
    };

    let catalog = Arc::new(
        persister
            .load_or_create_catalog()
            .await
            .map_err(Error::InitializePersistedCatalog)?,
    );
    let compacted_data = if let Some(compactor_id) = config.pro_config.compactor_id {
        let compaction_config = CompactionConfig::new(
            &config.pro_config.compaction_multipliers.0,
            config.pro_config.compaction_gen2_duration.into(),
            config.pro_config.compaction_row_limit,
        );

<<<<<<< HEAD
        let compacted_data = CompactedData::load_compacted_data(
            &compactor_id,
            compaction_config,
            Arc::clone(&object_store),
            Arc::clone(&catalog),
        )
        .await?;

        Some(compacted_data)
    } else {
        None
    };

    let time_provider = Arc::new(SystemProvider::new());

    let last_cache = LastCacheProvider::new_from_catalog(Arc::clone(&catalog))
        .map_err(Error::InitializeLastCache)?;

    let replica_config = config.pro_config.replicas.map(|replicas| {
        ReplicationConfig::new(
            config.pro_config.replication_interval.into(),
            replicas.into(),
=======
    let last_cache = LastCacheProvider::new_from_catalog_with_background_eviction(
        Arc::clone(&catalog) as _,
        config.last_cache_eviction_interval.into(),
    )
    .map_err(Error::InitializeLastCache)?;
    info!(instance_id = ?catalog.instance_id(), "Catalog initialized with");

    let write_buffer_impl = Arc::new(
        WriteBufferImpl::new(
            Arc::clone(&persister),
            Arc::clone(&catalog),
            last_cache,
            Arc::<SystemProvider>::clone(&time_provider),
            Arc::clone(&exec),
            wal_config,
            parquet_cache,
>>>>>>> 391b67f9
        )
    });

    let (write_buffer, persisted_files): (Arc<dyn WriteBuffer>, Option<Arc<PersistedFiles>>) =
        match config.pro_config.mode {
            BufferMode::Read => {
                let replica_config = replica_config
                    .context("must supply a replicas list when starting in read-only mode")
                    .map_err(Error::WriteBufferInit)?;
                (
                    Arc::new(
                        WriteBufferPro::read(
                            Arc::new(last_cache),
                            Arc::clone(&object_store),
                            Arc::clone(&metrics),
                            replica_config,
                            parquet_cache.clone(),
                            compacted_data.clone(),
                            Arc::clone(&catalog),
                        )
                        .await
                        .map_err(Error::WriteBufferInit)?,
                    ),
                    None,
                )
            }
            BufferMode::ReadWrite => {
                let buf = Arc::new(
                    WriteBufferPro::read_write(ReadWriteArgs {
                        host_id: persister.host_identifier_prefix().into(),
                        persister: Arc::clone(&persister),
                        catalog: Arc::clone(&catalog),
                        last_cache: Arc::new(last_cache),
                        time_provider: Arc::<SystemProvider>::clone(&time_provider),
                        executor: Arc::clone(&exec),
                        wal_config,
                        metric_registry: Arc::clone(&metrics),
                        replication_config: replica_config,
                        parquet_cache: parquet_cache.clone(),
                        compacted_data: compacted_data.clone(),
                    })
                    .await
                    .map_err(Error::WriteBufferInit)?,
                );
                let persisted_files = buf.persisted_files();
                (buf, Some(persisted_files))
            }
        };

    let telemetry_store = setup_telemetry_store(
        &config.object_store_config,
        catalog.instance_id(),
        num_cpus,
        persisted_files,
        config.telemetry_endpoint,
    )
    .await;

    let common_state = CommonServerState::new(
        Arc::clone(&metrics),
        trace_exporter,
        trace_header_parser,
        Arc::clone(&telemetry_store),
    )?;

    let query_executor = Arc::new(QueryExecutorImpl::new(CreateQueryExecutorArgs {
        catalog: write_buffer.catalog(),
        write_buffer: Arc::clone(&write_buffer),
        exec: Arc::clone(&exec),
        metrics: Arc::clone(&metrics),
        datafusion_config: Arc::new(config.datafusion_config),
        concurrent_query_limit: 10,
        query_log_size: config.query_log_size,
        telemetry_store: Arc::clone(&telemetry_store),
    }));

    let listener = TcpListener::bind(*config.http_bind_address)
        .await
        .map_err(Error::BindAddress)?;

    let builder = ServerBuilder::new(common_state)
        .max_request_size(config.max_http_request_size)
        .write_buffer(Arc::clone(&write_buffer))
        .query_executor(query_executor)
        .time_provider(Arc::clone(&time_provider))
        .persister(Arc::clone(&persister))
        .tcp_listener(listener);

    let server = if let Some(token) = config.bearer_token.map(hex::decode).transpose()? {
        builder
            .authorizer(Arc::new(AllOrNothingAuthorizer::new(token)))
            .build()
    } else {
        builder.build()
    };

    let mut futures = Vec::new();

    let parquet_cache_prefetcher = if let Some(parquet_cache) = parquet_cache {
        Some(ParquetCachePreFetcher::new(
            Arc::clone(&parquet_cache),
            config.preemptive_cache_age,
            Arc::<SystemProvider>::clone(&time_provider),
        ))
    } else {
        None
    };

    if config.pro_config.run_compactions && compacted_data.is_some() {
        let compactor = Compactor::new(
            compacted_data.expect("compacted data must be present if compactions are enabled"),
            Arc::clone(&write_buffer.catalog()),
            persister.object_store_url().clone(),
            Arc::clone(&exec),
            parquet_cache_prefetcher,
        )
        .await
        .map_err(Error::Compactor)?;

        // Run the compactor code on the DataFusion executor

        // Note that unlike tokio::spawn, if the handle to the task is
        // dropped, the task is cancelled, so it must be retained until the end
        let t = exec
            .executor()
            .spawn(compactor.compact())
            .map_err(Error::Job);

        futures.push(t.boxed());
    } else if let Some(compacted_data) = compacted_data {
        // We're not running compactions, so we need to poll in the background to keep
        // refreshing the compacted data from whatever server is running them
        tokio::spawn(async move {
            compacted_data.poll_for_updates().await;
        });
    }

    futures.push(
        serve(server, frontend_shutdown)
            .map_err(Error::from)
            .boxed(),
    );

    // Wait for all futures to complete, and if any failed return the first error
    let results = join_all(futures).await;
    for result in results {
        result?;
    }

    Ok(())
}

async fn setup_telemetry_store(
    object_store_config: &ObjectStoreConfig,
    instance_id: Arc<str>,
    num_cpus: usize,
    persisted_files: Option<Arc<PersistedFiles>>,
    telemetry_endpoint: String,
) -> Arc<TelemetryStore> {
    let os = std::env::consts::OS;
    let influxdb_pkg_version = env!("CARGO_PKG_VERSION");
    let influxdb_pkg_name = env!("CARGO_PKG_NAME");
    // Following should show influxdb3-0.1.0
    let influx_version = format!("{}-{}", influxdb_pkg_name, influxdb_pkg_version);
    let obj_store_type = object_store_config
        .object_store
        .unwrap_or(ObjectStoreType::Memory);
    let storage_type = obj_store_type.as_str();

    TelemetryStore::new(
        instance_id,
        Arc::from(os),
        Arc::from(influx_version),
        Arc::from(storage_type),
        num_cpus,
        persisted_files.map(|p| p as _),
        telemetry_endpoint,
    )
    .await
}

fn parse_datafusion_config(
    s: &str,
) -> Result<HashMap<String, String>, Box<dyn std::error::Error + Send + Sync + 'static>> {
    let s = s.trim();
    if s.is_empty() {
        return Ok(HashMap::with_capacity(0));
    }

    let mut out = HashMap::new();
    for part in s.split(',') {
        let kv = part.trim().splitn(2, ':').collect::<Vec<_>>();
        match kv.as_slice() {
            [key, value] => {
                let key_owned = key.trim().to_owned();
                let value_owned = value.trim().to_owned();
                let existed = out.insert(key_owned, value_owned).is_some();
                if existed {
                    return Err(format!("key '{key}' passed multiple times").into());
                }
            }
            _ => {
                return Err(
                    format!("Invalid key value pair - expected 'KEY:VALUE' got '{s}'").into(),
                );
            }
        }
    }

    Ok(out)
}<|MERGE_RESOLUTION|>--- conflicted
+++ resolved
@@ -288,7 +288,6 @@
     )]
     pub telemetry_endpoint: String,
 
-<<<<<<< HEAD
     /// The interval to prefetch into parquet cache when compacting.
     ///
     /// Enter as a human-readable time, e.g., "1d", etc.
@@ -299,7 +298,7 @@
         action
     )]
     pub preemptive_cache_age: humantime::Duration,
-=======
+
     /// The interval on which to evict expired entries from the Last-N-Value cache, expressed as a
     /// human-readable time, e.g., "20s", "1m", "1h".
     #[clap(
@@ -309,7 +308,6 @@
         action
     )]
     pub last_cache_eviction_interval: humantime::Duration,
->>>>>>> 391b67f9
 }
 
 /// Specified size of the Parquet cache in megabytes (MB)
@@ -485,7 +483,6 @@
             config.pro_config.compaction_row_limit,
         );
 
-<<<<<<< HEAD
         let compacted_data = CompactedData::load_compacted_data(
             &compactor_id,
             compaction_config,
@@ -501,31 +498,16 @@
 
     let time_provider = Arc::new(SystemProvider::new());
 
-    let last_cache = LastCacheProvider::new_from_catalog(Arc::clone(&catalog))
-        .map_err(Error::InitializeLastCache)?;
+    let last_cache = LastCacheProvider::new_from_catalog_with_background_eviction(
+        Arc::clone(&catalog),
+        config.last_cache_eviction_interval.into(),
+    )
+    .map_err(Error::InitializeLastCache)?;
 
     let replica_config = config.pro_config.replicas.map(|replicas| {
         ReplicationConfig::new(
             config.pro_config.replication_interval.into(),
             replicas.into(),
-=======
-    let last_cache = LastCacheProvider::new_from_catalog_with_background_eviction(
-        Arc::clone(&catalog) as _,
-        config.last_cache_eviction_interval.into(),
-    )
-    .map_err(Error::InitializeLastCache)?;
-    info!(instance_id = ?catalog.instance_id(), "Catalog initialized with");
-
-    let write_buffer_impl = Arc::new(
-        WriteBufferImpl::new(
-            Arc::clone(&persister),
-            Arc::clone(&catalog),
-            last_cache,
-            Arc::<SystemProvider>::clone(&time_provider),
-            Arc::clone(&exec),
-            wal_config,
-            parquet_cache,
->>>>>>> 391b67f9
         )
     });
 
@@ -538,7 +520,7 @@
                 (
                     Arc::new(
                         WriteBufferPro::read(
-                            Arc::new(last_cache),
+                            last_cache,
                             Arc::clone(&object_store),
                             Arc::clone(&metrics),
                             replica_config,
@@ -558,7 +540,7 @@
                         host_id: persister.host_identifier_prefix().into(),
                         persister: Arc::clone(&persister),
                         catalog: Arc::clone(&catalog),
-                        last_cache: Arc::new(last_cache),
+                        last_cache,
                         time_provider: Arc::<SystemProvider>::clone(&time_provider),
                         executor: Arc::clone(&exec),
                         wal_config,
