--- conflicted
+++ resolved
@@ -14,11 +14,7 @@
 use influxdb3_catalog::catalog::Catalog;
 use influxdb3_id::{DbId, TableId, NEXT_FILE_ID};
 use influxdb3_pro_index::memory::FileIndex;
-<<<<<<< HEAD
-use influxdb3_write::ParquetFile;
-=======
-use influxdb3_write::{ParquetFile, PersistedSnapshot, NEXT_FILE_ID};
->>>>>>> 07e7c863
+use influxdb3_write::{ParquetFile, PersistedSnapshot};
 use object_store::path::Path as ObjPath;
 use object_store::ObjectStore;
 use observability_deps::tracing::info;
@@ -77,13 +73,9 @@
 
 #[derive(Debug, Eq, PartialEq)]
 struct InnerCompactedData {
-<<<<<<< HEAD
-    databases: HashMap<DbId, CompactedDatabase>,
-=======
     // snapshots from different hosts that have yet to be compacted
     snapshots: Vec<Arc<HostSnapshotMarker>>,
-    databases: HashMap<Arc<str>, CompactedDatabase>,
->>>>>>> 07e7c863
+    databases: HashMap<DbId, CompactedDatabase>,
     last_compaction_summary: Option<CompactionSummary>,
     last_compaction_sequence_number: CompactionSequenceNumber,
 }
@@ -240,11 +232,8 @@
             object_store,
             compaction_config,
             data: RwLock::new(data),
-<<<<<<< HEAD
             catalog,
-=======
             snapshot_added_tx,
->>>>>>> 07e7c863
         }))
     }
 
@@ -275,15 +264,12 @@
         &self,
     ) -> (DatabaseTableGenerations, Vec<Arc<HostSnapshotMarker>>) {
         let data = self.data.read();
-        let mut db_tables: HashMap<Arc<str>, HashMap<Arc<str>, Vec<Generation>>> = HashMap::new();
-
-        for (db_name, compacted_db) in data.databases.iter() {
-            for (table_name, compacted_table) in compacted_db.tables.iter() {
+        let mut db_tables: HashMap<DbId, HashMap<TableId, Vec<Generation>>> = HashMap::new();
+
+        for (db_id, compacted_db) in data.databases.iter() {
+            for (table_id, compacted_table) in compacted_db.tables.iter() {
                 if let Some(gens) = compacted_table.compacting_gen1s_and_generations() {
-                    db_tables
-                        .entry(Arc::clone(db_name))
-                        .or_default()
-                        .insert(Arc::clone(table_name), gens);
+                    db_tables.entry(*db_id).or_default().insert(*table_id, gens);
                 }
             }
         }
@@ -439,7 +425,7 @@
     }
 }
 
-pub type DatabaseTableGenerations = HashMap<Arc<str>, HashMap<Arc<str>, Vec<Generation>>>;
+pub type DatabaseTableGenerations = HashMap<DbId, HashMap<TableId, Vec<Generation>>>;
 
 #[derive(Debug, Default, Eq, PartialEq)]
 struct CompactedDatabase {
