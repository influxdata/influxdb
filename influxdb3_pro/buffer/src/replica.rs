--- conflicted
+++ resolved
@@ -6,13 +6,9 @@
 use datafusion::{execution::object_store::ObjectStoreUrl, logical_expr::Expr};
 use futures::future::try_join_all;
 use futures_util::StreamExt;
-<<<<<<< HEAD
 use influxdb3_catalog::catalog::{pro::CatalogIdMap, Catalog};
 use influxdb3_id::{DbId, ParquetFileId, TableId};
-=======
-use influxdb3_catalog::catalog::Catalog;
 use influxdb3_pro_data_layout::compacted_data::CompactedData;
->>>>>>> 07e7c863
 use influxdb3_pro_data_layout::HostSnapshotMarker;
 use influxdb3_wal::{
     object_store::wal_path, serialize::verify_file_type_and_deserialize, SnapshotDetails,
@@ -83,11 +79,8 @@
     pub replication_interval: Duration,
     pub hosts: Vec<String>,
     pub parquet_cache: Option<Arc<dyn ParquetCacheOracle>>,
-<<<<<<< HEAD
     pub catalog: Arc<Catalog>,
-=======
     pub compacted_data: Option<Arc<CompactedData>>,
->>>>>>> 07e7c863
 }
 
 impl Replicas {
@@ -99,11 +92,8 @@
             replication_interval,
             hosts,
             parquet_cache,
-<<<<<<< HEAD
             catalog,
-=======
             compacted_data,
->>>>>>> 07e7c863
         }: CreateReplicasArgs,
     ) -> Result<Self> {
         let mut replicas = vec![];
@@ -112,15 +102,10 @@
             let last_cache = Arc::clone(&last_cache);
             let metric_registry = Arc::clone(&metric_registry);
             let parquet_cache = parquet_cache.clone();
-<<<<<<< HEAD
             let catalog = Arc::clone(&catalog);
+            let compacted_data = compacted_data.clone();
             info!(%host_identifier_prefix, "creating replicated buffer for host");
             replicas.push(
-=======
-            let compacted_data = compacted_data.clone();
-            let handle = tokio::spawn(async move {
-                info!(%host_identifier_prefix, "creating replicated buffer for host");
->>>>>>> 07e7c863
                 ReplicatedBuffer::new(CreateReplicatedBufferArgs {
                     replica_order: i as i64,
                     object_store,
@@ -319,11 +304,8 @@
     replication_interval: Duration,
     metric_registry: Arc<Registry>,
     parquet_cache: Option<Arc<dyn ParquetCacheOracle>>,
-<<<<<<< HEAD
     catalog: Arc<Catalog>,
-=======
     compacted_data: Option<Arc<CompactedData>>,
->>>>>>> 07e7c863
 }
 
 impl ReplicatedBuffer {
@@ -336,11 +318,8 @@
             replication_interval,
             metric_registry,
             parquet_cache,
-<<<<<<< HEAD
             catalog,
-=======
             compacted_data,
->>>>>>> 07e7c863
         }: CreateReplicatedBufferArgs,
     ) -> Result<Arc<Self>> {
         let (persisted_catalog, persisted_files) = {
@@ -387,11 +366,8 @@
             last_cache,
             metrics: ReplicatedBufferMetrics { replica_ttbr },
             parquet_cache,
-<<<<<<< HEAD
             catalog: Arc::new(replica_catalog),
-=======
             compacted_data,
->>>>>>> 07e7c863
         };
         replicated_buffer.replay().await?;
         let replicated_buffer = Arc::new(replicated_buffer);
@@ -632,11 +608,8 @@
         let buffer = Arc::clone(&self.buffer);
         let persisted_files = Arc::clone(&self.persisted_files);
         let parquet_cache = self.parquet_cache.clone();
-<<<<<<< HEAD
         let replica_catalog = Arc::clone(&self.catalog);
-=======
         let compacted_data = self.compacted_data.clone();
->>>>>>> 07e7c863
 
         tokio::spawn(async move {
             // Update the persisted files:
@@ -849,21 +822,16 @@
             replication_interval: Duration::from_millis(10),
             metric_registry: Arc::new(Registry::new()),
             parquet_cache: None,
-<<<<<<< HEAD
             catalog: Arc::new(Catalog::new(
                 "replica-host".into(),
                 "replica-instance".into(),
             )),
-=======
             compacted_data: None,
->>>>>>> 07e7c863
         })
         .await
         .unwrap();
 
-        // verify that it came through on the channel
-        assert!(persisted_snapshot_notify_rx.changed().await.is_ok());
-        assert!(persisted_snapshot_notify_rx.borrow_and_update().is_some());
+        wait_for_replicated_buffer_persistence(&replica, db_name, tbl_name, 1).await;
 
         // Check that the replica replayed the primary and contains its data:
         {
@@ -1120,11 +1088,8 @@
             replication_interval: Duration::from_millis(replication_interval_ms),
             hosts: primary_ids.iter().map(|s| s.to_string()).collect(),
             parquet_cache: None,
-<<<<<<< HEAD
             catalog: Arc::new(Catalog::new("replica".into(), "replica".into())),
-=======
             compacted_data: None,
->>>>>>> 07e7c863
         })
         .await
         .unwrap();
@@ -1284,11 +1249,8 @@
                 replication_interval: Duration::from_millis(10),
                 hosts: primary_ids.iter().map(|s| s.to_string()).collect(),
                 parquet_cache: Some(parquet_cache),
-<<<<<<< HEAD
                 catalog: Arc::new(Catalog::new("replica".into(), "replica".into())),
-=======
                 compacted_data: None,
->>>>>>> 07e7c863
             })
             .await
             .unwrap();
@@ -1356,11 +1318,8 @@
                 replication_interval: Duration::from_millis(10),
                 hosts: primary_ids.iter().map(|s| s.to_string()).collect(),
                 parquet_cache: None,
-<<<<<<< HEAD
                 catalog: Arc::new(Catalog::new("replica".into(), "replica".into())),
-=======
                 compacted_data: None,
->>>>>>> 07e7c863
             })
             .await
             .unwrap();
@@ -1537,4 +1496,24 @@
 
         panic!("no files were persisted after several tries");
     }
+
+    /// Wait for a [`Replicas`] to go from having no persisted files to having some persisted files
+    async fn wait_for_replicated_buffer_persistence(
+        replica: &ReplicatedBuffer,
+        db: &str,
+        tbl: &str,
+        expected_file_count: usize,
+    ) -> Vec<ParquetFile> {
+        let (db_id, db_schema) = replica.catalog().db_schema_and_id(db).unwrap();
+        let table_id = db_schema.table_name_to_id(tbl).unwrap();
+        for _ in 0..10 {
+            let persisted_files = replica.parquet_files(db_id, table_id);
+            if persisted_files.len() >= expected_file_count {
+                return persisted_files;
+            }
+            tokio::time::sleep(Duration::from_millis(500)).await;
+        }
+
+        panic!("no files were persisted after several tries");
+    }
 }