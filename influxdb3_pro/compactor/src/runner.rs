//! Logic for running many compaction tasks in parallel.

use crate::planner::{CompactionPlan, CompactionPlanGroup, SnapshotAdvancePlan};
use crate::{compact_files, CompactFilesArgs};
use datafusion::execution::object_store::ObjectStoreUrl;
use hashbrown::HashSet;
use influxdb3_catalog::catalog::{Catalog, DatabaseSchema, TableDefinition};
use influxdb3_id::{DbId, ParquetFileId, TableId};
use influxdb3_pro_data_layout::compacted_data::CompactedData;
use influxdb3_pro_data_layout::persist::{
    persist_compaction_detail, persist_compaction_summary, persist_generation_detail,
};
use influxdb3_pro_data_layout::{
    CompactionDetail, CompactionDetailPath, CompactionSequenceNumber, CompactionSummary,
    GenerationDetail, GenerationId, HostSnapshotMarker,
};
use iox_query::exec::Executor;
use observability_deps::tracing::{debug, error, trace};
use std::sync::Arc;

#[derive(Debug, thiserror::Error)]
pub(crate) enum CompactRunnerError {
    #[error("error loading or persisting compacted data: {0}")]
    CompactedDataPersistenceError(
        #[from] influxdb3_pro_data_layout::persist::CompactedDataPersistenceError,
    ),
    #[error("called to compact group before ever running gen1 to gen2 compaction")]
    NoLastSummaryError,
}

pub(crate) type Result<T, E = CompactRunnerError> = std::result::Result<T, E>;

/// Run all gen1 to gen2 compactions in the snapshot plan, writing the `CompactionDetail`s as
/// we go and then writing the `CompactionSummary` to object store and returning it at the end.
pub(crate) async fn run_snapshot_plan(
    snapshot_advance_plan: SnapshotAdvancePlan,
    compacted_data: Arc<CompactedData>,
    catalog: Arc<Catalog>,
    object_store_url: ObjectStoreUrl,
    exec: Arc<Executor>,
) -> Result<CompactionSummary> {
    debug!(snapshot_advance_plan = ?snapshot_advance_plan, "Running snapshot plan");
    let compaction_sequence_number = compacted_data.next_compaction_sequence_number();

    let mut new_compaction_detail_paths =
        Vec::with_capacity(snapshot_advance_plan.compaction_plans.len());
    let mut new_snapshot_markers = snapshot_advance_plan.host_snapshot_markers.clone();

    // if there is an existing compaction summary, carry forward any compaction details that
    // were not compacted in this cycle. Also carry forward any host snapshot markers that
    // didn't have a snapshot in this cycle.
    if let Some(last_summary) = compacted_data.get_last_summary() {
        let mut was_compacted: HashSet<(DbId, TableId)> = HashSet::new();
        for plans in snapshot_advance_plan.compaction_plans.values() {
            for plan in plans {
                was_compacted.insert((plan.db_id(), plan.table_id()));
            }
        }

        for detail_path in last_summary.compaction_details.into_iter() {
            let db_id = detail_path.db_id();
            let table_id = detail_path.table_id();

            if !was_compacted.contains(&(db_id, table_id)) {
                new_compaction_detail_paths.push(detail_path);
            }
        }

        for marker in last_summary.snapshot_markers.into_iter() {
            if !new_snapshot_markers
                .iter()
                .any(|m| m.host_id == marker.host_id)
            {
                new_snapshot_markers.push(marker);
            }
        }
    }

    for (db_id, table_plans) in snapshot_advance_plan.compaction_plans {
        let Some(db_schema) = catalog.db_schema_by_id(db_id) else {
            // this is a bug, but we can't panic here because it would cause the compactor to stop.
            // we'll just skip this table and log an error.
            error!(
                "Database schema not found for db_name: {} while running compaction cycle",
                db_id
            );
            continue;
        };

        for plan in table_plans {
            let table_id = plan.table_id();

            let Some(table_definition) = db_schema.table_definition_by_id(table_id) else {
                // this is a bug, but we can't panic here because it would cause the compactor to stop.
                // we'll just skip this table and log an error.
                error!(
                    "Table definition not found for table_name: {} in db: {} while running compaction cycle",
                    table_id, db_schema.name
                );
                continue;
            };

            let compaction_detail_path = run_plan_and_write_detail(
                plan,
                Arc::clone(&compacted_data),
                new_snapshot_markers.clone(),
                Arc::clone(&db_schema),
                table_definition,
                compaction_sequence_number,
                object_store_url.clone(),
                Arc::clone(&exec),
            )
            .await?;

            new_compaction_detail_paths.push(compaction_detail_path);
        }
    }

    let compaction_summary = CompactionSummary {
        compaction_sequence_number,
        last_file_id: ParquetFileId::next_id(),
        last_generation_id: GenerationId::current(),
        snapshot_markers: new_snapshot_markers,
        compaction_details: new_compaction_detail_paths,
    };

    persist_compaction_summary(
        compacted_data.compactor_id.as_ref(),
        &compaction_summary,
        Arc::clone(&compacted_data.object_store),
    )
    .await?;

    compacted_data.set_last_summary_and_remove_markers(compaction_summary.clone());

    Ok(compaction_summary)
}

pub(crate) async fn run_compaction_plan_group(
    compaction_plan_group: CompactionPlanGroup,
    compacted_data: Arc<CompactedData>,
    catalog: Arc<Catalog>,
    object_store_url: ObjectStoreUrl,
    exec: Arc<Executor>,
) -> Result<CompactionSummary> {
    debug!(compaction_plan_group = ?compaction_plan_group, "Running compaction plan group");

    let compaction_sequence_number = compacted_data.next_compaction_sequence_number();
    let mut new_compaction_detail_paths =
        Vec::with_capacity(compaction_plan_group.compaction_plans.len());
    let last_summary = match compacted_data.get_last_summary() {
        Some(last_summary) => last_summary,
        None => {
            error!("No last compaction summary found with compactor_id: {}, but compaction with group asked for", compacted_data.compactor_id);
            return Err(CompactRunnerError::NoLastSummaryError);
        }
    };

    // Carry forward any compaction details that for tables that are not included in this set of
    // compaction plans.
    let mut was_compacted: HashSet<(DbId, TableId)> = HashSet::new();
    for plan in &compaction_plan_group.compaction_plans {
        was_compacted.insert((plan.db_id, plan.table_id));
    }

    for detail_path in last_summary.compaction_details.into_iter() {
        let db_id = detail_path.db_id();
        let table_id = detail_path.table_id();

        if !was_compacted.contains(&(db_id, table_id)) {
            new_compaction_detail_paths.push(detail_path);
        }
    }
    drop(was_compacted);

    // run the individual plans
    for plan in compaction_plan_group.compaction_plans {
        let db_id = plan.db_id;
        // NOTE(trevor): could get the table id from the db schema?
        let table_id = plan.table_id;

        let db_schema = match catalog.db_schema_by_id(db_id) {
            Some(db_schema) => db_schema,
            None => {
                error!(
                    // NOTE(trevor): database id may not be informative to operator here, may
                    // consider using the name...
                    %db_id, "Database schema not found while running compaction cycle"
                );
                continue;
            }
        };

        let table_definition = match db_schema.table_definition_by_id(table_id) {
            Some(table_definition) => table_definition,
            None => {
                error!(%table_id, db_name = %db_schema.name, "Table definition not found while running compaction cycle");
                continue;
            }
        };

        let compaction_detail_path = run_plan_and_write_detail(
            CompactionPlan::Compaction(plan),
            Arc::clone(&compacted_data),
            last_summary.snapshot_markers.clone(),
            Arc::clone(&db_schema),
            table_definition,
            compaction_sequence_number,
            object_store_url.clone(),
            Arc::clone(&exec),
        )
        .await?;

        new_compaction_detail_paths.push(compaction_detail_path);
    }

    let compaction_summary = CompactionSummary {
        compaction_sequence_number,
        last_file_id: ParquetFileId::next_id(),
        last_generation_id: GenerationId::current(),
        snapshot_markers: last_summary.snapshot_markers,
        compaction_details: new_compaction_detail_paths,
    };

    persist_compaction_summary(
        compacted_data.compactor_id.as_ref(),
        &compaction_summary,
        Arc::clone(&compacted_data.object_store),
    )
    .await?;

    compacted_data.set_last_summary_and_remove_markers(compaction_summary.clone());

    Ok(compaction_summary)
}

#[allow(clippy::too_many_arguments)]
async fn run_plan_and_write_detail(
    plan: CompactionPlan,
    compacted_data: Arc<CompactedData>,
<<<<<<< HEAD
    snapshot_markers: Vec<HostSnapshotMarker>,
    database_schema: Arc<DatabaseSchema>,
=======
    snapshot_markers: Vec<Arc<HostSnapshotMarker>>,
>>>>>>> 07e7c863
    table_definition: &TableDefinition,
    compaction_sequence_number: CompactionSequenceNumber,
    object_store_url: ObjectStoreUrl,
    exec: Arc<Executor>,
) -> Result<CompactionDetailPath> {
    debug!(plan = ?plan, "Running compaction plan");
    let path = match plan {
        CompactionPlan::Compaction(plan) => {
            let index_columns = table_definition
                .index_columns()
                .iter()
                .map(|c| c.to_string())
                .collect();

            // get the paths of all the files getting compacted
            let paths = compacted_data.paths_for_files_in_generations(
                plan.db_id,
                plan.table_id,
                &plan.input_ids,
            );
            trace!(paths = ?paths, "Paths to compact");

            // run the compaction
            let args = CompactFilesArgs {
                compactor_id: Arc::clone(&compacted_data.compactor_id),
                table_name: Arc::clone(&table_definition.table_name),
                table_schema: table_definition.schema.schema().clone(),
                paths,
                limit: compacted_data.compaction_config.per_file_row_limit,
                generation: plan.output_generation,
                index_columns,
                object_store: Arc::clone(&compacted_data.object_store),
                object_store_url,
                exec,
            };

            let compactor_output = compact_files(args).await.expect("compaction failed");

            trace!(compactor_output = ?compactor_output, "Compaction output");

            // get the max time of the files in the output generation
            let max_time_ns = compactor_output
                .file_metadata
                .iter()
                .map(|f| f.max_time)
                .max()
                .unwrap_or(0);

            // write the generation detail to object store
            let generaton_detail = GenerationDetail {
                id: plan.output_generation.id,
                level: plan.output_generation.level,
                start_time_s: plan.output_generation.start_time_secs,
                max_time_ns,
                files: compactor_output
                    .file_metadata
                    .into_iter()
                    .map(Arc::new)
                    .collect(),
                file_index: compactor_output.file_index,
            };

            persist_generation_detail(
                compacted_data.compactor_id.as_ref(),
                plan.output_generation.id,
                &generaton_detail,
                Arc::clone(&compacted_data.object_store),
            )
            .await?;

            trace!(generaton_detail = ?generaton_detail, "Generation detail written");

            let _gen1_files = compacted_data.remove_compacting_gen1_files(
                plan.db_id,
                plan.table_id,
                &plan.input_ids,
            );

            let leftover_gen1_files = if plan.leftover_ids.is_empty() {
                vec![]
            } else {
                compacted_data.remove_compacting_gen1_files(
                    plan.db_id,
                    plan.table_id,
                    &plan.leftover_ids,
                )
            };

            let compaction_detail =
                match compacted_data.get_last_compaction_detail(plan.db_id, plan.table_id) {
                    Some(detail) => detail.new_from_compaction(
                        compaction_sequence_number,
                        &plan.input_ids,
                        plan.output_generation,
                        snapshot_markers,
                        leftover_gen1_files,
                    ),
                    None => CompactionDetail {
                        db_name: Arc::clone(&database_schema.name),
                        db_id: plan.db_id,
                        table_name: Arc::clone(&table_definition.table_name),
                        table_id: plan.table_id,
                        sequence_number: compaction_sequence_number,
                        snapshot_markers,
                        compacted_generations: vec![plan.output_generation],
                        leftover_gen1_files,
                    },
                };

            let path = persist_compaction_detail(
                compacted_data.compactor_id.as_ref(),
                Arc::clone(&database_schema.name),
                plan.db_id,
                Arc::clone(&table_definition.table_name),
                plan.table_id,
                &compaction_detail,
                Arc::clone(&compacted_data.object_store),
            )
            .await?;

            debug!(compaction_detail = ?compaction_detail, "Compaction detail written");

            compacted_data.update_compaction_detail_with_generation(
                &plan.input_ids,
                compaction_detail,
                generaton_detail,
            );

            path
        }
        CompactionPlan::LeftoverOnly(plan) => {
            let leftover_gen1_files: Vec<_> = compacted_data.remove_compacting_gen1_files(
                plan.db_id,
                plan.table_id,
                &plan.leftover_gen1_ids,
            );

            let compaction_detail =
                match compacted_data.get_last_compaction_detail(plan.db_id, plan.table_id) {
                    Some(detail) => detail.new_from_leftovers(
                        compaction_sequence_number,
                        snapshot_markers,
                        leftover_gen1_files,
                    ),
                    None => CompactionDetail {
                        db_name: Arc::clone(&database_schema.name),
                        db_id: plan.db_id,
                        table_name: Arc::clone(&table_definition.table_name),
                        table_id: plan.table_id,
                        sequence_number: compaction_sequence_number,
                        snapshot_markers,
                        compacted_generations: vec![],
                        leftover_gen1_files,
                    },
                };

            let path = persist_compaction_detail(
                compacted_data.compactor_id.as_ref(),
                Arc::clone(&database_schema.name),
                plan.db_id,
                Arc::clone(&table_definition.table_name),
                plan.table_id,
                &compaction_detail,
                Arc::clone(&compacted_data.object_store),
            )
            .await?;

            compacted_data.update_compaction_detail_without_generation(compaction_detail);

            path
        }
    };

    Ok(path)
}

#[cfg(test)]
mod tests {
    use super::*;
    use crate::planner::NextCompactionPlan;
    use arrow_util::assert_batches_eq;
    use executor::register_current_runtime_for_io;
    use influxdb3_catalog::catalog::Catalog;
    use influxdb3_id::DbId;
    use influxdb3_pro_data_layout::persist::{get_compaction_detail, get_generation_detail};
    use influxdb3_pro_data_layout::{
        CompactionConfig, Generation, GenerationDetailPath, GenerationLevel,
    };
    use influxdb3_wal::{
        CatalogBatch, CatalogOp, DatabaseDefinition, Field, FieldData, FieldDataType,
        FieldDefinition, Row, SnapshotDetails, SnapshotSequenceNumber, TableChunk, TableChunks,
        TableDefinition, WalContents, WalFileNotifier, WalFileSequenceNumber, WalOp, WriteBatch,
    };
    use influxdb3_write::last_cache::LastCacheProvider;
    use influxdb3_write::persister::Persister;
    use influxdb3_write::write_buffer::persisted_files::PersistedFiles;
    use influxdb3_write::write_buffer::queryable_buffer::QueryableBuffer;
    use object_store::memory::InMemory;
    use object_store::path::Path as ObjPath;
    use object_store::ObjectStore;
    use parquet::arrow::arrow_reader::ParquetRecordBatchReaderBuilder;

    #[tokio::test]
    async fn test_run_snapshot_plan() {
        let obj_store = Arc::new(InMemory::new());
        let persister = Arc::new(Persister::new(
            Arc::clone(&obj_store) as Arc<dyn ObjectStore>,
            "test-host",
        ));
        let exec = Arc::new(Executor::new_testing());
        let catalog = Arc::new(Catalog::new("test-host".into(), "test-id".into()));
        let persisted_files = Arc::new(PersistedFiles::default());

        register_current_runtime_for_io();

        let buffer = QueryableBuffer::new(
            Arc::clone(&exec),
            Arc::clone(&catalog),
            Arc::clone(&persister),
            Arc::new(LastCacheProvider::new_from_catalog(Arc::clone(&catalog)).unwrap()),
            Arc::clone(&persisted_files),
            None,
        );
        let database_id = DbId::new();
        let table_id = TableId::new();
        let write1 = WalContents {
            min_timestamp_ns: 1,
            max_timestamp_ns: 1,
            wal_file_number: WalFileSequenceNumber::new(1),
            ops: vec![
                WalOp::Catalog(CatalogBatch {
                    database_id,
                    database_name: "test_db".into(),
                    time_ns: 0,
                    ops: vec![
                        CatalogOp::CreateDatabase(DatabaseDefinition {
                            database_name: "test_db".into(),
                            database_id,
                        }),
                        CatalogOp::CreateTable(TableDefinition {
                            database_name: "test_db".into(),
                            database_id,
                            table_name: "test_table".into(),
                            table_id,
                            field_definitions: vec![
                                FieldDefinition {
                                    name: "tag1".into(),
                                    data_type: FieldDataType::Tag,
                                },
                                FieldDefinition {
                                    name: "field1".into(),
                                    data_type: FieldDataType::Integer,
                                },
                                FieldDefinition {
                                    name: "time".into(),
                                    data_type: FieldDataType::Timestamp,
                                },
                            ],
                            key: Some(vec!["tag1".into()]),
                        }),
                    ],
                }),
                WalOp::Write(WriteBatch {
                    database_id,
                    database_name: "test_db".into(),
                    table_chunks: vec![(
                        table_id,
                        TableChunks {
                            min_time: 1,
                            max_time: 1,
                            chunk_time_to_chunk: vec![(
                                1,
                                TableChunk {
                                    rows: vec![Row {
                                        time: 1,
                                        fields: vec![
                                            Field {
                                                name: "tag1".into(),
                                                value: FieldData::Tag("val".into()),
                                            },
                                            Field {
                                                name: "field1".into(),
                                                value: FieldData::Integer(1),
                                            },
                                            Field {
                                                name: "time".into(),
                                                value: FieldData::Timestamp(1),
                                            },
                                        ],
                                    }],
                                },
                            )]
                            .into_iter()
                            .collect(),
                        },
                    )]
                    .into_iter()
                    .collect(),
                    min_time_ns: 1,
                    max_time_ns: 1,
                }),
            ],
            snapshot: None,
        };
        buffer.notify(write1);
        let write2 = WalContents {
            min_timestamp_ns: 2,
            max_timestamp_ns: 2,
            wal_file_number: WalFileSequenceNumber::new(2),
            ops: vec![WalOp::Write(WriteBatch {
                database_id,
                database_name: "test_db".into(),
                table_chunks: vec![(
                    table_id,
                    TableChunks {
                        min_time: 2,
                        max_time: 2,
                        chunk_time_to_chunk: vec![(
                            2,
                            TableChunk {
                                rows: vec![Row {
                                    time: 2,
                                    fields: vec![
                                        Field {
                                            name: "tag1".into(),
                                            value: FieldData::Tag("val".into()),
                                        },
                                        Field {
                                            name: "field1".into(),
                                            value: FieldData::Integer(1),
                                        },
                                        Field {
                                            name: "time".into(),
                                            value: FieldData::Timestamp(2),
                                        },
                                    ],
                                }],
                            },
                        )]
                        .into_iter()
                        .collect(),
                    },
                )]
                .into_iter()
                .collect(),
                min_time_ns: 2,
                max_time_ns: 2,
            })],
            snapshot: Some(SnapshotDetails {
                snapshot_sequence_number: SnapshotSequenceNumber::new(1),
                end_time_marker: 2,
                last_wal_sequence_number: WalFileSequenceNumber::new(1),
            }),
        };
        let snapshot_details = write2.snapshot.unwrap();
        let _ = buffer
            .notify_and_snapshot(write2, snapshot_details)
            .await
            .await;
        let write3 = WalContents {
            min_timestamp_ns: 3,
            max_timestamp_ns: 3,
            wal_file_number: WalFileSequenceNumber::new(3),
            ops: vec![WalOp::Write(WriteBatch {
                database_id,
                database_name: "test_db".into(),
                table_chunks: vec![(
                    table_id,
                    TableChunks {
                        min_time: 3,
                        max_time: 3,
                        chunk_time_to_chunk: vec![(
                            3,
                            TableChunk {
                                rows: vec![Row {
                                    time: 3,
                                    fields: vec![
                                        Field {
                                            name: "tag1".into(),
                                            value: FieldData::Tag("val".into()),
                                        },
                                        Field {
                                            name: "field1".into(),
                                            value: FieldData::Integer(1),
                                        },
                                        Field {
                                            name: "time".into(),
                                            value: FieldData::Timestamp(3),
                                        },
                                    ],
                                }],
                            },
                        )]
                        .into_iter()
                        .collect(),
                    },
                )]
                .into_iter()
                .collect(),
                min_time_ns: 3,
                max_time_ns: 3,
            })],
            snapshot: Some(SnapshotDetails {
                snapshot_sequence_number: SnapshotSequenceNumber::new(2),
                end_time_marker: 3,
                last_wal_sequence_number: WalFileSequenceNumber::new(2),
            }),
        };
        let snapshot_details = write3.snapshot.unwrap();
        let _ = buffer
            .notify_and_snapshot(write3, snapshot_details)
            .await
            .await;

        let parquet_files: Vec<_> = persisted_files.get_files(database_id, table_id);

        let compactor_id: Arc<str> = "test-compactor".into();
        let compacted_data = Arc::new(CompactedData::new(
            Arc::clone(&compactor_id),
            CompactionConfig::default(),
            Arc::clone(&obj_store) as _,
            Arc::clone(&catalog) as _,
        ));

        // create gen1 genrations for the files and add them to the compacted data map
        let input_ids = compacted_data
            .add_compacting_gen1_files(database_id, table_id, parquet_files)
            .into_iter()
            .map(|g| g.id)
            .collect();

        let output_id = GenerationId::new();
        let output_level = GenerationLevel::two();

        let compaction_plan = CompactionPlan::Compaction(NextCompactionPlan {
            db_id: database_id,
            table_id,
            output_generation: Generation {
                id: output_id,
                level: output_level,
                start_time_secs: 0,
                max_time: 3,
            },
            input_ids,
            leftover_ids: vec![],
        });
        let snapshot_advance_plan = SnapshotAdvancePlan {
<<<<<<< HEAD
            host_snapshot_markers: vec![(
                "test-host".to_string(),
                HostSnapshotCounter {
                    marker: Some(HostSnapshotMarker {
                        host_id: "test-host".to_string(),
                        snapshot_sequence_number: SnapshotSequenceNumber::new(2),
                        next_file_id: ParquetFileId::next_id(),
                    }),
                    snapshot_count: 2,
                },
            )]
            .into_iter()
            .collect(),
            compaction_plans: vec![(database_id, vec![compaction_plan])]
=======
            host_snapshot_markers: vec![Arc::new(HostSnapshotMarker {
                host_id: "test-host".to_string(),
                snapshot_sequence_number: SnapshotSequenceNumber::new(2),
                next_file_id: ParquetFileId::current(),
            })],
            compaction_plans: vec![("test_db".into(), vec![compaction_plan])]
>>>>>>> 07e7c863
                .into_iter()
                .collect(),
        };

        let output = run_snapshot_plan(
            snapshot_advance_plan,
            Arc::clone(&compacted_data),
            Arc::clone(&catalog),
            persister.object_store_url().clone(),
            exec,
        )
        .await
        .unwrap();

        let detail = output.compaction_details.first().unwrap();

        // ensure a compaction detail was written with the expected stuff
        let compaction_detail =
            get_compaction_detail(detail, Arc::clone(&compacted_data.object_store) as _)
                .await
                .unwrap();
        assert_eq!(
            compaction_detail.sequence_number,
            output.compaction_sequence_number
        );
        assert_eq!(compaction_detail.snapshot_markers, output.snapshot_markers);
        let new_gen = compaction_detail.compacted_generations.first().unwrap();
        assert_eq!(new_gen.id, output_id);
        assert_eq!(new_gen.level, output_level);

        // make sure it was added to the map
        let compacted_table = compacted_data
            .get_last_compaction_detail(database_id, table_id)
            .unwrap();
        assert_eq!(compacted_table.as_ref(), &compaction_detail);

        // read the parquet file and ensure that it has our three rows
        let file_path = compacted_data
            .paths_for_files_in_generations(database_id, table_id, &[output_id])
            .first()
            .unwrap()
            .clone();

        let parquet_file = compacted_data
            .object_store
            .get(&file_path)
            .await
            .unwrap()
            .bytes()
            .await
            .unwrap();
        let reader = ParquetRecordBatchReaderBuilder::try_new(parquet_file)
            .unwrap()
            .build()
            .unwrap();
        let batches: Vec<_> = reader.into_iter().map(|r| r.unwrap()).collect();

        assert_batches_eq!(
            [
                "+--------+------+--------------------------------+",
                "| field1 | tag1 | time                           |",
                "+--------+------+--------------------------------+",
                "| 1      | val  | 1970-01-01T00:00:00.000000001Z |",
                "| 1      | val  | 1970-01-01T00:00:00.000000002Z |",
                "+--------+------+--------------------------------+",
            ],
            &batches
        );

        // ensure a compaction summary was written with the expected stuff
        let summary = compacted_data
            .object_store
            .get(&ObjPath::from(
                "test-compactor/cs/18446744073709551614.json",
            ))
            .await
            .unwrap()
            .bytes()
            .await
            .unwrap();
        let summary = serde_json::from_slice::<CompactionSummary>(&summary).unwrap();
        assert_eq!(output, summary);

        // ensure the compacted data structure was updated with everything
        assert_eq!(compacted_data.get_last_summary().unwrap(), summary);
        assert_eq!(
            compacted_data
                .get_last_compaction_detail(database_id, table_id)
                .unwrap()
                .as_ref(),
            &compaction_detail
        );
        assert_eq!(
            compacted_data
                .paths_for_files_in_generations(database_id, table_id, &[output_id])
                .first()
                .unwrap()
                .to_string(),
            file_path.to_string()
        );

        let persisted_generation_detail = get_generation_detail(
            &GenerationDetailPath::new(compactor_id.as_ref(), output_id),
            Arc::clone(&compacted_data.object_store),
        )
        .await
        .unwrap();
        assert_eq!(persisted_generation_detail.start_time_s, 0);
        assert_eq!(persisted_generation_detail.max_time_ns, 2);

        let parquet_files = compacted_data
            .get_parquet_files_and_host_markers(database_id, table_id, &[])
            .0;
        assert_eq!(persisted_generation_detail.files, parquet_files);

        // make sure the loader correctly picks everything up from object storage
        let loaded_compacted_data = CompactedData::load_compacted_data(
            compactor_id.as_ref(),
            compacted_data.compaction_config.clone(),
            Arc::clone(&obj_store) as _,
            Arc::clone(&catalog),
        )
        .await
        .unwrap();

        assert_eq!(loaded_compacted_data, compacted_data);

        // ensure that the next compaction sequence number will be correct
        assert_eq!(
            compacted_data.next_compaction_sequence_number(),
            CompactionSequenceNumber::new(2)
        );
    }
}<|MERGE_RESOLUTION|>--- conflicted
+++ resolved
@@ -4,7 +4,7 @@
 use crate::{compact_files, CompactFilesArgs};
 use datafusion::execution::object_store::ObjectStoreUrl;
 use hashbrown::HashSet;
-use influxdb3_catalog::catalog::{Catalog, DatabaseSchema, TableDefinition};
+use influxdb3_catalog::catalog::{Catalog, TableDefinition};
 use influxdb3_id::{DbId, ParquetFileId, TableId};
 use influxdb3_pro_data_layout::compacted_data::CompactedData;
 use influxdb3_pro_data_layout::persist::{
@@ -104,7 +104,6 @@
                 plan,
                 Arc::clone(&compacted_data),
                 new_snapshot_markers.clone(),
-                Arc::clone(&db_schema),
                 table_definition,
                 compaction_sequence_number,
                 object_store_url.clone(),
@@ -203,7 +202,6 @@
             CompactionPlan::Compaction(plan),
             Arc::clone(&compacted_data),
             last_summary.snapshot_markers.clone(),
-            Arc::clone(&db_schema),
             table_definition,
             compaction_sequence_number,
             object_store_url.clone(),
@@ -238,12 +236,7 @@
 async fn run_plan_and_write_detail(
     plan: CompactionPlan,
     compacted_data: Arc<CompactedData>,
-<<<<<<< HEAD
-    snapshot_markers: Vec<HostSnapshotMarker>,
-    database_schema: Arc<DatabaseSchema>,
-=======
     snapshot_markers: Vec<Arc<HostSnapshotMarker>>,
->>>>>>> 07e7c863
     table_definition: &TableDefinition,
     compaction_sequence_number: CompactionSequenceNumber,
     object_store_url: ObjectStoreUrl,
@@ -252,6 +245,11 @@
     debug!(plan = ?plan, "Running compaction plan");
     let path = match plan {
         CompactionPlan::Compaction(plan) => {
+            let database_schema = compacted_data
+                .catalog
+                .db_schema_by_id(plan.db_id)
+                .expect("plan to have valid database id");
+
             let index_columns = table_definition
                 .index_columns()
                 .iter()
@@ -375,6 +373,11 @@
             path
         }
         CompactionPlan::LeftoverOnly(plan) => {
+            let database_schema = compacted_data
+                .catalog
+                .db_schema_by_id(plan.db_id)
+                .expect("plan to have valid database id");
+
             let leftover_gen1_files: Vec<_> = compacted_data.remove_compacting_gen1_files(
                 plan.db_id,
                 plan.table_id,
@@ -691,29 +694,12 @@
             leftover_ids: vec![],
         });
         let snapshot_advance_plan = SnapshotAdvancePlan {
-<<<<<<< HEAD
-            host_snapshot_markers: vec![(
-                "test-host".to_string(),
-                HostSnapshotCounter {
-                    marker: Some(HostSnapshotMarker {
-                        host_id: "test-host".to_string(),
-                        snapshot_sequence_number: SnapshotSequenceNumber::new(2),
-                        next_file_id: ParquetFileId::next_id(),
-                    }),
-                    snapshot_count: 2,
-                },
-            )]
-            .into_iter()
-            .collect(),
-            compaction_plans: vec![(database_id, vec![compaction_plan])]
-=======
             host_snapshot_markers: vec![Arc::new(HostSnapshotMarker {
                 host_id: "test-host".to_string(),
                 snapshot_sequence_number: SnapshotSequenceNumber::new(2),
-                next_file_id: ParquetFileId::current(),
+                next_file_id: ParquetFileId::next_id(),
             })],
-            compaction_plans: vec![("test_db".into(), vec![compaction_plan])]
->>>>>>> 07e7c863
+            compaction_plans: vec![(database_id, vec![compaction_plan])]
                 .into_iter()
                 .collect(),
         };
