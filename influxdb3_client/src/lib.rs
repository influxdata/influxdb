use std::{
    collections::HashMap, fmt::Display, num::NonZeroUsize, string::FromUtf8Error, time::Duration,
};

use bytes::Bytes;
use iox_query_params::StatementParam;
use reqwest::{Body, IntoUrl, Method, StatusCode};
use secrecy::{ExposeSecret, Secret};
use serde::{Deserialize, Serialize};
use url::Url;

/// Primary error type for the [`Client`]
#[derive(Debug, thiserror::Error)]
pub enum Error {
    #[error("base URL error: {0}")]
    BaseUrl(#[source] reqwest::Error),

    #[error("request URL error: {0}")]
    RequestUrl(#[from] url::ParseError),

    #[error("failed to read the API response bytes: {0}")]
    Bytes(#[source] reqwest::Error),

    #[error(
        "provided parameter ('{name}') could not be converted \
        to a statment parameter"
    )]
    ConvertQueryParam {
        name: String,
        #[source]
        source: iox_query_params::Error,
    },

    #[error("invalid UTF8 in response: {0}")]
    InvalidUtf8(#[from] FromUtf8Error),

    #[error("failed to parse JSON response: {0}")]
    Json(#[source] reqwest::Error),

    #[error("failed to parse plaintext response: {0}")]
    Text(#[source] reqwest::Error),

    #[error("server responded with error [{code}]: {message}")]
    ApiError { code: StatusCode, message: String },

    #[error("failed to send {method} {url} request: {source}")]
    RequestSend {
        method: Method,
        url: String,
        #[source]
        source: reqwest::Error,
    },
}

impl Error {
    fn request_send(method: Method, url: impl Into<String>, source: reqwest::Error) -> Self {
        Self::RequestSend {
            method,
            url: url.into(),
            source,
        }
    }
}

pub type Result<T> = std::result::Result<T, Error>;

/// The InfluxDB 3.0 Client
///
/// For programmatic access to the HTTP API of InfluxDB 3.0
#[derive(Debug, Clone)]
pub struct Client {
    /// The base URL for making requests to a running InfluxDB 3.0 server
    base_url: Url,
    /// The `Bearer` token to use for authenticating on each request to the server
    auth_token: Option<Secret<String>>,
    /// A [`reqwest::Client`] for handling HTTP requests
    http_client: reqwest::Client,
}

impl Client {
    /// Create a new [`Client`]
    pub fn new<U: IntoUrl>(base_url: U) -> Result<Self> {
        Ok(Self {
            base_url: base_url.into_url().map_err(Error::BaseUrl)?,
            auth_token: None,
            http_client: reqwest::Client::new(),
        })
    }

    /// Set the `Bearer` token that will be sent with each request to the server
    ///
    /// # Example
    /// ```
    /// # use influxdb3_client::Client;
    /// # use influxdb3_client::Precision;
    /// # #[tokio::main]
    /// # async fn main() -> Result<(), Box<dyn std::error::Error + Send + Sync>> {
    /// let token = "secret-token-string";
    /// let client = Client::new("http://localhost:8181")?
    ///     .with_auth_token(token);
    /// # Ok(())
    /// # }
    /// ```
    pub fn with_auth_token<S: Into<String>>(mut self, auth_token: S) -> Self {
        self.auth_token = Some(Secret::new(auth_token.into()));
        self
    }

    /// Compose a request to the `/api/v3/write_lp` API
    ///
    /// # Example
    /// ```no_run
    /// # use influxdb3_client::Client;
    /// # use influxdb3_client::Precision;
    /// # #[tokio::main]
    /// # async fn main() -> Result<(), Box<dyn std::error::Error + Send + Sync>> {
    /// let client = Client::new("http://localhost:8181")?;
    /// client
    ///     .api_v3_write_lp("db_name")
    ///     .precision(Precision::Millisecond)
    ///     .accept_partial(true)
    ///     .body("cpu,host=s1 usage=0.5")
    ///     .send()
    ///     .await
    ///     .expect("send write_lp request");
    /// # Ok(())
    /// # }
    /// ```
    pub fn api_v3_write_lp<S: Into<String>>(&self, db: S) -> WriteRequestBuilder<'_, NoBody> {
        WriteRequestBuilder {
            client: self,
            db: db.into(),
            precision: None,
            accept_partial: None,
            body: NoBody,
        }
    }

    /// Compose a request to the `/api/v3/query_sql` API
    ///
    /// # Example
    /// ```no_run
    /// # use influxdb3_client::Client;
    /// # #[tokio::main]
    /// # async fn main() -> Result<(), Box<dyn std::error::Error + Send + Sync>> {
    /// let client = Client::new("http://localhost:8181")?;
    /// let response_bytes = client
    ///     .api_v3_query_sql("db_name", "SELECT * FROM foo")
    ///     .send()
    ///     .await
    ///     .expect("send query_sql request");
    /// # Ok(())
    /// # }
    /// ```
    pub fn api_v3_query_sql<D: Into<String>, Q: Into<String>>(
        &self,
        db: D,
        query: Q,
    ) -> QueryRequestBuilder<'_> {
        QueryRequestBuilder {
            client: self,
            kind: QueryKind::Sql,
            db: db.into(),
            query: query.into(),
            format: None,
            params: None,
        }
    }

    /// Compose a request to the `/api/v3/query_influxql` API
    ///
    /// # Example
    /// ```no_run
    /// # use influxdb3_client::Client;
    /// # #[tokio::main]
    /// # async fn main() -> Result<(), Box<dyn std::error::Error + Send + Sync>> {
    /// let client = Client::new("http://localhost:8181")?;
    /// let response_bytes = client
    ///     .api_v3_query_influxql("db_name", "SELECT * FROM foo")
    ///     .send()
    ///     .await
    ///     .expect("send query_influxql request");
    /// # Ok(())
    /// # }
    /// ```
    pub fn api_v3_query_influxql<D: Into<String>, Q: Into<String>>(
        &self,
        db: D,
        query: Q,
    ) -> QueryRequestBuilder<'_> {
        QueryRequestBuilder {
            client: self,
            kind: QueryKind::InfluxQl,
            db: db.into(),
            query: query.into(),
            format: None,
            params: None,
        }
    }

    /// Compose a request to the `POST /api/v3/configure/last_cache` API
    ///
    /// # Example
    /// ```no_run
    /// # use influxdb3_client::Client;
    /// # #[tokio::main]
    /// # async fn main() -> Result<(), Box<dyn std::error::Error + Send + Sync>> {
    /// let client = Client::new("http://localhost:8181")?;
    /// let resp = client
    ///     .api_v3_configure_last_cache_create("db_name", "table_name")
    ///     .ttl(120)
    ///     .name("cache_name")
    ///     .count(5)
    ///     .key_columns(["col1", "col2"])
    ///     .send()
    ///     .await
    ///     .expect("send create last cache request");
    /// # Ok(())
    /// # }
    /// ```
    pub fn api_v3_configure_last_cache_create(
        &self,
        db: impl Into<String>,
        table: impl Into<String>,
    ) -> CreateLastCacheRequestBuilder<'_> {
        CreateLastCacheRequestBuilder::new(self, db, table)
    }

    /// Make a request to the `DELETE /api/v3/configure/last_cache` API
    pub async fn api_v3_configure_last_cache_delete(
        &self,
        db: impl Into<String> + Send,
        table: impl Into<String> + Send,
        name: impl Into<String> + Send,
    ) -> Result<()> {
        let url = self.base_url.join("/api/v3/configure/last_cache")?;
        #[derive(Serialize)]
        struct Req {
            db: String,
            table: String,
            name: String,
        }
        let mut req = self.http_client.delete(url).json(&Req {
            db: db.into(),
            table: table.into(),
            name: name.into(),
        });
        if let Some(token) = &self.auth_token {
            req = req.bearer_auth(token.expose_secret());
        }
        let resp = req.send().await.map_err(|src| {
            Error::request_send(Method::DELETE, "/api/v3/configure/last_cache", src)
        })?;
        let status = resp.status();
        match status {
            StatusCode::OK => Ok(()),
            code => Err(Error::ApiError {
                code,
                message: resp.text().await.map_err(Error::Text)?,
            }),
        }
    }

<<<<<<< HEAD
    pub async fn api_v3_configure_file_index_create_or_update(
        &self,
        db: impl Into<String> + Send,
        table: Option<impl Into<String> + Send>,
        columns: Vec<impl Into<String> + Send>,
    ) -> Result<()> {
        let url = self.base_url.join("/api/v3/pro/configure/file_index")?;
        #[derive(Serialize)]
        struct Req {
            db: String,
            table: Option<String>,
            columns: Vec<String>,
        }
        let mut req = self.http_client.post(url).json(&Req {
            db: db.into(),
            table: table.map(Into::into),
            columns: columns.into_iter().map(Into::into).collect(),
=======
    /// Compose a request to the `POST /api/v3/configure/meta_cache` API
    ///
    /// # Example
    /// ```no_run
    /// # use influxdb3_client::Client;
    /// # use std::num::NonZeroUsize;
    /// # use std::time::Duration;
    /// # #[tokio::main]
    /// # async fn main() -> Result<(), Box<dyn std::error::Error + Send + Sync>> {
    /// let client = Client::new("http://localhost:8181")?;
    /// let resp = client
    ///     .api_v3_configure_meta_cache_create("db_name", "table_name", ["col1", "col2"])
    ///     .name("cache_name")
    ///     .max_cardinality(NonZeroUsize::new(1_000).unwrap())
    ///     .max_age(Duration::from_secs(3_600))
    ///     .send()
    ///     .await
    ///     .expect("send create meta cache request");
    /// # Ok(())
    /// # }
    /// ```
    pub fn api_v3_configure_meta_cache_create(
        &self,
        db: impl Into<String>,
        table: impl Into<String>,
        columns: impl IntoIterator<Item: Into<String>>,
    ) -> CreateMetaCacheRequestBuilder<'_> {
        CreateMetaCacheRequestBuilder::new(self, db, table, columns)
    }

    /// Make a request to the `DELETE /api/v3/configure/meta_cache` API
    pub async fn api_v3_configure_meta_cache_delete(
        &self,
        db: impl Into<String> + Send,
        table: impl Into<String> + Send,
        name: impl Into<String> + Send,
    ) -> Result<()> {
        let url = self.base_url.join("/api/v3/configure/meta_cache")?;
        #[derive(Serialize)]
        struct Req {
            db: String,
            table: String,
            name: String,
        }
        let mut req = self.http_client.delete(url).json(&Req {
            db: db.into(),
            table: table.into(),
            name: name.into(),
>>>>>>> b7fd8e23
        });
        if let Some(token) = &self.auth_token {
            req = req.bearer_auth(token.expose_secret());
        }
        let resp = req.send().await.map_err(|src| {
<<<<<<< HEAD
            Error::request_send(Method::POST, "/api/v3/configure/last_cache", src)
=======
            Error::request_send(Method::DELETE, "/api/v3/configure/meta_cache", src)
>>>>>>> b7fd8e23
        })?;
        let status = resp.status();
        match status {
            StatusCode::OK => Ok(()),
            code => Err(Error::ApiError {
                code,
                message: resp.text().await.map_err(Error::Text)?,
            }),
        }
    }

<<<<<<< HEAD
    pub async fn api_v3_configure_file_index_delete(
        &self,
        db: impl Into<String> + Send,
        table: Option<impl Into<String> + Send>,
    ) -> Result<()> {
        let url = self.base_url.join("/api/v3/pro/configure/file_index")?;
        #[derive(Serialize)]
        struct Req {
            db: String,
            table: Option<String>,
        }
        let mut req = self.http_client.delete(url).json(&Req {
            db: db.into(),
            table: table.map(Into::into),
        });
        if let Some(token) = &self.auth_token {
            req = req.bearer_auth(token.expose_secret());
        }
        let resp = req.send().await.map_err(|src| {
            Error::request_send(Method::DELETE, "/api/v3/configure/last_cache", src)
        })?;
=======
    /// Make a request to the `DELETE /api/v3/configure/database?db=foo` API
    pub async fn api_v3_configure_db_delete(&self, db: impl AsRef<str> + Send) -> Result<()> {
        let api_path = "/api/v3/configure/database";

        let url = self.base_url.join(api_path)?;

        let mut req = self.http_client.delete(url).query(&[("db", db.as_ref())]);
        if let Some(token) = &self.auth_token {
            req = req.bearer_auth(token.expose_secret());
        }
        let resp = req
            .send()
            .await
            .map_err(|src| Error::request_send(Method::DELETE, api_path, src))?;
        let status = resp.status();
        match status {
            StatusCode::OK => Ok(()),
            code => Err(Error::ApiError {
                code,
                message: resp.text().await.map_err(Error::Text)?,
            }),
        }
    }

    /// Make a request to the `DELETE /api/v3/configure/table?db=foo&table=bar` API
    pub async fn api_v3_configure_table_delete<T: AsRef<str> + Send>(
        &self,
        db: T,
        table: T,
    ) -> Result<()> {
        let api_path = "/api/v3/configure/table";

        let url = self.base_url.join(api_path)?;

        let mut req = self
            .http_client
            .delete(url)
            .query(&[("db", db.as_ref()), ("table", table.as_ref())]);
        if let Some(token) = &self.auth_token {
            req = req.bearer_auth(token.expose_secret());
        }
        let resp = req
            .send()
            .await
            .map_err(|src| Error::request_send(Method::DELETE, api_path, src))?;
>>>>>>> b7fd8e23
        let status = resp.status();
        match status {
            StatusCode::OK => Ok(()),
            code => Err(Error::ApiError {
                code,
                message: resp.text().await.map_err(Error::Text)?,
            }),
        }
    }

    /// Send a `/ping` request to the target `influxdb3` server to check its
    /// status and gather `version` and `revision` information
    pub async fn ping(&self) -> Result<PingResponse> {
        let url = self.base_url.join("/ping")?;
        let mut req = self.http_client.get(url);
        if let Some(t) = &self.auth_token {
            req = req.bearer_auth(t.expose_secret());
        }
        let resp = req
            .send()
            .await
            .map_err(|src| Error::request_send(Method::GET, "/ping", src))?;
        if resp.status().is_success() {
            resp.json().await.map_err(Error::Json)
        } else {
            Err(Error::ApiError {
                code: resp.status(),
                message: resp.text().await.map_err(Error::Text)?,
            })
        }
    }
}

/// The response of the `/ping` API on `influxdb3`
#[derive(Debug, Serialize, Deserialize)]
pub struct PingResponse {
    version: String,
    revision: String,
}

impl PingResponse {
    /// Get the `version` from the response
    pub fn version(&self) -> &str {
        &self.version
    }

    /// Get the `revision` from the response
    pub fn revision(&self) -> &str {
        &self.revision
    }
}

/// The URL parameters of the request to the `/api/v3/write_lp` API
// TODO - this should re-use a type defined in the server code, or a separate crate,
//        central to both.
#[derive(Debug, Serialize)]
struct WriteParams<'a> {
    db: &'a str,
    precision: Option<Precision>,
    accept_partial: Option<bool>,
}

impl<'a, B> From<&'a WriteRequestBuilder<'a, B>> for WriteParams<'a> {
    fn from(builder: &'a WriteRequestBuilder<'a, B>) -> Self {
        Self {
            db: &builder.db,
            precision: builder.precision,
            accept_partial: builder.accept_partial,
        }
    }
}

/// Time series precision
// TODO - this should re-use a type defined in the server code, or a separate crate,
//        central to both.
#[derive(Debug, Copy, Clone, Serialize)]
#[serde(rename_all = "lowercase")]
pub enum Precision {
    Second,
    Millisecond,
    Microsecond,
    Nanosecond,
}

/// Builder type for composing a request to `/api/v3/write_lp`
///
/// Produced by [`Client::api_v3_write_lp`]
#[derive(Debug)]
pub struct WriteRequestBuilder<'c, B> {
    client: &'c Client,
    db: String,
    precision: Option<Precision>,
    accept_partial: Option<bool>,
    body: B,
}

impl<'c, B> WriteRequestBuilder<'c, B> {
    /// Set the precision
    pub fn precision(mut self, set_to: Precision) -> Self {
        self.precision = Some(set_to);
        self
    }

    /// Set the `accept_partial` parameter
    pub fn accept_partial(mut self, set_to: bool) -> Self {
        self.accept_partial = Some(set_to);
        self
    }
}

impl<'c> WriteRequestBuilder<'c, NoBody> {
    /// Set the body of the request to the `/api/v3/write_lp` API
    ///
    /// This essentially wraps `reqwest`'s [`body`][reqwest::RequestBuilder::body]
    /// method, and puts the responsibility on the caller for now.
    pub fn body<T: Into<Body>>(self, body: T) -> WriteRequestBuilder<'c, Body> {
        WriteRequestBuilder {
            client: self.client,
            db: self.db,
            precision: self.precision,
            accept_partial: self.accept_partial,
            body: body.into(),
        }
    }
}

impl<'c> WriteRequestBuilder<'c, Body> {
    /// Send the request to the server
    pub async fn send(self) -> Result<()> {
        let url = self.client.base_url.join("/api/v3/write_lp")?;
        let params = WriteParams::from(&self);
        let mut req = self.client.http_client.post(url).query(&params);
        if let Some(token) = &self.client.auth_token {
            req = req.bearer_auth(token.expose_secret());
        }
        let resp = req
            .body(self.body)
            .send()
            .await
            .map_err(|src| Error::request_send(Method::POST, "/api/v3/write_lp", src))?;
        let status = resp.status();
        let content = resp.bytes().await.map_err(Error::Bytes)?;
        match status {
            // TODO - handle the OK response content, return to caller, etc.
            StatusCode::OK => Ok(()),
            code => Err(Error::ApiError {
                code,
                message: String::from_utf8(content.to_vec())?,
            }),
        }
    }
}

#[doc(hidden)]
/// Typestate type for [`WriteRequestBuilder`]
#[derive(Debug, Copy, Clone)]
pub struct NoBody;

/// Used to compose a request to the `/api/v3/query_sql` API
///
/// Produced by [`Client::api_v3_query_sql`] method.
#[derive(Debug)]
pub struct QueryRequestBuilder<'c> {
    client: &'c Client,
    kind: QueryKind,
    db: String,
    query: String,
    format: Option<Format>,
    params: Option<HashMap<String, StatementParam>>,
}

// TODO - for now the send method just returns the bytes from the response.
//   It may be nicer to have the format parameter dictate how we return from
//   send, e.g., using types more specific to the format selected.
impl<'c> QueryRequestBuilder<'c> {
    /// Specify the format, `json`, `csv`, `pretty`, or `parquet`
    pub fn format(mut self, format: Format) -> Self {
        self.format = Some(format);
        self
    }

    /// Set a query parameter value with the given `name`
    ///
    /// # Example
    /// ```no_run
    /// # use influxdb3_client::Client;
    /// # #[tokio::main]
    /// # async fn main() -> Result<(), Box<dyn std::error::Error + Send + Sync>> {
    /// let client = Client::new("http://localhost:8181")?;
    /// let response_bytes = client
    ///     .api_v3_query_sql("db_name", "SELECT * FROM foo WHERE bar = $bar AND baz > $baz")
    ///     .with_param("bar", "bop")
    ///     .with_param("baz", 0.5)
    ///     .send()
    ///     .await
    ///     .expect("send query_sql request");
    /// # Ok(())
    /// # }
    /// ```
    pub fn with_param<S: Into<String>, P: Into<StatementParam>>(
        mut self,
        name: S,
        param: P,
    ) -> Self {
        self.params
            .get_or_insert_with(Default::default)
            .insert(name.into(), param.into());
        self
    }

    /// Set a query parameters from the given collection of pairs
    ///
    /// # Example
    /// ```no_run
    /// # use influxdb3_client::Client;
    /// # #[tokio::main]
    /// # async fn main() -> Result<(), Box<dyn std::error::Error + Send + Sync>> {
    /// use serde_json::json;
    /// use std::collections::HashMap;
    ///
    /// let client = Client::new("http://localhost:8181")?;
    /// let response_bytes = client
    ///     .api_v3_query_sql("db_name", "SELECT * FROM foo WHERE bar = $bar AND foo > $fooz")
    ///     .with_params_from([
    ///         ("bar", json!(false)),
    ///         ("foo", json!(10)),
    ///     ])?
    ///     .send()
    ///     .await?;
    /// # Ok(())
    /// # }
    /// ```
    pub fn with_params_from<S, P, C>(mut self, params: C) -> Result<Self>
    where
        S: Into<String>,
        P: TryInto<StatementParam, Error = iox_query_params::Error>,
        C: IntoIterator<Item = (S, P)>,
    {
        for (name, param) in params.into_iter() {
            let name = name.into();
            let param = param
                .try_into()
                .map_err(|source| Error::ConvertQueryParam {
                    name: name.clone(),
                    source,
                })?;

            self.params
                .get_or_insert_with(Default::default)
                .insert(name, param);
        }
        Ok(self)
    }

    /// Try to set a query parameter value with the given `name`
    ///
    /// # Example
    /// ```no_run
    /// # use influxdb3_client::Client;
    /// # #[tokio::main]
    /// # async fn main() -> Result<(), Box<dyn std::error::Error + Send + Sync>> {
    /// use serde_json::json;
    ///
    /// let client = Client::new("http://localhost:8181")?;
    /// let response_bytes = client
    ///     .api_v3_query_sql("db_name", "SELECT * FROM foo WHERE bar = $bar AND baz > $baz")
    ///     .with_try_param("bar", json!("baz"))?
    ///     .send()
    ///     .await?;
    /// # Ok(())
    /// # }
    /// ```
    pub fn with_try_param<S, P>(mut self, name: S, param: P) -> Result<Self>
    where
        S: Into<String>,
        P: TryInto<StatementParam, Error = iox_query_params::Error>,
    {
        let name = name.into();
        let param = param
            .try_into()
            .map_err(|source| Error::ConvertQueryParam {
                name: name.clone(),
                source,
            })?;
        self.params
            .get_or_insert_with(Default::default)
            .insert(name, param);
        Ok(self)
    }

    /// Send the request to `/api/v3/query_sql` or `/api/v3/query_influxql`
    pub async fn send(self) -> Result<Bytes> {
        let url = match self.kind {
            QueryKind::Sql => self.client.base_url.join("/api/v3/query_sql")?,
            QueryKind::InfluxQl => self.client.base_url.join("/api/v3/query_influxql")?,
        };
        let params = QueryParams::from(&self);
        let mut req = self.client.http_client.post(url).json(&params);
        if let Some(token) = &self.client.auth_token {
            req = req.bearer_auth(token.expose_secret());
        }
        let resp = req.send().await.map_err(|src| {
            Error::request_send(Method::POST, format!("/api/v3/query_{}", self.kind), src)
        })?;
        let status = resp.status();
        let content = resp.bytes().await.map_err(Error::Bytes)?;

        match status {
            StatusCode::OK => Ok(content),
            code => Err(Error::ApiError {
                code,
                message: String::from_utf8(content.to_vec()).map_err(Error::InvalidUtf8)?,
            }),
        }
    }
}

/// Query parameters for the `/api/v3/query_sql` API
#[derive(Debug, Serialize)]
pub struct QueryParams<'a> {
    db: &'a str,
    #[serde(rename = "q")]
    query: &'a str,
    format: Option<Format>,
    params: Option<&'a HashMap<String, StatementParam>>,
}

impl<'a> From<&'a QueryRequestBuilder<'a>> for QueryParams<'a> {
    fn from(builder: &'a QueryRequestBuilder<'a>) -> Self {
        Self {
            db: &builder.db,
            query: &builder.query,
            format: builder.format,
            params: builder.params.as_ref(),
        }
    }
}

/// The type of query, SQL or InfluxQL
#[derive(Debug, Copy, Clone)]
pub enum QueryKind {
    Sql,
    InfluxQl,
}

impl Display for QueryKind {
    fn fmt(&self, f: &mut std::fmt::Formatter<'_>) -> std::fmt::Result {
        match self {
            QueryKind::Sql => write!(f, "sql"),
            QueryKind::InfluxQl => write!(f, "influxql"),
        }
    }
}

/// Output format to request from the server in the `/api/v3/query_sql` API
#[derive(Debug, Serialize, Copy, Clone)]
#[serde(rename_all = "snake_case")]
pub enum Format {
    Json,
    Csv,
    Parquet,
    Pretty,
}

#[derive(Debug, Serialize)]
pub struct CreateLastCacheRequestBuilder<'c> {
    #[serde(skip_serializing)]
    client: &'c Client,
    db: String,
    table: String,
    #[serde(skip_serializing_if = "Option::is_none")]
    name: Option<String>,
    #[serde(skip_serializing_if = "Option::is_none")]
    key_columns: Option<Vec<String>>,
    #[serde(skip_serializing_if = "Option::is_none")]
    value_columns: Option<Vec<String>>,
    #[serde(skip_serializing_if = "Option::is_none")]
    count: Option<usize>,
    #[serde(skip_serializing_if = "Option::is_none")]
    ttl: Option<u64>,
}

impl<'c> CreateLastCacheRequestBuilder<'c> {
    /// Create a new [`CreateLastCacheRequestBuilder`]
    fn new(client: &'c Client, db: impl Into<String>, table: impl Into<String>) -> Self {
        Self {
            client,
            db: db.into(),
            table: table.into(),
            name: None,
            key_columns: None,
            value_columns: None,
            count: None,
            ttl: None,
        }
    }

    /// Specify a cache name
    pub fn name(mut self, name: impl Into<String>) -> Self {
        self.name = Some(name.into());
        self
    }

    /// Speciffy the key columns for the cache
    pub fn key_columns(mut self, column_names: impl IntoIterator<Item: Into<String>>) -> Self {
        self.key_columns = Some(column_names.into_iter().map(Into::into).collect());
        self
    }

    /// Specify the value columns for the cache
    pub fn value_columns(mut self, column_names: impl IntoIterator<Item: Into<String>>) -> Self {
        self.value_columns = Some(column_names.into_iter().map(Into::into).collect());
        self
    }

    /// Specify the size, or number of new entries a cache will hold before evicting old ones
    pub fn count(mut self, count: usize) -> Self {
        self.count = Some(count);
        self
    }

    /// Specify the time-to-live (TTL) in seconds for entries in the cache
    pub fn ttl(mut self, ttl: u64) -> Self {
        self.ttl = Some(ttl);
        self
    }

    /// Send the request to `POST /api/v3/configure/last_cache`
    pub async fn send(self) -> Result<Option<LastCacheCreatedResponse>> {
        let url = self.client.base_url.join("/api/v3/configure/last_cache")?;
        let mut req = self.client.http_client.post(url).json(&self);
        if let Some(token) = &self.client.auth_token {
            req = req.bearer_auth(token.expose_secret());
        }
        let resp = req.send().await.map_err(|src| {
            Error::request_send(Method::POST, "/api/v3/configure/last_cache", src)
        })?;
        let status = resp.status();
        match status {
            StatusCode::CREATED => {
                let content = resp
                    .json::<LastCacheCreatedResponse>()
                    .await
                    .map_err(Error::Json)?;
                Ok(Some(content))
            }
            StatusCode::NO_CONTENT => Ok(None),
            code => Err(Error::ApiError {
                code,
                message: resp.text().await.map_err(Error::Text)?,
            }),
        }
    }
}

#[derive(Debug, Serialize, Deserialize)]
pub struct LastCacheCreatedResponse {
    /// The table name the cache is associated with
    pub table: String,
    /// Given name of the cache
    pub name: String,
    /// Columns intended to be used as predicates in the cache
    pub key_columns: Vec<u32>,
    /// Columns that store values in the cache
    pub value_columns: LastCacheValueColumnsDef,
    /// The number of last values to hold in the cache
    pub count: usize,
    /// The time-to-live (TTL) in seconds for entries in the cache
    pub ttl: u64,
}

/// A last cache will either store values for an explicit set of columns, or will accept all
/// non-key columns
#[derive(Debug, Serialize, Deserialize, Eq, PartialEq, Clone)]
#[serde(tag = "type", rename_all = "snake_case")]
pub enum LastCacheValueColumnsDef {
    /// Explicit list of column names
    Explicit { columns: Vec<u32> },
    /// Stores all non-key columns
    AllNonKeyColumns,
}

/// Type for composing requests to the `POST /api/v3/configure/meta_cache` API created by the
/// [`Client::api_v3_configure_meta_cache_create`] method
#[derive(Debug, Serialize)]
pub struct CreateMetaCacheRequestBuilder<'c> {
    #[serde(skip_serializing)]
    client: &'c Client,
    db: String,
    table: String,
    columns: Vec<String>,
    #[serde(skip_serializing_if = "Option::is_none")]
    name: Option<String>,
    #[serde(skip_serializing_if = "Option::is_none")]
    max_cardinality: Option<NonZeroUsize>,
    #[serde(skip_serializing_if = "Option::is_none")]
    max_age: Option<Duration>,
}

impl<'c> CreateMetaCacheRequestBuilder<'c> {
    fn new(
        client: &'c Client,
        db: impl Into<String>,
        table: impl Into<String>,
        columns: impl IntoIterator<Item: Into<String>>,
    ) -> Self {
        Self {
            client,
            db: db.into(),
            table: table.into(),
            columns: columns.into_iter().map(Into::into).collect(),
            name: None,
            max_cardinality: None,
            max_age: None,
        }
    }

    /// Specify the name of the cache to be created, `snake_case` names are encouraged
    pub fn name(mut self, name: impl Into<String>) -> Self {
        self.name = Some(name.into());
        self
    }

    /// Specify the maximum cardinality for the cache as a non-zero unsigned integer
    pub fn max_cardinality(mut self, max_cardinality: NonZeroUsize) -> Self {
        self.max_cardinality = Some(max_cardinality);
        self
    }

    /// Specify the maximum age for entries in the cache
    pub fn max_age(mut self, max_age: Duration) -> Self {
        self.max_age = Some(max_age);
        self
    }

    /// Send the create cache request
    pub async fn send(self) -> Result<Option<MetaCacheCreatedResponse>> {
        let url = self.client.base_url.join("/api/v3/configure/meta_cache")?;
        let mut req = self.client.http_client.post(url).json(&self);
        if let Some(token) = &self.client.auth_token {
            req = req.bearer_auth(token.expose_secret());
        }
        let resp = req.send().await.map_err(|src| {
            Error::request_send(Method::POST, "/api/v3/configure/meta_cache", src)
        })?;
        let status = resp.status();
        match status {
            StatusCode::CREATED => {
                let content = resp
                    .json::<MetaCacheCreatedResponse>()
                    .await
                    .map_err(Error::Json)?;
                Ok(Some(content))
            }
            StatusCode::NO_CONTENT => Ok(None),
            code => Err(Error::ApiError {
                code,
                message: resp.text().await.map_err(Error::Text)?,
            }),
        }
    }
}

#[derive(Debug, Serialize, Deserialize)]
pub struct MetaCacheCreatedResponse {
    /// The id of the table the cache was created on
    pub table_id: u32,
    /// The name of the table the cache was created on
    pub table_name: String,
    /// The name of the created cache
    pub cache_name: String,
    /// The columns in the cache
    pub column_ids: Vec<u32>,
    /// The maximum number of unique value combinations the cache will hold
    pub max_cardinality: usize,
    /// The maximum age for entries in the cache
    pub max_age_seconds: u64,
}

#[cfg(test)]
mod tests {
    use mockito::{Matcher, Server};
    use serde_json::json;

    use crate::{Client, Format, Precision};

    #[tokio::test]
    async fn api_v3_write_lp() {
        let token = "super-secret-token";
        let db = "stats";
        let body = "\
            cpu,host=s1 usage=0.5
            cpu,host=s1,region=us-west usage=0.7";

        let mut mock_server = Server::new_async().await;
        let mock = mock_server
            .mock("POST", "/api/v3/write_lp")
            .match_header("Authorization", format!("Bearer {token}").as_str())
            .match_query(Matcher::AllOf(vec![
                Matcher::UrlEncoded("precision".into(), "millisecond".into()),
                Matcher::UrlEncoded("db".into(), db.into()),
                Matcher::UrlEncoded("accept_partial".into(), "true".into()),
            ]))
            .match_body(body)
            .create_async()
            .await;

        let client = Client::new(mock_server.url())
            .expect("create client")
            .with_auth_token(token);

        client
            .api_v3_write_lp(db)
            .precision(Precision::Millisecond)
            .accept_partial(true)
            .body(body)
            .send()
            .await
            .expect("send write_lp request");

        mock.assert_async().await;
    }

    #[tokio::test]
    async fn api_v3_query_sql() {
        let token = "super-secret-token";
        let db = "stats";
        let query = "SELECT * FROM foo";
        let body = r#"[{"host": "foo", "time": "1990-07-23T06:00:00:000", "val": 1}]"#;

        let mut mock_server = Server::new_async().await;
        let mock = mock_server
            .mock("POST", "/api/v3/query_sql")
            .match_header("Authorization", format!("Bearer {token}").as_str())
            .match_body(Matcher::Json(serde_json::json!({
                "db": db,
                "q": query,
                "format": "json",
                "params": null,
            })))
            .with_status(200)
            // TODO - could add content-type header but that may be too brittle
            //        at the moment
            //      - this will be JSON Lines at some point
            .with_body(body)
            .create_async()
            .await;

        let client = Client::new(mock_server.url())
            .expect("create client")
            .with_auth_token(token);

        let r = client
            .api_v3_query_sql(db, query)
            .format(Format::Json)
            .send()
            .await
            .expect("send request to server");

        assert_eq!(&r, body);

        mock.assert_async().await;
    }

    #[tokio::test]
    async fn api_v3_query_sql_params() {
        let db = "stats";
        let query = "SELECT * FROM foo WHERE bar = $bar";
        let body = r#"[{"host": "foo", "time": "1990-07-23T06:00:00:000", "val": 1}]"#;

        let mut mock_server = Server::new_async().await;
        let mock = mock_server
            .mock("POST", "/api/v3/query_sql")
            .match_body(Matcher::Json(serde_json::json!({
                "db": db,
                "q": query,
                "params": {
                    "bar": "baz",
                    "baz": false,
                },
                "format": null
            })))
            .with_status(200)
            .with_body(body)
            .create_async()
            .await;

        let client = Client::new(mock_server.url()).expect("create client");

        let r = client
            .api_v3_query_sql(db, query)
            .with_param("bar", "baz")
            .with_param("baz", false)
            .send()
            .await;

        mock.assert_async().await;

        r.expect("sent request successfully");
    }

    #[tokio::test]
    async fn api_v3_query_influxql() {
        let db = "stats";
        let query = "SELECT * FROM foo";
        let body = r#"[{"host": "foo", "time": "1990-07-23T06:00:00:000", "val": 1}]"#;

        let mut mock_server = Server::new_async().await;
        let mock = mock_server
            .mock("POST", "/api/v3/query_influxql")
            .match_body(Matcher::Json(serde_json::json!({
                "db": db,
                "q": query,
                "format": "json",
                "params": null,
            })))
            .with_status(200)
            .with_body(body)
            .create_async()
            .await;

        let client = Client::new(mock_server.url()).expect("create client");

        let r = client
            .api_v3_query_influxql(db, query)
            .format(Format::Json)
            .send()
            .await
            .expect("send request to server");

        assert_eq!(&r, body);

        mock.assert_async().await;
    }
    #[tokio::test]
    async fn api_v3_query_influxql_params() {
        let db = "stats";
        let query = "SELECT * FROM foo WHERE a = $a AND b < $b AND c > $c AND d = $d";
        let body = r#"[{"host": "foo", "time": "1990-07-23T06:00:00:000", "val": 1}]"#;

        let mut mock_server = Server::new_async().await;
        let mock = mock_server
            .mock("POST", "/api/v3/query_influxql")
            .match_body(Matcher::Json(serde_json::json!({
                "db": db,
                "q": query,
                "params": {
                    "a": "bar",
                    "b": 123,
                    "c": 1.5,
                    "d": false
                },
                "format": null
            })))
            .with_status(200)
            .with_body(body)
            .create_async()
            .await;

        let client = Client::new(mock_server.url()).expect("create client");

        let mut builder = client.api_v3_query_influxql(db, query);

        for (name, value) in [
            ("a", json!("bar")),
            ("b", json!(123)),
            ("c", json!(1.5)),
            ("d", json!(false)),
        ] {
            builder = builder.with_try_param(name, value).unwrap();
        }
        let r = builder.send().await;

        mock.assert_async().await;

        r.expect("sent request successfully");
    }
    #[tokio::test]
    async fn api_v3_query_influxql_with_params_from() {
        let db = "stats";
        let query = "SELECT * FROM foo WHERE a = $a AND b < $b AND c > $c AND d = $d";
        let body = r#"[{"host": "foo", "time": "1990-07-23T06:00:00:000", "val": 1}]"#;

        let mut mock_server = Server::new_async().await;
        let mock = mock_server
            .mock("POST", "/api/v3/query_influxql")
            .match_body(Matcher::Json(serde_json::json!({
                "db": db,
                "q": query,
                "params": {
                    "a": "bar",
                    "b": 123,
                    "c": 1.5,
                    "d": false
                },
                "format": null
            })))
            .with_status(200)
            .with_body(body)
            .create_async()
            .await;

        let client = Client::new(mock_server.url()).expect("create client");

        let r = client
            .api_v3_query_influxql(db, query)
            .with_params_from([
                ("a", json!("bar")),
                ("b", json!(123)),
                ("c", json!(1.5)),
                ("d", json!(false)),
            ])
            .unwrap()
            .send()
            .await;

        mock.assert_async().await;

        r.expect("sent request successfully");
    }

    #[tokio::test]
    async fn api_v3_configure_last_cache_create_201() {
        let db = "db";
        let table = "table";
        let name = "cache_name";
        let key_columns = ["col1", "col2"];
        let val_columns = vec!["col3", "col4"];
        let ttl = 120;
        let count = 5;
        let mut mock_server = Server::new_async().await;
        let mock = mock_server
            .mock("POST", "/api/v3/configure/last_cache")
            .match_body(Matcher::Json(serde_json::json!({
                "db": db,
                "table": table,
                "name": name,
                "key_columns": key_columns,
                "value_columns": val_columns,
                "count": count,
                "ttl": ttl,
            })))
            .with_status(201)
            .with_body(
                r#"{
                    "table": "table",
                    "name": "cache_name",
                    "key_columns": [0, 1],
                    "value_columns": {
                        "type": "explicit",
                        "columns": [2, 3]
                    },
                    "ttl": 120,
                    "count": 5
                }"#,
            )
            .create_async()
            .await;
        let client = Client::new(mock_server.url()).unwrap();
        client
            .api_v3_configure_last_cache_create(db, table)
            .name(name)
            .key_columns(key_columns)
            .value_columns(val_columns)
            .ttl(ttl)
            .count(count)
            .send()
            .await
            .expect("creates last cache and parses response");
        mock.assert_async().await;
    }

    #[tokio::test]
    async fn api_v3_configure_last_cache_create_204() {
        let db = "db";
        let table = "table";
        let mut mock_server = Server::new_async().await;
        let mock = mock_server
            .mock("POST", "/api/v3/configure/last_cache")
            .match_body(Matcher::Json(serde_json::json!({
                "db": db,
                "table": table,
            })))
            .with_status(204)
            .create_async()
            .await;
        let client = Client::new(mock_server.url()).unwrap();
        let resp = client
            .api_v3_configure_last_cache_create(db, table)
            .send()
            .await
            .unwrap();
        mock.assert_async().await;
        assert!(resp.is_none());
    }

    #[tokio::test]
    async fn api_v3_configure_last_cache_delete() {
        let db = "db";
        let table = "table";
        let name = "cache_name";
        let mut mock_server = Server::new_async().await;
        let mock = mock_server
            .mock("DELETE", "/api/v3/configure/last_cache")
            .match_body(Matcher::Json(serde_json::json!({
                "db": db,
                "table": table,
                "name": name,
            })))
            .with_status(200)
            .create_async()
            .await;
        let client = Client::new(mock_server.url()).unwrap();
        client
            .api_v3_configure_last_cache_delete(db, table, name)
            .await
            .unwrap();
        mock.assert_async().await;
    }
}<|MERGE_RESOLUTION|>--- conflicted
+++ resolved
@@ -261,7 +261,6 @@
         }
     }
 
-<<<<<<< HEAD
     pub async fn api_v3_configure_file_index_create_or_update(
         &self,
         db: impl Into<String> + Send,
@@ -279,7 +278,54 @@
             db: db.into(),
             table: table.map(Into::into),
             columns: columns.into_iter().map(Into::into).collect(),
-=======
+        });
+        if let Some(token) = &self.auth_token {
+            req = req.bearer_auth(token.expose_secret());
+        }
+        let resp = req.send().await.map_err(|src| {
+            Error::request_send(Method::POST, "/api/v3/configure/last_cache", src)
+        })?;
+        let status = resp.status();
+        match status {
+            StatusCode::OK => Ok(()),
+            code => Err(Error::ApiError {
+                code,
+                message: resp.text().await.map_err(Error::Text)?,
+            }),
+        }
+    }
+
+    pub async fn api_v3_configure_file_index_delete(
+        &self,
+        db: impl Into<String> + Send,
+        table: Option<impl Into<String> + Send>,
+    ) -> Result<()> {
+        let url = self.base_url.join("/api/v3/pro/configure/file_index")?;
+        #[derive(Serialize)]
+        struct Req {
+            db: String,
+            table: Option<String>,
+        }
+        let mut req = self.http_client.delete(url).json(&Req {
+            db: db.into(),
+            table: table.map(Into::into),
+        });
+        if let Some(token) = &self.auth_token {
+            req = req.bearer_auth(token.expose_secret());
+        }
+        let resp = req.send().await.map_err(|src| {
+            Error::request_send(Method::DELETE, "/api/v3/configure/last_cache", src)
+        })?;
+        let status = resp.status();
+        match status {
+            StatusCode::OK => Ok(()),
+            code => Err(Error::ApiError {
+                code,
+                message: resp.text().await.map_err(Error::Text)?,
+            }),
+        }
+    }
+
     /// Compose a request to the `POST /api/v3/configure/meta_cache` API
     ///
     /// # Example
@@ -328,17 +374,12 @@
             db: db.into(),
             table: table.into(),
             name: name.into(),
->>>>>>> b7fd8e23
         });
         if let Some(token) = &self.auth_token {
             req = req.bearer_auth(token.expose_secret());
         }
         let resp = req.send().await.map_err(|src| {
-<<<<<<< HEAD
-            Error::request_send(Method::POST, "/api/v3/configure/last_cache", src)
-=======
             Error::request_send(Method::DELETE, "/api/v3/configure/meta_cache", src)
->>>>>>> b7fd8e23
         })?;
         let status = resp.status();
         match status {
@@ -350,29 +391,6 @@
         }
     }
 
-<<<<<<< HEAD
-    pub async fn api_v3_configure_file_index_delete(
-        &self,
-        db: impl Into<String> + Send,
-        table: Option<impl Into<String> + Send>,
-    ) -> Result<()> {
-        let url = self.base_url.join("/api/v3/pro/configure/file_index")?;
-        #[derive(Serialize)]
-        struct Req {
-            db: String,
-            table: Option<String>,
-        }
-        let mut req = self.http_client.delete(url).json(&Req {
-            db: db.into(),
-            table: table.map(Into::into),
-        });
-        if let Some(token) = &self.auth_token {
-            req = req.bearer_auth(token.expose_secret());
-        }
-        let resp = req.send().await.map_err(|src| {
-            Error::request_send(Method::DELETE, "/api/v3/configure/last_cache", src)
-        })?;
-=======
     /// Make a request to the `DELETE /api/v3/configure/database?db=foo` API
     pub async fn api_v3_configure_db_delete(&self, db: impl AsRef<str> + Send) -> Result<()> {
         let api_path = "/api/v3/configure/database";
@@ -418,7 +436,6 @@
             .send()
             .await
             .map_err(|src| Error::request_send(Method::DELETE, api_path, src))?;
->>>>>>> b7fd8e23
         let status = resp.status();
         match status {
             StatusCode::OK => Ok(()),
