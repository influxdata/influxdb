<<<<<<< HEAD
pub mod enterprise;
pub mod plugin_development;

use crate::plugin_development::{
    SchedulePluginTestRequest, SchedulePluginTestResponse, WalPluginTestRequest,
    WalPluginTestResponse,
};
=======
>>>>>>> fa18b6d8
use bytes::Bytes;
use hashbrown::HashMap;
use iox_query_params::StatementParam;
use reqwest::{
    header::{HeaderMap, HeaderValue, CONTENT_TYPE},
    Body, IntoUrl, Method, StatusCode,
};
use secrecy::{ExposeSecret, Secret};
use serde::{de::DeserializeOwned, Serialize};
use std::{fmt::Display, num::NonZeroUsize, string::FromUtf8Error, time::Duration};
use url::Url;

use influxdb3_types::http::*;
pub use influxdb3_types::write::Precision;

/// Primary error type for the [`Client`]
#[derive(Debug, thiserror::Error)]
pub enum Error {
    #[error("base URL error: {0}")]
    BaseUrl(#[source] reqwest::Error),

    #[error("request URL error: {0}")]
    RequestUrl(#[from] url::ParseError),

    #[error("failed to read the API response bytes: {0}")]
    Bytes(#[source] reqwest::Error),

    #[error("failed to serialize the request body: {0}")]
    RequestSerialization(#[source] serde_json::Error),

    #[error(
        "provided parameter ('{name}') could not be converted \
        to a statment parameter"
    )]
    ConvertQueryParam {
        name: String,
        #[source]
        source: iox_query_params::Error,
    },

    #[error("invalid UTF8 in response: {0}")]
    InvalidUtf8(#[from] FromUtf8Error),

    #[error("failed to parse JSON response: {0}")]
    Json(#[source] reqwest::Error),

    #[error("failed to parse plaintext response: {0}")]
    Text(#[source] reqwest::Error),

    #[error("server responded with error [{code}]: {message}")]
    ApiError { code: StatusCode, message: String },

    #[error("failed to send {method} {url} request: {source}")]
    RequestSend {
        method: Method,
        url: String,
        #[source]
        source: reqwest::Error,
    },
}

impl Error {
    fn request_send(method: Method, url: impl Into<String>, source: reqwest::Error) -> Self {
        Self::RequestSend {
            method,
            url: url.into(),
            source,
        }
    }
}

pub type Result<T> = std::result::Result<T, Error>;

/// The InfluxDB 3 Enterprise Client
///
/// For programmatic access to the HTTP API of InfluxDB 3 Enterprise
#[derive(Debug, Clone)]
pub struct Client {
    /// The base URL for making requests to a running InfluxDB 3 Enterprise server
    base_url: Url,
    /// The `Bearer` token to use for authenticating on each request to the server
    auth_token: Option<Secret<String>>,
    /// A [`reqwest::Client`] for handling HTTP requests
    http_client: reqwest::Client,
}

impl Client {
    /// Create a new [`Client`]
    pub fn new<U: IntoUrl>(base_url: U) -> Result<Self> {
        Ok(Self {
            base_url: base_url.into_url().map_err(Error::BaseUrl)?,
            auth_token: None,
            http_client: reqwest::Client::new(),
        })
    }

    /// Set the `Bearer` token that will be sent with each request to the server
    ///
    /// # Example
    /// ```
    /// # use influxdb3_client::Client;
    /// # use influxdb3_client::Precision;
    /// # #[tokio::main]
    /// # async fn main() -> Result<(), Box<dyn std::error::Error + Send + Sync>> {
    /// let token = "secret-token-string";
    /// let client = Client::new("http://localhost:8181")?
    ///     .with_auth_token(token);
    /// # Ok(())
    /// # }
    /// ```
    pub fn with_auth_token<S: Into<String>>(mut self, auth_token: S) -> Self {
        self.auth_token = Some(Secret::new(auth_token.into()));
        self
    }

    /// Compose a request to the `/api/v3/write_lp` API
    ///
    /// # Example
    /// ```no_run
    /// # use influxdb3_client::Client;
    /// # use influxdb3_client::Precision;
    /// # #[tokio::main]
    /// # async fn main() -> Result<(), Box<dyn std::error::Error + Send + Sync>> {
    /// let client = Client::new("http://localhost:8181")?;
    /// client
    ///     .api_v3_write_lp("db_name")
    ///     .precision(Precision::Millisecond)
    ///     .accept_partial(true)
    ///     .body("cpu,host=s1 usage=0.5")
    ///     .send()
    ///     .await
    ///     .expect("send write_lp request");
    /// # Ok(())
    /// # }
    /// ```
    pub fn api_v3_write_lp<S: Into<String>>(&self, db: S) -> WriteRequestBuilder<'_, NoBody> {
        WriteRequestBuilder {
            client: self,
            params: WriteParams {
                db: db.into(),
                precision: None,
                accept_partial: None,
                no_sync: None,
            },
            body: NoBody,
        }
    }

    /// Compose a request to the `/api/v3/query_sql` API
    ///
    /// # Example
    /// ```no_run
    /// # use influxdb3_client::Client;
    /// # #[tokio::main]
    /// # async fn main() -> Result<(), Box<dyn std::error::Error + Send + Sync>> {
    /// let client = Client::new("http://localhost:8181")?;
    /// let response_bytes = client
    ///     .api_v3_query_sql("db_name", "SELECT * FROM foo")
    ///     .send()
    ///     .await
    ///     .expect("send query_sql request");
    /// # Ok(())
    /// # }
    /// ```
    pub fn api_v3_query_sql<D: Into<String>, Q: Into<String>>(
        &self,
        db: D,
        query: Q,
    ) -> QueryRequestBuilder<'_> {
        QueryRequestBuilder {
            client: self,
            kind: QueryKind::Sql,
            request: ClientQueryRequest {
                database: db.into(),
                query_str: query.into(),
                format: None,
                params: None,
            },
        }
    }

    /// Compose a request to the `/api/v3/query_influxql` API
    ///
    /// # Example
    /// ```no_run
    /// # use influxdb3_client::Client;
    /// # #[tokio::main]
    /// # async fn main() -> Result<(), Box<dyn std::error::Error + Send + Sync>> {
    /// let client = Client::new("http://localhost:8181")?;
    /// let response_bytes = client
    ///     .api_v3_query_influxql("db_name", "SELECT * FROM foo")
    ///     .send()
    ///     .await
    ///     .expect("send query_influxql request");
    /// # Ok(())
    /// # }
    /// ```
    pub fn api_v3_query_influxql<D: Into<String>, Q: Into<String>>(
        &self,
        db: D,
        query: Q,
    ) -> QueryRequestBuilder<'_> {
        QueryRequestBuilder {
            client: self,
            kind: QueryKind::InfluxQl,
            request: ClientQueryRequest {
                database: db.into(),
                query_str: query.into(),
                format: None,
                params: None,
            },
        }
    }

    /// Compose a request to the `POST /api/v3/configure/last_cache` API
    ///
    /// # Example
    /// ```no_run
    /// # use influxdb3_client::Client;
    /// # #[tokio::main]
    /// # async fn main() -> Result<(), Box<dyn std::error::Error + Send + Sync>> {
    /// let client = Client::new("http://localhost:8181")?;
    /// let resp = client
    ///     .api_v3_configure_last_cache_create("db_name", "table_name")
    ///     .ttl(120)
    ///     .name("cache_name")
    ///     .count(5)
    ///     .key_columns(["col1", "col2"])
    ///     .send()
    ///     .await
    ///     .expect("send create last cache request");
    /// # Ok(())
    /// # }
    /// ```
    pub fn api_v3_configure_last_cache_create(
        &self,
        db: impl Into<String>,
        table: impl Into<String>,
    ) -> CreateLastCacheRequestBuilder<'_> {
        CreateLastCacheRequestBuilder::new(self, db, table)
    }

    /// Make a request to the `DELETE /api/v3/configure/last_cache` API
    pub async fn api_v3_configure_last_cache_delete(
        &self,
        db: impl Into<String> + Send,
        table: impl Into<String> + Send,
        name: impl Into<String> + Send,
    ) -> Result<()> {
        let _bytes = self
            .send_json_get_bytes(
                Method::DELETE,
                "/api/v3/configure/last_cache",
                Some(LastCacheDeleteRequest {
                    db: db.into(),
                    table: table.into(),
                    name: name.into(),
                }),
                None::<()>,
                None,
            )
            .await?;
        Ok(())
    }

    /// Compose a request to the `POST /api/v3/configure/distinct_cache` API
    ///
    /// # Example
    /// ```no_run
    /// # use influxdb3_client::Client;
    /// # use std::num::NonZeroUsize;
    /// # use std::time::Duration;
    /// # #[tokio::main]
    /// # async fn main() -> Result<(), Box<dyn std::error::Error + Send + Sync>> {
    /// let client = Client::new("http://localhost:8181")?;
    /// let resp = client
    ///     .api_v3_configure_distinct_cache_create("db_name", "table_name", ["col1", "col2"])
    ///     .name("cache_name")
    ///     .max_cardinality(NonZeroUsize::new(1_000).unwrap())
    ///     .max_age(Duration::from_secs(3_600))
    ///     .send()
    ///     .await
    ///     .expect("send create distinct cache request");
    /// # Ok(())
    /// # }
    /// ```
    pub fn api_v3_configure_distinct_cache_create(
        &self,
        db: impl Into<String>,
        table: impl Into<String>,
        columns: impl IntoIterator<Item: Into<String>>,
    ) -> CreateDistinctCacheRequestBuilder<'_> {
        CreateDistinctCacheRequestBuilder::new(self, db, table, columns)
    }

    /// Make a request to the `DELETE /api/v3/configure/distinct_cache` API
    pub async fn api_v3_configure_distinct_cache_delete(
        &self,
        db: impl Into<String> + Send,
        table: impl Into<String> + Send,
        name: impl Into<String> + Send,
    ) -> Result<()> {
        let _bytes = self
            .send_json_get_bytes(
                Method::DELETE,
                "/api/v3/configure/distinct_cache",
                Some(DistinctCacheDeleteRequest {
                    db: db.into(),
                    table: table.into(),
                    name: name.into(),
                }),
                None::<()>,
                None,
            )
            .await?;
        Ok(())
    }

    /// Compose a request to the `GET /api/v3/configure/database` API
    pub fn api_v3_configure_db_show(&self) -> ShowDatabasesRequestBuilder<'_> {
        ShowDatabasesRequestBuilder {
            client: self,
            request: ShowDatabasesRequest {
                show_deleted: false,
                format: QueryFormat::Json,
            },
        }
    }

    /// Make a request to the `POST /api/v3/configure/database` API
    pub async fn api_v3_configure_db_create(&self, db: impl Into<String> + Send) -> Result<()> {
        let _bytes = self
            .send_json_get_bytes(
                Method::POST,
                "/api/v3/configure/database",
                Some(CreateDatabaseRequest { db: db.into() }),
                None::<()>,
                None,
            )
            .await?;
        Ok(())
    }

    /// Make a request to the `DELETE /api/v3/configure/database?db=foo` API
    pub async fn api_v3_configure_db_delete(&self, db: impl AsRef<str> + Send) -> Result<()> {
        let _bytes = self
            .send_json_get_bytes(
                Method::DELETE,
                "/api/v3/configure/database",
                None::<()>,
                Some(DeleteDatabaseRequest {
                    db: db.as_ref().to_string(),
                }),
                None,
            )
            .await?;
        Ok(())
    }

    /// Make a request to the `DELETE /api/v3/configure/table?db=foo&table=bar` API
    pub async fn api_v3_configure_table_delete<T: AsRef<str> + Send>(
        &self,
        db: T,
        table: T,
    ) -> Result<()> {
        let _bytes = self
            .send_json_get_bytes(
                Method::DELETE,
                "/api/v3/configure/table",
                None::<()>,
                Some(DeleteTableRequest {
                    db: db.as_ref().to_string(),
                    table: table.as_ref().to_string(),
                }),
                None,
            )
            .await?;
        Ok(())
    }

    /// Make a request to the `POST /api/v3/configure/table` API
    pub async fn api_v3_configure_table_create(
        &self,
        db: impl Into<String> + Send,
        table: impl Into<String> + Send,
        tags: Vec<impl Into<String> + Send>,
        fields: Vec<(impl Into<String> + Send, impl Into<String> + Send)>,
    ) -> Result<()> {
        let _bytes = self
            .send_json_get_bytes(
                Method::POST,
                "/api/v3/configure/table",
                Some(CreateTableRequest {
                    db: db.into(),
                    table: table.into(),
                    tags: tags.into_iter().map(Into::into).collect(),
                    fields: fields
                        .into_iter()
                        .map(|(name, r#type)| CreateTableField {
                            name: name.into(),
                            r#type: r#type.into(),
                        })
                        .collect(),
                }),
                None::<()>,
                None,
            )
            .await?;
        Ok(())
    }

    /// Make a request to the `POST /api/v3/configure/processing_engine_plugin` API
    pub async fn api_v3_configure_processing_engine_plugin_create(
        &self,
        db: impl Into<String> + Send,
        plugin_name: impl Into<String> + Send,
        file_name: impl Into<String> + Send,
        plugin_type: impl Into<String> + Send,
    ) -> Result<()> {
        let _bytes = self
            .send_json_get_bytes(
                Method::POST,
                "/api/v3/configure/processing_engine_plugin",
                Some(ProcessingEnginePluginCreateRequest {
                    db: db.into(),
                    plugin_name: plugin_name.into(),
                    file_name: file_name.into(),
                    plugin_type: plugin_type.into(),
                }),
                None::<()>,
                None,
            )
            .await?;
        Ok(())
    }

    /// Make a request to the `DELETE /api/v3/configure/processing_engine_plugin` API
    pub async fn api_v3_configure_processing_engine_plugin_delete(
        &self,
        db: impl Into<String> + Send,
        plugin_name: impl Into<String> + Send,
    ) -> Result<()> {
        let _bytes = self
            .send_json_get_bytes(
                Method::DELETE,
                "/api/v3/configure/processing_engine_plugin",
                Some(ProcessingEnginePluginDeleteRequest {
                    db: db.into(),
                    plugin_name: plugin_name.into(),
                }),
                None::<()>,
                None,
            )
            .await?;
        Ok(())
    }

    /// Make a request to `POST /api/v3/configure/processing_engine_trigger`
    pub async fn api_v3_configure_processing_engine_trigger_create(
        &self,
        db: impl Into<String> + Send,
        trigger_name: impl Into<String> + Send,
        plugin_filename: impl Into<String> + Send,
        trigger_spec: impl Into<String> + Send,
        trigger_arguments: Option<HashMap<String, String>>,
        disabled: bool,
    ) -> Result<()> {
        let _bytes = self
            .send_json_get_bytes(
                Method::POST,
                "/api/v3/configure/processing_engine_trigger",
                Some(ProcessingEngineTriggerCreateRequest {
                    db: db.into(),
                    trigger_name: trigger_name.into(),
                    plugin_filename: plugin_filename.into(),
                    trigger_specification: trigger_spec.into(),
                    trigger_arguments,
                    disabled,
                }),
                None::<()>,
                None,
            )
            .await?;
        Ok(())
    }

    /// Make a request to `DELETE /api/v3/configure/processing_engine_trigger`
    pub async fn api_v3_configure_processing_engine_trigger_delete(
        &self,
        db: impl Into<String> + Send,
        trigger_name: impl Into<String> + Send,
        force: bool,
    ) -> Result<()> {
        let _bytes = self
            .send_json_get_bytes(
                Method::DELETE,
                "/api/v3/configure/processing_engine_trigger",
                Some(ProcessingEngineTriggerDeleteRequest {
                    db: db.into(),
                    trigger_name: trigger_name.into(),
                    force,
                }),
                None::<()>,
                None,
            )
            .await?;
        Ok(())
    }

    /// Make a request to `POST /api/v3/configure/processing_engine_trigger/enable`
    pub async fn api_v3_configure_processing_engine_trigger_enable(
        &self,
        db: impl Into<String> + Send,
        trigger_name: impl Into<String> + Send,
    ) -> Result<()> {
        let _bytes = self
            .send_json_get_bytes(
                Method::POST,
                "/api/v3/configure/processing_engine_trigger/enable",
                None::<()>,
                Some(ProcessingEngineTriggerIdentifier {
                    db: db.into(),
                    trigger_name: trigger_name.into(),
                }),
                None,
            )
            .await?;
        Ok(())
    }

    /// Make a request to `POST /api/v3/configure/plugin_environment/install_packages`
    pub async fn api_v3_configure_plugin_environment_install_packages(
        &self,
        packages: Vec<String>,
    ) -> Result<()> {
        let _bytes = self
            .send_json_get_bytes(
                Method::POST,
                "/api/v3/configure/plugin_environment/install_packages",
                Some(ProcessingEngineInstallPackagesRequest { packages }),
                None::<()>,
                None,
            )
            .await?;
        Ok(())
    }

    /// Make a request to `POST /api/v3/configure/plugin_environment/install_requirements`
    pub async fn api_v3_configure_processing_engine_trigger_install_requirements(
        &self,
        requirements_location: impl Into<String> + Send,
    ) -> Result<()> {
        let _bytes = self
            .send_json_get_bytes(
                Method::POST,
                "/api/v3/configure/plugin_environment/install_requirements",
                Some(ProcessingEngineInstallRequirementsRequest {
                    requirements_location: requirements_location.into(),
                }),
                None::<()>,
                None,
            )
            .await?;
        Ok(())
    }

    /// Make a request to `POST /api/v3/configure/processing_engine_trigger/disable`
    pub async fn api_v3_configure_processing_engine_trigger_disable(
        &self,
        db: impl Into<String> + Send,
        trigger_name: impl Into<String> + Send,
    ) -> Result<()> {
        let _bytes = self
            .send_json_get_bytes(
                Method::POST,
                "/api/v3/configure/processing_engine_trigger/disable",
                None::<()>,
                Some(ProcessingEngineTriggerIdentifier {
                    db: db.into(),
                    trigger_name: trigger_name.into(),
                }),
                None,
            )
            .await?;
        Ok(())
    }

    /// Make a request to the `POST /api/v3/plugin_test/wal` API
    pub async fn wal_plugin_test(
        &self,
        wal_plugin_test_request: WalPluginTestRequest,
    ) -> Result<WalPluginTestResponse> {
        self.send_json(
            Method::POST,
            "/api/v3/plugin_test/wal",
            Some(wal_plugin_test_request),
            None::<()>,
        )
        .await
    }

    /// Make a request to the `POST /api/v3/plugin_test/schedule` API
    pub async fn schedule_plugin_test(
        &self,
        schedule_plugin_test_request: SchedulePluginTestRequest,
    ) -> Result<SchedulePluginTestResponse> {
        self.send_json(
            Method::POST,
            "/api/v3/plugin_test/schedule",
            Some(schedule_plugin_test_request),
            None::<()>,
        )
        .await
    }

    /// Send a `/ping` request to the target `influxdb3` server to check its
    /// status and gather `version` and `revision` information
    pub async fn ping(&self) -> Result<PingResponse> {
        let url = self.base_url.join("/ping")?;
        let mut req = self.http_client.get(url);
        if let Some(t) = &self.auth_token {
            req = req.bearer_auth(t.expose_secret());
        }
        let resp = req
            .send()
            .await
            .map_err(|src| Error::request_send(Method::GET, "/ping", src))?;
        if resp.status().is_success() {
            resp.json().await.map_err(Error::Json)
        } else {
            Err(Error::ApiError {
                code: resp.status(),
                message: resp.text().await.map_err(Error::Text)?,
            })
        }
    }

    /// Serialize the given `B` to json then send the request and return the resulting bytes.
    async fn send_json_get_bytes<B, Q>(
        &self,
        method: Method,
        url_path: &str,
        body: Option<B>,
        query: Option<Q>,
        mut headers: Option<HeaderMap>,
    ) -> Result<Bytes>
    where
        B: Serialize + Send + Sync,
        Q: Serialize + Send + Sync,
    {
        let b = body
            .map(|body| serde_json::to_string(&body))
            .transpose()
            .map_err(Error::RequestSerialization)?
            .map(Into::into);
        let hs = headers.get_or_insert_default();
        hs.insert(
            CONTENT_TYPE,
            HeaderValue::from_str("application/json").unwrap(),
        );
        self.send_get_bytes(method, url_path, b, query, headers)
            .await
    }

    /// Send an HTTP request with the specified parameters, return the bytes read from the response
    /// body.
    async fn send_get_bytes<Q>(
        &self,
        method: Method,
        url_path: &str,
        body: Option<Body>,
        query: Option<Q>,
        headers: Option<HeaderMap>,
    ) -> Result<Bytes>
    where
        Q: Serialize + Send + Sync,
    {
        let url = self.base_url.join(url_path)?;
        let mut req = self.http_client.request(method.clone(), url.clone());
        if let Some(token) = &self.auth_token {
            req = req.bearer_auth(token.expose_secret());
        }
        if let Some(body) = body {
            req = req.body(body);
        }
        if let Some(query) = query {
            req = req.query(&query);
        }
        if let Some(headers) = headers {
            req = req.headers(headers);
        }
        let resp = req
            .send()
            .await
            .map_err(|src| Error::request_send(method, url, src))?;
        let status = resp.status();
        let content = resp.bytes().await.map_err(Error::Bytes)?;

        match status {
            s if s.is_success() => Ok(content),
            code => Err(Error::ApiError {
                code,
                message: String::from_utf8(content.to_vec()).map_err(Error::InvalidUtf8)?,
            }),
        }
    }

    /// Send an HTTP request and return `Some(O)` if the response status is HTTP 201 Created.
    async fn send_create<B, Q, O>(
        &self,
        method: Method,
        url_path: &str,
        body: Option<B>,
        query: Option<Q>,
    ) -> Result<Option<O>>
    where
        B: Serialize + Send + Sync,
        Q: Serialize + Send + Sync,
        O: DeserializeOwned + Send + Sync,
    {
        let url = self.base_url.join(url_path)?;
        let mut req = self.http_client.request(method.clone(), url.clone());
        if let Some(token) = &self.auth_token {
            req = req.bearer_auth(token.expose_secret());
        }
        if let Some(body) = body {
            req = req.json(&body);
        }
        if let Some(query) = query {
            req = req.query(&query);
        }
        let resp = req
            .send()
            .await
            .map_err(|src| Error::request_send(method, url, src))?;
        let status = resp.status();
        match status {
            StatusCode::CREATED => {
                let content = resp.json::<O>().await.map_err(Error::Json)?;
                Ok(Some(content))
            }
            StatusCode::NO_CONTENT => Ok(None),
            code => Err(Error::ApiError {
                code,
                message: resp.text().await.map_err(Error::Text)?,
            }),
        }
    }

    /// Send an HTTP request and return `O` on success.
    async fn send_json<B, Q, O>(
        &self,
        method: Method,
        url_path: &str,
        body: Option<B>,
        query: Option<Q>,
    ) -> Result<O>
    where
        B: Serialize + Send + Sync,
        Q: Serialize + Send + Sync,
        O: DeserializeOwned + Send + Sync,
    {
        let url = self.base_url.join(url_path)?;
        let mut req = self.http_client.request(method.clone(), url.clone());
        if let Some(token) = &self.auth_token {
            req = req.bearer_auth(token.expose_secret());
        }
        if let Some(body) = body {
            req = req.json(&body);
        }
        if let Some(query) = query {
            req = req.query(&query);
        }
        let resp = req
            .send()
            .await
            .map_err(|src| Error::request_send(method, url, src))?;
        let status = resp.status();
        if status.is_success() {
            resp.json().await.map_err(Error::Json)
        } else {
            Err(Error::ApiError {
                code: resp.status(),
                message: resp.text().await.map_err(Error::Text)?,
            })
        }
    }
}

/// Builder type for composing a request to `/api/v3/write_lp`
///
/// Produced by [`Client::api_v3_write_lp`]
#[derive(Debug)]
pub struct WriteRequestBuilder<'c, B> {
    client: &'c Client,
    params: WriteParams,
    body: B,
}

impl<B> WriteRequestBuilder<'_, B> {
    /// Set the precision
    pub fn precision(mut self, set_to: Precision) -> Self {
        self.params.precision = Some(set_to);
        self
    }

    /// Set the `accept_partial` parameter
    pub fn accept_partial(mut self, set_to: bool) -> Self {
        self.params.accept_partial = Some(set_to);
        self
    }
}

impl<'c> WriteRequestBuilder<'c, NoBody> {
    /// Set the body of the request to the `/api/v3/write_lp` API
    ///
    /// This essentially wraps `reqwest`'s [`body`][reqwest::RequestBuilder::body]
    /// method, and puts the responsibility on the caller for now.
    pub fn body<T: Into<Body>>(self, body: T) -> WriteRequestBuilder<'c, Body> {
        WriteRequestBuilder {
            client: self.client,
            params: self.params,
            body: body.into(),
        }
    }
}

impl WriteRequestBuilder<'_, Body> {
    /// Send the request to the server
    pub async fn send(self) -> Result<()> {
        // ignore the returned value since we don't expect a response body
        let _bytes = self
            .client
            .send_get_bytes(
                Method::POST,
                "/api/v3/write_lp",
                Some(self.body),
                Some(self.params),
                None,
            )
            .await?;

        Ok(())
    }
}

#[doc(hidden)]
/// Typestate type for [`WriteRequestBuilder`]
#[derive(Debug, Copy, Clone)]
pub struct NoBody;

/// Used to compose a request to the `/api/v3/query_sql` API
///
/// Produced by [`Client::api_v3_query_sql`] method.
#[derive(Debug)]
pub struct QueryRequestBuilder<'c> {
    client: &'c Client,
    kind: QueryKind,
    request: ClientQueryRequest,
}

// TODO - for now the send method just returns the bytes from the response.
//   It may be nicer to have the format parameter dictate how we return from
//   send, e.g., using types more specific to the format selected.
impl QueryRequestBuilder<'_> {
    /// Specify the format, `json`, `csv`, `pretty`, or `parquet`
    pub fn format(mut self, format: QueryFormat) -> Self {
        self.request.format = Some(format);
        self
    }

    /// Set a query parameter value with the given `name`
    ///
    /// # Example
    /// ```no_run
    /// # use influxdb3_client::Client;
    /// # #[tokio::main]
    /// # async fn main() -> Result<(), Box<dyn std::error::Error + Send + Sync>> {
    /// let client = Client::new("http://localhost:8181")?;
    /// let response_bytes = client
    ///     .api_v3_query_sql("db_name", "SELECT * FROM foo WHERE bar = $bar AND baz > $baz")
    ///     .with_param("bar", "bop")
    ///     .with_param("baz", 0.5)
    ///     .send()
    ///     .await
    ///     .expect("send query_sql request");
    /// # Ok(())
    /// # }
    /// ```
    pub fn with_param<S: Into<String>, P: Into<StatementParam>>(
        mut self,
        name: S,
        param: P,
    ) -> Self {
        self.request
            .params
            .get_or_insert_with(Default::default)
            .insert(name.into(), param.into());
        self
    }

    /// Set a query parameters from the given collection of pairs
    ///
    /// # Example
    /// ```no_run
    /// # use influxdb3_client::Client;
    /// # #[tokio::main]
    /// # async fn main() -> Result<(), Box<dyn std::error::Error + Send + Sync>> {
    /// use serde_json::json;
    /// use std::collections::HashMap;
    ///
    /// let client = Client::new("http://localhost:8181")?;
    /// let response_bytes = client
    ///     .api_v3_query_sql("db_name", "SELECT * FROM foo WHERE bar = $bar AND foo > $fooz")
    ///     .with_params_from([
    ///         ("bar", json!(false)),
    ///         ("foo", json!(10)),
    ///     ])?
    ///     .send()
    ///     .await?;
    /// # Ok(())
    /// # }
    /// ```
    pub fn with_params_from<S, P, C>(mut self, params: C) -> Result<Self>
    where
        S: Into<String>,
        P: TryInto<StatementParam, Error = iox_query_params::Error>,
        C: IntoIterator<Item = (S, P)>,
    {
        for (name, param) in params.into_iter() {
            let name = name.into();
            let param = param
                .try_into()
                .map_err(|source| Error::ConvertQueryParam {
                    name: name.clone(),
                    source,
                })?;

            self.request
                .params
                .get_or_insert_with(Default::default)
                .insert(name, param);
        }
        Ok(self)
    }

    /// Try to set a query parameter value with the given `name`
    ///
    /// # Example
    /// ```no_run
    /// # use influxdb3_client::Client;
    /// # #[tokio::main]
    /// # async fn main() -> Result<(), Box<dyn std::error::Error + Send + Sync>> {
    /// use serde_json::json;
    ///
    /// let client = Client::new("http://localhost:8181")?;
    /// let response_bytes = client
    ///     .api_v3_query_sql("db_name", "SELECT * FROM foo WHERE bar = $bar AND baz > $baz")
    ///     .with_try_param("bar", json!("baz"))?
    ///     .send()
    ///     .await?;
    /// # Ok(())
    /// # }
    /// ```
    pub fn with_try_param<S, P>(mut self, name: S, param: P) -> Result<Self>
    where
        S: Into<String>,
        P: TryInto<StatementParam, Error = iox_query_params::Error>,
    {
        let name = name.into();
        let param = param
            .try_into()
            .map_err(|source| Error::ConvertQueryParam {
                name: name.clone(),
                source,
            })?;
        self.request
            .params
            .get_or_insert_with(Default::default)
            .insert(name, param);
        Ok(self)
    }

    /// Send the request to `/api/v3/query_sql` or `/api/v3/query_influxql`
    pub async fn send(self) -> Result<Bytes> {
        let url = match self.kind {
            QueryKind::Sql => "/api/v3/query_sql",
            QueryKind::InfluxQl => "/api/v3/query_influxql",
        };
        self.client
            .send_json_get_bytes(Method::POST, url, Some(self.request), None::<()>, None)
            .await
    }
}

/// The type of query, SQL or InfluxQL
#[derive(Debug, Copy, Clone)]
pub enum QueryKind {
    Sql,
    InfluxQl,
}

impl Display for QueryKind {
    fn fmt(&self, f: &mut std::fmt::Formatter<'_>) -> std::fmt::Result {
        match self {
            QueryKind::Sql => write!(f, "sql"),
            QueryKind::InfluxQl => write!(f, "influxql"),
        }
    }
}

#[derive(Debug)]
pub struct ShowDatabasesRequestBuilder<'c> {
    client: &'c Client,
    request: ShowDatabasesRequest,
}

impl ShowDatabasesRequestBuilder<'_> {
    /// Specify whether or not to show deleted databases in the output
    pub fn with_show_deleted(mut self, show_deleted: bool) -> Self {
        self.request.show_deleted = show_deleted;
        self
    }

    /// Specify the [`QueryFormat`] of the returned `Bytes`
    pub fn with_format(mut self, format: QueryFormat) -> Self {
        self.request.format = format;
        self
    }

    /// Send the request, returning the raw [`Bytes`] in the response from the server
    pub async fn send(self) -> Result<Bytes> {
        let url = "/api/v3/configure/database";
        self.client
            .send_json_get_bytes(Method::GET, url, None::<()>, Some(self.request), None)
            .await
    }
}

#[derive(Debug, Serialize)]
pub struct CreateLastCacheRequestBuilder<'c> {
    #[serde(skip_serializing)]
    client: &'c Client,
    request: LastCacheCreateRequest,
}

impl<'c> CreateLastCacheRequestBuilder<'c> {
    /// Create a new [`CreateLastCacheRequestBuilder`]
    fn new(client: &'c Client, db: impl Into<String>, table: impl Into<String>) -> Self {
        Self {
            client,
            request: LastCacheCreateRequest {
                db: db.into(),
                table: table.into(),
                name: None,
                key_columns: None,
                value_columns: None,
                count: None,
                ttl: None,
            },
        }
    }

    /// Specify a cache name
    pub fn name(mut self, name: impl Into<String>) -> Self {
        self.request.name = Some(name.into());
        self
    }

    /// Speciffy the key columns for the cache
    pub fn key_columns(mut self, column_names: impl IntoIterator<Item: Into<String>>) -> Self {
        self.request.key_columns = Some(column_names.into_iter().map(Into::into).collect());
        self
    }

    /// Specify the value columns for the cache
    pub fn value_columns(mut self, column_names: impl IntoIterator<Item: Into<String>>) -> Self {
        self.request.value_columns = Some(column_names.into_iter().map(Into::into).collect());
        self
    }

    /// Specify the size, or number of new entries a cache will hold before evicting old ones
    pub fn count(mut self, count: usize) -> Self {
        self.request.count = Some(count);
        self
    }

    /// Specify the time-to-live (TTL) in seconds for entries in the cache
    pub fn ttl(mut self, ttl: u64) -> Self {
        self.request.ttl = Some(ttl);
        self
    }

    /// Send the request to `POST /api/v3/configure/last_cache`
    pub async fn send(self) -> Result<Option<LastCacheCreatedResponse>> {
        self.client
            .send_create(
                Method::POST,
                "/api/v3/configure/last_cache",
                Some(self.request),
                None::<()>,
            )
            .await
    }
}

/// Type for composing requests to the `POST /api/v3/configure/distinct_cache` API created by the
/// [`Client::api_v3_configure_distinct_cache_create`] method
#[derive(Debug)]
pub struct CreateDistinctCacheRequestBuilder<'c> {
    client: &'c Client,
    request: DistinctCacheCreateRequest,
}

impl<'c> CreateDistinctCacheRequestBuilder<'c> {
    fn new(
        client: &'c Client,
        db: impl Into<String>,
        table: impl Into<String>,
        columns: impl IntoIterator<Item: Into<String>>,
    ) -> Self {
        Self {
            client,
            request: DistinctCacheCreateRequest {
                db: db.into(),
                table: table.into(),
                columns: columns.into_iter().map(Into::into).collect(),
                name: None,
                max_cardinality: None,
                max_age: None,
            },
        }
    }

    /// Specify the name of the cache to be created, `snake_case` names are encouraged
    pub fn name(mut self, name: impl Into<String>) -> Self {
        self.request.name = Some(name.into());
        self
    }

    /// Specify the maximum cardinality for the cache as a non-zero unsigned integer
    pub fn max_cardinality(mut self, max_cardinality: NonZeroUsize) -> Self {
        self.request.max_cardinality = Some(max_cardinality.into());
        self
    }

    /// Specify the maximum age for entries in the cache
    pub fn max_age(mut self, max_age: Duration) -> Self {
        self.request.max_age = Some(max_age.as_secs());
        self
    }

    /// Send the create cache request
    pub async fn send(self) -> Result<Option<DistinctCacheCreatedResponse>> {
        self.client
            .send_create(
                Method::POST,
                "/api/v3/configure/distinct_cache",
                Some(self.request),
                None::<()>,
            )
            .await
    }
}

#[cfg(test)]
mod tests {
    use mockito::{Matcher, Server};
    use serde_json::json;

    use crate::{Client, Precision, QueryFormat};

    #[tokio::test]
    async fn api_v3_write_lp() {
        let token = "super-secret-token";
        let db = "stats";
        let body = "\
            cpu,host=s1 usage=0.5
            cpu,host=s1,region=us-west usage=0.7";

        let mut mock_server = Server::new_async().await;
        let mock = mock_server
            .mock("POST", "/api/v3/write_lp")
            .match_header("Authorization", format!("Bearer {token}").as_str())
            .match_query(Matcher::AllOf(vec![
                Matcher::UrlEncoded("precision".into(), "millisecond".into()),
                Matcher::UrlEncoded("db".into(), db.into()),
                Matcher::UrlEncoded("accept_partial".into(), "true".into()),
            ]))
            .match_body(body)
            .create_async()
            .await;

        let client = Client::new(mock_server.url())
            .expect("create client")
            .with_auth_token(token);

        client
            .api_v3_write_lp(db)
            .precision(Precision::Millisecond)
            .accept_partial(true)
            .body(body)
            .send()
            .await
            .expect("send write_lp request");

        mock.assert_async().await;
    }

    #[tokio::test]
    async fn api_v3_query_sql() {
        let token = "super-secret-token";
        let db = "stats";
        let query = "SELECT * FROM foo";
        let body = r#"[{"host": "foo", "time": "1990-07-23T06:00:00:000", "val": 1}]"#;

        let mut mock_server = Server::new_async().await;
        let mock = mock_server
            .mock("POST", "/api/v3/query_sql")
            .match_header("Authorization", format!("Bearer {token}").as_str())
            .match_body(Matcher::Json(serde_json::json!({
                "db": db,
                "q": query,
                "format": "json",
                "params": null,
            })))
            .with_status(200)
            // TODO - could add content-type header but that may be too brittle
            //        at the moment
            //      - this will be JSON Lines at some point
            .with_body(body)
            .create_async()
            .await;

        let client = Client::new(mock_server.url())
            .expect("create client")
            .with_auth_token(token);

        let r = client
            .api_v3_query_sql(db, query)
            .format(QueryFormat::Json)
            .send()
            .await
            .expect("send request to server");

        assert_eq!(&r, body);

        mock.assert_async().await;
    }

    #[tokio::test]
    async fn api_v3_query_sql_params() {
        let db = "stats";
        let query = "SELECT * FROM foo WHERE bar = $bar";
        let body = r#"[{"host": "foo", "time": "1990-07-23T06:00:00:000", "val": 1}]"#;

        let mut mock_server = Server::new_async().await;
        let mock = mock_server
            .mock("POST", "/api/v3/query_sql")
            .match_body(Matcher::Json(serde_json::json!({
                "db": db,
                "q": query,
                "params": {
                    "bar": "baz",
                    "baz": false,
                },
                "format": null
            })))
            .with_status(200)
            .with_body(body)
            .create_async()
            .await;

        let client = Client::new(mock_server.url()).expect("create client");

        let r = client
            .api_v3_query_sql(db, query)
            .with_param("bar", "baz")
            .with_param("baz", false)
            .send()
            .await;

        mock.assert_async().await;

        r.expect("sent request successfully");
    }

    #[tokio::test]
    async fn api_v3_query_influxql() {
        let db = "stats";
        let query = "SELECT * FROM foo";
        let body = r#"[{"host": "foo", "time": "1990-07-23T06:00:00:000", "val": 1}]"#;

        let mut mock_server = Server::new_async().await;
        let mock = mock_server
            .mock("POST", "/api/v3/query_influxql")
            .match_body(Matcher::Json(serde_json::json!({
                "db": db,
                "q": query,
                "format": "json",
                "params": null,
            })))
            .with_status(200)
            .with_body(body)
            .create_async()
            .await;

        let client = Client::new(mock_server.url()).expect("create client");

        let r = client
            .api_v3_query_influxql(db, query)
            .format(QueryFormat::Json)
            .send()
            .await
            .expect("send request to server");

        assert_eq!(&r, body);

        mock.assert_async().await;
    }
    #[tokio::test]
    async fn api_v3_query_influxql_params() {
        let db = "stats";
        let query = "SELECT * FROM foo WHERE a = $a AND b < $b AND c > $c AND d = $d";
        let body = r#"[{"host": "foo", "time": "1990-07-23T06:00:00:000", "val": 1}]"#;

        let mut mock_server = Server::new_async().await;
        let mock = mock_server
            .mock("POST", "/api/v3/query_influxql")
            .match_body(Matcher::Json(serde_json::json!({
                "db": db,
                "q": query,
                "params": {
                    "a": "bar",
                    "b": 123,
                    "c": 1.5,
                    "d": false
                },
                "format": null
            })))
            .with_status(200)
            .with_body(body)
            .create_async()
            .await;

        let client = Client::new(mock_server.url()).expect("create client");

        let mut builder = client.api_v3_query_influxql(db, query);

        for (name, value) in [
            ("a", json!("bar")),
            ("b", json!(123)),
            ("c", json!(1.5)),
            ("d", json!(false)),
        ] {
            builder = builder.with_try_param(name, value).unwrap();
        }
        let r = builder.send().await;

        mock.assert_async().await;

        r.expect("sent request successfully");
    }
    #[tokio::test]
    async fn api_v3_query_influxql_with_params_from() {
        let db = "stats";
        let query = "SELECT * FROM foo WHERE a = $a AND b < $b AND c > $c AND d = $d";
        let body = r#"[{"host": "foo", "time": "1990-07-23T06:00:00:000", "val": 1}]"#;

        let mut mock_server = Server::new_async().await;
        let mock = mock_server
            .mock("POST", "/api/v3/query_influxql")
            .match_body(Matcher::Json(serde_json::json!({
                "db": db,
                "q": query,
                "params": {
                    "a": "bar",
                    "b": 123,
                    "c": 1.5,
                    "d": false
                },
                "format": null
            })))
            .with_status(200)
            .with_body(body)
            .create_async()
            .await;

        let client = Client::new(mock_server.url()).expect("create client");

        let r = client
            .api_v3_query_influxql(db, query)
            .with_params_from([
                ("a", json!("bar")),
                ("b", json!(123)),
                ("c", json!(1.5)),
                ("d", json!(false)),
            ])
            .unwrap()
            .send()
            .await;

        mock.assert_async().await;

        r.expect("sent request successfully");
    }

    #[tokio::test]
    async fn api_v3_configure_last_cache_create_201() {
        let db = "db";
        let table = "table";
        let name = "cache_name";
        let key_columns = ["col1", "col2"];
        let val_columns = vec!["col3", "col4"];
        let ttl = 120;
        let count = 5;
        let mut mock_server = Server::new_async().await;
        let mock = mock_server
            .mock("POST", "/api/v3/configure/last_cache")
            .match_body(Matcher::Json(serde_json::json!({
                "db": db,
                "table": table,
                "name": name,
                "key_columns": key_columns,
                "value_columns": val_columns,
                "count": count,
                "ttl": ttl,
            })))
            .with_status(201)
            .with_body(
                r#"{
                    "table": "table",
                    "name": "cache_name",
                    "key_columns": [0, 1],
                    "value_columns": {
                        "explicit": {
                            "columns": [2, 3]
                        }
                    },
                    "ttl": 120,
                    "count": 5
                }"#,
            )
            .create_async()
            .await;
        let client = Client::new(mock_server.url()).unwrap();
        client
            .api_v3_configure_last_cache_create(db, table)
            .name(name)
            .key_columns(key_columns)
            .value_columns(val_columns)
            .ttl(ttl)
            .count(count)
            .send()
            .await
            .expect("creates last cache and parses response");
        mock.assert_async().await;
    }

    #[tokio::test]
    async fn api_v3_configure_last_cache_create_204() {
        let db = "db";
        let table = "table";
        let mut mock_server = Server::new_async().await;
        let mock = mock_server
            .mock("POST", "/api/v3/configure/last_cache")
            .match_body(Matcher::Json(serde_json::json!({
                "db": db,
                "table": table,
            })))
            .with_status(204)
            .create_async()
            .await;
        let client = Client::new(mock_server.url()).unwrap();
        let resp = client
            .api_v3_configure_last_cache_create(db, table)
            .send()
            .await
            .unwrap();
        mock.assert_async().await;
        assert!(resp.is_none());
    }

    #[tokio::test]
    async fn api_v3_configure_last_cache_delete() {
        let db = "db";
        let table = "table";
        let name = "cache_name";
        let mut mock_server = Server::new_async().await;
        let mock = mock_server
            .mock("DELETE", "/api/v3/configure/last_cache")
            .match_body(Matcher::Json(serde_json::json!({
                "db": db,
                "table": table,
                "name": name,
            })))
            .with_status(200)
            .create_async()
            .await;
        let client = Client::new(mock_server.url()).unwrap();
        client
            .api_v3_configure_last_cache_delete(db, table, name)
            .await
            .unwrap();
        mock.assert_async().await;
    }
}<|MERGE_RESOLUTION|>--- conflicted
+++ resolved
@@ -1,13 +1,6 @@
-<<<<<<< HEAD
 pub mod enterprise;
 pub mod plugin_development;
 
-use crate::plugin_development::{
-    SchedulePluginTestRequest, SchedulePluginTestResponse, WalPluginTestRequest,
-    WalPluginTestResponse,
-};
-=======
->>>>>>> fa18b6d8
 use bytes::Bytes;
 use hashbrown::HashMap;
 use iox_query_params::StatementParam;
