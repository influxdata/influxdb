use crate::environment::PythonEnvironmentManager;
<<<<<<< HEAD
use crate::manager::ProcessingEngineError;
#[cfg(feature = "system-py")]
=======
use crate::manager::{ProcessingEngineError, ProcessingEngineManager};

>>>>>>> 5fa417c3
use crate::plugins::PluginContext;
use crate::plugins::{PluginError, ProcessingEngineEnvironmentManager};
use anyhow::Context;
use bytes::Bytes;
use hashbrown::HashMap;
use hyper::{Body, Response};
use influxdb3_catalog::CatalogError;
use influxdb3_catalog::catalog::{Catalog, CatalogBroadcastReceiver};
#[cfg(feature = "system-py")]
use influxdb3_catalog::log::PluginType;
use influxdb3_catalog::log::{
    CatalogBatch, CreateTriggerLog, DatabaseCatalogOp, DeleteTriggerLog, TriggerIdentifier,
    TriggerSpecificationDefinition, ValidPluginFilename,
};
use influxdb3_internal_api::query_executor::QueryExecutor;
use influxdb3_sys_events::SysEventStore;
use influxdb3_types::http::{
    SchedulePluginTestRequest, SchedulePluginTestResponse, WalPluginTestRequest,
    WalPluginTestResponse,
};
<<<<<<< HEAD
use influxdb3_wal::{SnapshotDetails, WalContents, WalFileNotifier};
=======

use influxdb3_wal::PluginType;
use influxdb3_wal::{
    CatalogBatch, CatalogOp, DeleteTriggerDefinition, SnapshotDetails, TriggerDefinition,
    TriggerIdentifier, TriggerSettings, TriggerSpecificationDefinition, Wal, WalContents,
    WalFileNotifier, WalOp,
};
>>>>>>> 5fa417c3
use influxdb3_write::WriteBuffer;
use iox_time::TimeProvider;
use observability_deps::tracing::{debug, error, warn};
use std::any::Any;
use std::path::PathBuf;
use std::sync::{Arc, Mutex};
use std::time::SystemTime;
use tokio::sync::broadcast::error::RecvError;
use tokio::sync::oneshot::Receiver;
use tokio::sync::{RwLock, mpsc, oneshot};

pub mod environment;
pub mod manager;
pub mod plugins;

pub mod virtualenv;

#[derive(Debug)]
pub struct ProcessingEngineManagerImpl {
    environment_manager: ProcessingEngineEnvironmentManager,
    catalog: Arc<Catalog>,
    write_buffer: Arc<dyn WriteBuffer>,
    query_executor: Arc<dyn QueryExecutor>,
    time_provider: Arc<dyn TimeProvider>,
    sys_event_store: Arc<SysEventStore>,
    plugin_event_tx: RwLock<PluginChannels>,
}

#[derive(Debug, Default)]
struct PluginChannels {
    /// Map of database to wal trigger name to handler
    wal_triggers: HashMap<String, HashMap<String, mpsc::Sender<WalEvent>>>,
    /// Map of database to schedule trigger name to handler
    schedule_triggers: HashMap<String, HashMap<String, mpsc::Sender<ScheduleEvent>>>,
    /// Map of request path to the request trigger handler
    request_triggers: HashMap<String, mpsc::Sender<RequestEvent>>,
}

const PLUGIN_EVENT_BUFFER_SIZE: usize = 60;

impl PluginChannels {
    // returns Ok(Some(receiver)) if there was a sender to the named trigger.
    async fn send_shutdown(
        &self,
        db: String,
        trigger: String,
        trigger_spec: &TriggerSpecificationDefinition,
    ) -> Result<Option<Receiver<()>>, ProcessingEngineError> {
        match trigger_spec {
            TriggerSpecificationDefinition::SingleTableWalWrite { .. }
            | TriggerSpecificationDefinition::AllTablesWalWrite => {
                if let Some(trigger_map) = self.wal_triggers.get(&db) {
                    if let Some(sender) = trigger_map.get(&trigger) {
                        // create a one shot to wait for the shutdown to complete
                        let (tx, rx) = oneshot::channel();
                        if sender.send(WalEvent::Shutdown(tx)).await.is_err() {
                            return Err(ProcessingEngineError::TriggerShutdownError {
                                database: db,
                                trigger_name: trigger,
                            });
                        }
                        return Ok(Some(rx));
                    }
                }
            }
            TriggerSpecificationDefinition::Schedule { .. }
            | TriggerSpecificationDefinition::Every { .. } => {
                if let Some(trigger_map) = self.schedule_triggers.get(&db) {
                    if let Some(sender) = trigger_map.get(&trigger) {
                        // create a one shot to wait for the shutdown to complete
                        let (tx, rx) = oneshot::channel();
                        if sender.send(ScheduleEvent::Shutdown(tx)).await.is_err() {
                            return Err(ProcessingEngineError::TriggerShutdownError {
                                database: db,
                                trigger_name: trigger,
                            });
                        }
                        return Ok(Some(rx));
                    }
                }
            }
            TriggerSpecificationDefinition::RequestPath { .. } => {
                if let Some(sender) = self.request_triggers.get(&trigger) {
                    // create a one shot to wait for the shutdown to complete
                    let (tx, rx) = oneshot::channel();
                    if sender.send(RequestEvent::Shutdown(tx)).await.is_err() {
                        return Err(ProcessingEngineError::TriggerShutdownError {
                            database: db,
                            trigger_name: trigger,
                        });
                    }
                    return Ok(Some(rx));
                }
            }
        }

        Ok(None)
    }

    fn remove_trigger(
        &mut self,
        db: String,
        trigger: String,
        trigger_spec: &TriggerSpecificationDefinition,
    ) {
        match trigger_spec {
            TriggerSpecificationDefinition::SingleTableWalWrite { .. }
            | TriggerSpecificationDefinition::AllTablesWalWrite => {
                if let Some(trigger_map) = self.wal_triggers.get_mut(&db) {
                    trigger_map.remove(&trigger);
                }
            }
            TriggerSpecificationDefinition::Schedule { .. }
            | TriggerSpecificationDefinition::Every { .. } => {
                if let Some(trigger_map) = self.schedule_triggers.get_mut(&db) {
                    trigger_map.remove(&trigger);
                }
            }
            TriggerSpecificationDefinition::RequestPath { .. } => {
                self.request_triggers.remove(&trigger);
            }
        }
    }

    fn add_wal_trigger(&mut self, db: String, trigger: String) -> mpsc::Receiver<WalEvent> {
        let (tx, rx) = mpsc::channel(PLUGIN_EVENT_BUFFER_SIZE);
        self.wal_triggers.entry(db).or_default().insert(trigger, tx);
        rx
    }

    fn add_schedule_trigger(
        &mut self,
        db: String,
        trigger: String,
    ) -> mpsc::Receiver<ScheduleEvent> {
        let (tx, rx) = mpsc::channel(PLUGIN_EVENT_BUFFER_SIZE);
        self.schedule_triggers
            .entry(db)
            .or_default()
            .insert(trigger, tx);
        rx
    }

    fn add_request_trigger(&mut self, path: String) -> mpsc::Receiver<RequestEvent> {
        let (tx, rx) = mpsc::channel(PLUGIN_EVENT_BUFFER_SIZE);
        self.request_triggers.insert(path, tx);
        rx
    }

    async fn send_wal_contents(&self, wal_contents: Arc<WalContents>) {
        for (db, trigger_map) in &self.wal_triggers {
            for (trigger, sender) in trigger_map {
                if let Err(e) = sender
                    .send(WalEvent::WriteWalContents(Arc::clone(&wal_contents)))
                    .await
                {
                    warn!(%e, %db, ?trigger, "error sending wal contents to plugin");
                }
            }
        }
    }

    async fn send_request(
        &self,
        trigger_path: &str,
        request: Request,
    ) -> Result<(), ProcessingEngineError> {
        let event = RequestEvent::Request(request);
        if let Some(sender) = self.request_triggers.get(trigger_path) {
            if sender.send(event).await.is_err() {
                return Err(ProcessingEngineError::RequestTriggerNotFound);
            }
        } else {
            return Err(ProcessingEngineError::RequestTriggerNotFound);
        }

        Ok(())
    }
}

impl ProcessingEngineManagerImpl {
    pub fn new(
        environment: ProcessingEngineEnvironmentManager,
        catalog: Arc<Catalog>,
        write_buffer: Arc<dyn WriteBuffer>,
        query_executor: Arc<dyn QueryExecutor>,
        time_provider: Arc<dyn TimeProvider>,
        sys_event_store: Arc<SysEventStore>,
    ) -> Arc<Self> {
        // if given a plugin dir, try to initialize the virtualenv.

        if let Some(plugin_dir) = &environment.plugin_dir {
            {
                environment
                    .package_manager
                    .init_pyenv(plugin_dir, environment.virtual_env_location.as_ref())
                    .expect("unable to initialize python environment");
                virtualenv::init_pyo3();
            }
        }

        let catalog_sub = catalog.subscribe_to_updates();

        let pem = Arc::new(Self {
            environment_manager: environment,
            catalog,
            write_buffer,
            query_executor,
            sys_event_store,
            time_provider,
            plugin_event_tx: Default::default(),
        });

        background_catalog_update(Arc::clone(&pem), catalog_sub);

        pem
    }

    pub async fn validate_plugin_filename<'a>(
        &self,
        name: &'a str,
    ) -> Result<ValidPluginFilename<'a>, plugins::PluginError> {
        let _ = self.read_plugin_code(name).await?;
        Ok(ValidPluginFilename::from_validated_name(name))
    }

    pub async fn read_plugin_code(&self, name: &str) -> Result<PluginCode, plugins::PluginError> {
        // if the name starts with gh: then we need to get it from the public github repo at https://github.com/influxdata/influxdb3_plugins/tree/main
        if name.starts_with("gh:") {
            let plugin_path = name.strip_prefix("gh:").unwrap();
            let url = format!(
                "https://raw.githubusercontent.com/influxdata/influxdb3_plugins/main/{}",
                plugin_path
            );
            let resp = reqwest::get(&url)
                .await
                .context("error getting plugin from github repo")?;

            // verify the response is a success
            if !resp.status().is_success() {
                return Err(PluginError::FetchingFromGithub(resp.status(), url));
            }

            let resp_body = resp
                .text()
                .await
                .context("error reading plugin from github repo")?;
            return Ok(PluginCode::Github(Arc::from(resp_body)));
        }

        // otherwise we assume it is a local file
        let plugin_dir = self
            .environment_manager
            .plugin_dir
            .clone()
            .context("plugin dir not set")?;
        let plugin_path = plugin_dir.join(name);

        // read it at least once to make sure it's there
        let code = std::fs::read_to_string(plugin_path.clone())?;

        // now we can return it
        Ok(PluginCode::Local(LocalPlugin {
            plugin_path,
            last_read_and_code: Mutex::new((SystemTime::now(), Arc::from(code))),
        }))
    }
}

#[derive(Debug)]
pub enum PluginCode {
    Github(Arc<str>),
    Local(LocalPlugin),
}

impl PluginCode {
    pub(crate) fn code(&self) -> Arc<str> {
        match self {
            PluginCode::Github(code) => Arc::clone(code),
            PluginCode::Local(plugin) => plugin.read_if_modified(),
        }
    }
}

#[allow(dead_code)]
#[derive(Debug)]
pub struct LocalPlugin {
    plugin_path: PathBuf,
    last_read_and_code: Mutex<(SystemTime, Arc<str>)>,
}

impl LocalPlugin {
    fn read_if_modified(&self) -> Arc<str> {
        let metadata = std::fs::metadata(&self.plugin_path);

        let mut last_read_and_code = self.last_read_and_code.lock().unwrap();
        let (last_read, code) = &mut *last_read_and_code;

        match metadata {
            Ok(metadata) => {
                let is_modified = match metadata.modified() {
                    Ok(modified) => modified > *last_read,
                    Err(_) => true, // if we can't get the modified time, assume it is modified
                };

                if is_modified {
                    // attempt to read the code, if it fails we will return the last known code
                    if let Ok(new_code) = std::fs::read_to_string(&self.plugin_path) {
                        *last_read = SystemTime::now();
                        *code = Arc::from(new_code);
                    } else {
                        error!("error reading plugin file {:?}", self.plugin_path);
                    }
                }

                Arc::clone(code)
            }
            Err(_) => Arc::clone(code),
        }
    }
}

<<<<<<< HEAD
impl ProcessingEngineManagerImpl {
    #[cfg_attr(not(feature = "system-py"), allow(unused))]
=======
#[async_trait::async_trait]
impl ProcessingEngineManager for ProcessingEngineManagerImpl {
    async fn insert_trigger(
        &self,
        db_name: &str,
        trigger_name: String,
        plugin_filename: String,
        trigger_settings: TriggerSettings,
        trigger_specification: TriggerSpecificationDefinition,
        trigger_arguments: Option<HashMap<String, String>>,
        disabled: bool,
    ) -> Result<(), ProcessingEngineError> {
        let Some((db_id, db_schema)) = self.catalog.db_id_and_schema(db_name) else {
            return Err(ProcessingEngineError::DatabaseNotFound(db_name.to_string()));
        };

        // validate that we can actually read the plugin file
        self.read_plugin_code(&plugin_filename).await?;

        let catalog_op = CatalogOp::CreateTrigger(TriggerDefinition {
            trigger_name,
            plugin_filename,
            trigger: trigger_specification,
            trigger_settings,
            trigger_arguments,
            disabled,
            database_name: db_name.to_string(),
        });
        let creation_time = self.time_provider.now();
        let catalog_batch = CatalogBatch {
            time_ns: creation_time.timestamp_nanos(),
            database_id: db_id,
            database_name: Arc::clone(&db_schema.name),
            ops: vec![catalog_op],
        };
        if let Some(catalog_batch) = self.catalog.apply_catalog_batch(&catalog_batch)? {
            let wal_op = WalOp::Catalog(catalog_batch);
            self.wal.write_ops(vec![wal_op]).await?;
        }
        Ok(())
    }

    async fn delete_trigger(
        &self,
        db: &str,
        trigger_name: &str,
        force: bool,
    ) -> Result<(), ProcessingEngineError> {
        let (db_id, db_schema) = self
            .catalog
            .db_id_and_schema(db)
            .ok_or_else(|| ProcessingEngineError::DatabaseNotFound(db.to_string()))?;
        let catalog_op = CatalogOp::DeleteTrigger(DeleteTriggerDefinition {
            trigger_name: trigger_name.to_string(),
            force,
        });
        let catalog_batch = CatalogBatch {
            time_ns: self.time_provider.now().timestamp_nanos(),
            database_id: db_id,
            database_name: Arc::clone(&db_schema.name),
            ops: vec![catalog_op],
        };

        // Do this first to avoid a dangling running plugin.
        // Potential edge-case of a plugin being stopped but not deleted,
        // but should be okay given desire to force delete.
        let needs_disable = force
            && db_schema
                .processing_engine_triggers
                .get(trigger_name)
                .is_some_and(|trigger| !trigger.disabled);

        if needs_disable {
            self.disable_trigger(db, trigger_name).await?;
        }

        if let Some(catalog_batch) = self.catalog.apply_catalog_batch(&catalog_batch)? {
            self.wal
                .write_ops(vec![WalOp::Catalog(catalog_batch)])
                .await?;
        }
        Ok(())
    }

>>>>>>> 5fa417c3
    async fn run_trigger(
        self: Arc<Self>,
        db_name: &str,
        trigger_name: &str,
    ) -> Result<(), ProcessingEngineError> {
        debug!(db_name, trigger_name, "starting trigger");

        {
            let db_schema = self
                .catalog
                .db_schema(db_name)
                .ok_or_else(|| ProcessingEngineError::DatabaseNotFound(db_name.to_string()))?;
            let trigger = db_schema
                .processing_engine_triggers
                .get(trigger_name)
                .ok_or_else(|| CatalogError::ProcessingEngineTriggerNotFound {
                    database_name: db_name.to_string(),
                    trigger_name: trigger_name.to_string(),
                })?
                .clone();

            let plugin_context = PluginContext {
                write_buffer: Arc::clone(&self.write_buffer),
                query_executor: Arc::clone(&self.query_executor),
                sys_event_store: Arc::clone(&self.sys_event_store),
                manager: Arc::clone(&self),
            };
            let plugin_code = Arc::new(self.read_plugin_code(&trigger.plugin_filename).await?);
            match trigger.trigger.plugin_type() {
                PluginType::WalRows => {
                    let rec = self
                        .plugin_event_tx
                        .write()
                        .await
                        .add_wal_trigger(db_name.to_string(), trigger_name.to_string());

                    plugins::run_wal_contents_plugin(
                        db_name.to_string(),
                        plugin_code,
                        trigger,
                        plugin_context,
                        rec,
                    )
                }
                PluginType::Schedule => {
                    let rec = self
                        .plugin_event_tx
                        .write()
                        .await
                        .add_schedule_trigger(db_name.to_string(), trigger_name.to_string());

                    plugins::run_schedule_plugin(
                        db_name.to_string(),
                        plugin_code,
                        trigger,
                        Arc::clone(&self.time_provider),
                        plugin_context,
                        rec,
                    )?
                }
                PluginType::Request => {
                    let TriggerSpecificationDefinition::RequestPath { path } = &trigger.trigger
                    else {
                        unreachable!()
                    };
                    let rec = self
                        .plugin_event_tx
                        .write()
                        .await
                        .add_request_trigger(path.to_string());

                    plugins::run_request_plugin(
                        db_name.to_string(),
                        plugin_code,
                        trigger,
                        plugin_context,
                        rec,
                    )
                }
            }
        }

        Ok(())
    }

    async fn stop_trigger(
        &self,
        db_name: &str,
        trigger_name: &str,
    ) -> Result<(), ProcessingEngineError> {
        let db_schema = self
            .catalog
            .db_schema(db_name)
            .ok_or_else(|| ProcessingEngineError::DatabaseNotFound(db_name.to_string()))?;
        let trigger = db_schema
            .processing_engine_triggers
            .get(trigger_name)
            .ok_or_else(|| CatalogError::ProcessingEngineTriggerNotFound {
                database_name: db_name.to_string(),
                trigger_name: trigger_name.to_string(),
            })?;
        // Already disabled, so this is a no-op
        if trigger.disabled {
            return Ok(());
        };

        let Some(shutdown_rx) = self
            .plugin_event_tx
            .write()
            .await
            .send_shutdown(
                db_name.to_string(),
                trigger_name.to_string(),
                &trigger.trigger,
            )
            .await?
        else {
            return Ok(());
        };

        if shutdown_rx.await.is_err() {
            warn!(
                "shutdown trigger receiver dropped, may have received multiple shutdown requests"
            );
        } else {
            self.plugin_event_tx.write().await.remove_trigger(
                db_name.to_string(),
                trigger_name.to_string(),
                &trigger.trigger,
            );
        }

        Ok(())
    }

    pub async fn start_triggers(self: Arc<Self>) -> Result<(), ProcessingEngineError> {
        let triggers = self.catalog.active_triggers();
        for (db_name, trigger_name) in triggers {
            Arc::clone(&self)
                .run_trigger(&db_name, &trigger_name)
                .await?;
        }
        Ok(())
    }

<<<<<<< HEAD
    #[cfg_attr(not(feature = "system-py"), allow(unused))]
    pub async fn test_wal_plugin(
=======
    async fn test_wal_plugin(
>>>>>>> 5fa417c3
        &self,
        request: WalPluginTestRequest,
        query_executor: Arc<dyn QueryExecutor>,
    ) -> Result<WalPluginTestResponse, plugins::PluginError> {
        {
            let catalog = Arc::clone(&self.catalog);
            let now = self.time_provider.now();

            let code = self.read_plugin_code(&request.filename).await?;
            let code_string = code.code().to_string();

            let res = tokio::task::spawn_blocking(move || {
                plugins::run_test_wal_plugin(now, catalog, query_executor, code_string, request)
                    .unwrap_or_else(|e| WalPluginTestResponse {
                        log_lines: vec![],
                        database_writes: Default::default(),
                        errors: vec![e.to_string()],
                    })
            })
            .await?;

            Ok(res)
        }
    }

<<<<<<< HEAD
    #[cfg_attr(not(feature = "system-py"), allow(unused))]
    pub async fn test_schedule_plugin(
=======
    async fn test_schedule_plugin(
>>>>>>> 5fa417c3
        &self,
        request: SchedulePluginTestRequest,
        query_executor: Arc<dyn QueryExecutor>,
    ) -> Result<SchedulePluginTestResponse, PluginError> {
        {
            let catalog = Arc::clone(&self.catalog);
            let now = self.time_provider.now();

            let code = self.read_plugin_code(&request.filename).await?;
            let code_string = code.code().to_string();

            let res = tokio::task::spawn_blocking(move || {
                plugins::run_test_schedule_plugin(
                    now,
                    catalog,
                    query_executor,
                    code_string,
                    request,
                )
            })
            .await?
            .unwrap_or_else(|e| SchedulePluginTestResponse {
                log_lines: vec![],
                database_writes: Default::default(),
                errors: vec![e.to_string()],
                trigger_time: None,
            });

            Ok(res)
        }
    }

    pub async fn request_trigger(
        &self,
        trigger_path: &str,
        query_params: HashMap<String, String>,
        request_headers: HashMap<String, String>,
        request_body: Bytes,
    ) -> Result<Response<Body>, ProcessingEngineError> {
        // oneshot channel for the response
        let (tx, rx) = oneshot::channel();
        let request = Request {
            query_params,
            headers: request_headers,
            body: request_body,
            response_tx: tx,
        };

        self.plugin_event_tx
            .write()
            .await
            .send_request(trigger_path, request)
            .await?;

        rx.await.map_err(|e| {
            error!(%e, "error receiving response from plugin");
            ProcessingEngineError::RequestHandlerDown
        })
    }

    pub fn get_environment_manager(&self) -> Arc<dyn PythonEnvironmentManager> {
        Arc::clone(&self.environment_manager.package_manager)
    }
}

#[async_trait::async_trait]
impl WalFileNotifier for ProcessingEngineManagerImpl {
    async fn notify(&self, write: Arc<WalContents>) {
        let plugin_channels = self.plugin_event_tx.read().await;
        plugin_channels.send_wal_contents(write).await;
    }

    async fn notify_and_snapshot(
        &self,
        write: Arc<WalContents>,
        snapshot_details: SnapshotDetails,
    ) -> Receiver<SnapshotDetails> {
        let plugin_channels = self.plugin_event_tx.read().await;
        plugin_channels.send_wal_contents(write).await;

        // configure a reciever that we immediately close
        let (tx, rx) = oneshot::channel();
        tx.send(snapshot_details).ok();
        rx
    }

    fn as_any(&self) -> &dyn Any {
        self
    }
}

#[allow(dead_code)]
pub(crate) enum WalEvent {
    WriteWalContents(Arc<WalContents>),
    Shutdown(oneshot::Sender<()>),
}

#[allow(dead_code)]
pub(crate) enum ScheduleEvent {
    Shutdown(oneshot::Sender<()>),
}

#[allow(dead_code)]
pub(crate) enum RequestEvent {
    Request(Request),
    Shutdown(oneshot::Sender<()>),
}

#[allow(dead_code)]
#[derive(Debug)]
pub(crate) struct Request {
    pub query_params: HashMap<String, String>,
    pub headers: HashMap<String, String>,
    pub body: Bytes,
    pub response_tx: oneshot::Sender<Response<Body>>,
}

fn background_catalog_update(
    processing_engine_manager: Arc<ProcessingEngineManagerImpl>,
    mut subscription: CatalogBroadcastReceiver,
) -> tokio::task::JoinHandle<()> {
    tokio::spawn(async move {
        loop {
            match subscription.recv().await {
                Ok(catalog_update) => {
                    for batch in catalog_update
                        .batches()
                        .filter_map(CatalogBatch::as_database)
                    {
                        for op in batch.ops.iter() {
                            let processing_engine_manager = Arc::clone(&processing_engine_manager);
                            match op {
                                DatabaseCatalogOp::CreateTrigger(CreateTriggerLog {
                                    trigger_name,
                                    database_name,
                                    disabled,
                                    ..
                                }) => {
                                    if !disabled {
                                        if let Err(error) = processing_engine_manager
                                            .run_trigger(database_name, trigger_name)
                                            .await
                                        {
                                            error!(?error, "failed to run the created trigger");
                                        }
                                    }
                                }
                                DatabaseCatalogOp::EnableTrigger(TriggerIdentifier {
                                    db_name,
                                    trigger_name,
                                }) => {
                                    if let Err(error) = processing_engine_manager
                                        .run_trigger(db_name, trigger_name)
                                        .await
                                    {
                                        error!(?error, "failed to run the trigger");
                                    }
                                }
                                DatabaseCatalogOp::DeleteTrigger(DeleteTriggerLog {
                                    trigger_name,
                                    force: true,
                                }) => {
                                    if let Err(error) = processing_engine_manager
                                        .stop_trigger(&batch.database_name, trigger_name)
                                        .await
                                    {
                                        error!(?error, "failed to disable the trigger");
                                    }
                                }
                                DatabaseCatalogOp::DisableTrigger(TriggerIdentifier {
                                    db_name,
                                    trigger_name,
                                }) => {
                                    if let Err(error) = processing_engine_manager
                                        .stop_trigger(db_name, trigger_name)
                                        .await
                                    {
                                        error!(?error, "failed to disable the trigger");
                                    }
                                }
                                // NOTE(trevor/catalog-refactor): it is not clear that any other operation needs to be
                                // handled, based on the existing code, but we could potentially
                                // handle database deletion, trigger creation/deletion/enable here
                                _ => (),
                            }
                        }
                    }
                }
                Err(RecvError::Closed) => break,
                Err(RecvError::Lagged(num_messages_skipped)) => {
                    // NOTE(trevor/catalog-refactor): in this case, we would need to re-initialize the proc eng manager
                    // from the catalog, if possible; but, it may be more desireable to not have this
                    // situation be possible at all.. The use of a broadcast channel should only
                    // be temporary, so this particular error variant should go away in future
                    warn!(
                        num_messages_skipped,
                        "processing engine manager catalog subscription is lagging"
                    );
                }
            }
        }
    })
}

#[cfg(test)]
mod tests {
    use crate::ProcessingEngineManagerImpl;
    use crate::environment::DisabledManager;
    use crate::plugins::ProcessingEngineEnvironmentManager;
    use data_types::NamespaceName;
    use datafusion_util::config::register_iox_object_store;
    use influxdb3_cache::distinct_cache::DistinctCacheProvider;
    use influxdb3_cache::last_cache::LastCacheProvider;
    use influxdb3_catalog::CatalogError;
    use influxdb3_catalog::catalog::Catalog;
    use influxdb3_catalog::log::{TriggerSettings, TriggerSpecificationDefinition};
    use influxdb3_internal_api::query_executor::UnimplementedQueryExecutor;
    use influxdb3_sys_events::SysEventStore;
    use influxdb3_wal::{Gen1Duration, WalConfig};
    use influxdb3_write::persister::Persister;
    use influxdb3_write::write_buffer::{WriteBufferImpl, WriteBufferImplArgs};
    use influxdb3_write::{Precision, WriteBuffer};
    use iox_query::exec::{DedicatedExecutor, Executor, ExecutorConfig, IOxSessionContext};
    use iox_time::{MockProvider, Time, TimeProvider};
    use metric::Registry;
    use object_store::ObjectStore;
    use object_store::memory::InMemory;
    use parquet_file::storage::{ParquetStorage, StorageId};
    use std::io::Write;
    use std::num::NonZeroUsize;
    use std::sync::Arc;
    use std::time::Duration;
    use tempfile::NamedTempFile;

    #[tokio::test]
    async fn test_trigger_lifecycle() -> influxdb3_write::write_buffer::Result<()> {
        let start_time = Time::from_rfc3339("2024-11-14T11:00:00+00:00").unwrap();
        let test_store = Arc::new(InMemory::new());
        let wal_config = WalConfig {
            gen1_duration: Gen1Duration::new_1m(),
            max_write_buffer_size: 100,
            flush_interval: Duration::from_millis(10),
            snapshot_size: 1,
        };
        let (pem, file) = setup(start_time, test_store, wal_config).await;
        let file_name = file
            .path()
            .file_name()
            .unwrap()
            .to_str()
            .unwrap()
            .to_string();

        // convert to Arc<WriteBuffer>
        let write_buffer: Arc<dyn WriteBuffer> = Arc::clone(&pem.write_buffer);

        // Create the DB by inserting a line.
        write_buffer
            .write_lp(
                NamespaceName::new("foo").unwrap(),
                "cpu,warehouse=us-east,room=01a,device=10001 reading=37\n",
                start_time,
                false,
                Precision::Nanosecond,
                false,
            )
            .await?;

        // Create an enabled trigger
        let file_name = pem
            .validate_plugin_filename(file_name.as_str())
            .await
            .unwrap();

        write_buffer
            .catalog()
            .create_processing_engine_trigger(
                "foo",
                "test_trigger",
                file_name,
                &TriggerSpecificationDefinition::AllTablesWalWrite.string_rep(),
                TriggerSettings::default(),
                &None,
                false,
            )
            .await
            .unwrap();

        // Disable the trigger
        write_buffer
            .catalog()
            .disable_processing_engine_trigger("foo", "test_trigger")
            .await
            .unwrap();

        // Verify trigger is disabled in schema
        let schema = write_buffer.catalog().db_schema("foo").unwrap();
        let trigger = schema
            .processing_engine_triggers
            .get("test_trigger")
            .unwrap();
        assert!(trigger.disabled);

        // Enable the trigger
        write_buffer
            .catalog()
            .enable_processing_engine_trigger("foo", "test_trigger")
            .await
            .unwrap();

        // Verify trigger is enabled and running
        let schema = write_buffer.catalog().db_schema("foo").unwrap();
        let trigger = schema
            .processing_engine_triggers
            .get("test_trigger")
            .unwrap();
        assert!(!trigger.disabled);
        Ok(())
    }

    #[tokio::test]
    async fn test_create_disabled_trigger() -> influxdb3_write::write_buffer::Result<()> {
        let start_time = Time::from_rfc3339("2024-11-14T11:00:00+00:00").unwrap();
        let test_store = Arc::new(InMemory::new());
        let wal_config = WalConfig {
            gen1_duration: Gen1Duration::new_1m(),
            max_write_buffer_size: 100,
            flush_interval: Duration::from_millis(10),
            snapshot_size: 1,
        };
        let (pem, file) = setup(start_time, test_store, wal_config).await;
        let file_name = file
            .path()
            .file_name()
            .unwrap()
            .to_str()
            .unwrap()
            .to_string();

        // Create the DB by inserting a line.
        pem.write_buffer
            .write_lp(
                NamespaceName::new("foo").unwrap(),
                "cpu,warehouse=us-east,room=01a,device=10001 reading=37\n",
                start_time,
                false,
                Precision::Nanosecond,
                false,
            )
            .await?;

        let file_name = pem.validate_plugin_filename(&file_name).await.unwrap();
        // Create a disabled trigger
        pem.catalog
            .create_processing_engine_trigger(
                "foo",
                "test_trigger",
                file_name,
                &TriggerSpecificationDefinition::AllTablesWalWrite.string_rep(),
                TriggerSettings::default(),
                &None,
                true,
            )
            .await
            .unwrap();

        // Verify trigger is created but disabled
        let schema = pem.catalog.db_schema("foo").unwrap();
        let trigger = schema
            .processing_engine_triggers
            .get("test_trigger")
            .unwrap();
        assert!(trigger.disabled);

        // Verify trigger is not in active triggers list
        assert!(pem.catalog.active_triggers().is_empty());
        Ok(())
    }

    #[tokio::test]
    async fn test_enable_nonexistent_trigger() -> influxdb3_write::write_buffer::Result<()> {
        let start_time = Time::from_rfc3339("2024-11-14T11:00:00+00:00").unwrap();
        let test_store = Arc::new(InMemory::new());
        let wal_config = WalConfig {
            gen1_duration: Gen1Duration::new_1m(),
            max_write_buffer_size: 100,
            flush_interval: Duration::from_millis(10),
            snapshot_size: 1,
        };
        let (pem, _file_name) = setup(start_time, test_store, wal_config).await;

        let write_buffer: Arc<dyn WriteBuffer> = Arc::clone(&pem.write_buffer);

        // Create the DB by inserting a line.
        write_buffer
            .write_lp(
                NamespaceName::new("foo").unwrap(),
                "cpu,warehouse=us-east,room=01a,device=10001 reading=37\n",
                start_time,
                false,
                Precision::Nanosecond,
                false,
            )
            .await?;

        let Err(CatalogError::NotFound) = pem
            .catalog
            .enable_processing_engine_trigger("foo", "nonexistent_trigger")
            .await
        else {
            panic!("should receive not found error for non existent trigger on enable");
        };

        Ok(())
    }

    async fn setup(
        start: Time,
        object_store: Arc<dyn ObjectStore>,
        wal_config: WalConfig,
    ) -> (Arc<ProcessingEngineManagerImpl>, NamedTempFile) {
        let time_provider: Arc<dyn TimeProvider> = Arc::new(MockProvider::new(start));
        let metric_registry = Arc::new(Registry::new());
        let persister = Arc::new(Persister::new(
            Arc::clone(&object_store),
            "test_host",
            Arc::clone(&time_provider) as _,
        ));
        let catalog = Arc::new(
            Catalog::new(
                "test_host",
                Arc::clone(&object_store),
                Arc::clone(&time_provider),
            )
            .await
            .unwrap(),
        );
        let last_cache = LastCacheProvider::new_from_catalog(Arc::clone(&catalog) as _).unwrap();
        let distinct_cache = DistinctCacheProvider::new_from_catalog(
            Arc::clone(&time_provider),
            Arc::clone(&catalog),
        )
        .unwrap();
        let wbuf = WriteBufferImpl::new(WriteBufferImplArgs {
            persister,
            catalog: Arc::clone(&catalog),
            last_cache,
            distinct_cache,
            time_provider: Arc::clone(&time_provider),
            executor: make_exec(),
            wal_config,
            parquet_cache: None,
            metric_registry: Arc::clone(&metric_registry),
            snapshotted_wal_files_to_keep: 10,
            query_file_limit: None,
        })
        .await
        .unwrap();
        let ctx = IOxSessionContext::with_testing();
        let runtime_env = ctx.inner().runtime_env();
        register_iox_object_store(runtime_env, "influxdb3", Arc::clone(&object_store));

        let qe = Arc::new(UnimplementedQueryExecutor);

        let mut file = NamedTempFile::new().unwrap();
        let code = r#"
def process_writes(influxdb3_local, table_batches, args=None):
    influxdb3_local.info("done")
"#;
        writeln!(file, "{}", code).unwrap();
        let environment_manager = ProcessingEngineEnvironmentManager {
            plugin_dir: Some(file.path().parent().unwrap().to_path_buf()),
            virtual_env_location: None,
            package_manager: Arc::new(DisabledManager),
        };

        let sys_event_store = Arc::new(SysEventStore::new(Arc::clone(&time_provider)));

        (
            ProcessingEngineManagerImpl::new(
                environment_manager,
                catalog,
                wbuf,
                qe,
                time_provider,
                sys_event_store,
            ),
            file,
        )
    }

    pub(crate) fn make_exec() -> Arc<Executor> {
        let metrics = Arc::new(metric::Registry::default());
        let object_store: Arc<dyn ObjectStore> = Arc::new(InMemory::new());

        let parquet_store = ParquetStorage::new(
            Arc::clone(&object_store),
            StorageId::from("test_exec_storage"),
        );
        Arc::new(Executor::new_with_config_and_executor(
            ExecutorConfig {
                target_query_partitions: NonZeroUsize::new(1).unwrap(),
                object_stores: [&parquet_store]
                    .into_iter()
                    .map(|store| (store.id(), Arc::clone(store.object_store())))
                    .collect(),
                metric_registry: Arc::clone(&metrics),
                // Default to 1gb
                mem_pool_size: 1024 * 1024 * 1024, // 1024 (b/kb) * 1024 (kb/mb) * 1024 (mb/gb)
            },
            DedicatedExecutor::new_testing(),
        ))
    }
}<|MERGE_RESOLUTION|>--- conflicted
+++ resolved
@@ -1,11 +1,6 @@
 use crate::environment::PythonEnvironmentManager;
-<<<<<<< HEAD
 use crate::manager::ProcessingEngineError;
-#[cfg(feature = "system-py")]
-=======
-use crate::manager::{ProcessingEngineError, ProcessingEngineManager};
-
->>>>>>> 5fa417c3
+
 use crate::plugins::PluginContext;
 use crate::plugins::{PluginError, ProcessingEngineEnvironmentManager};
 use anyhow::Context;
@@ -14,11 +9,9 @@
 use hyper::{Body, Response};
 use influxdb3_catalog::CatalogError;
 use influxdb3_catalog::catalog::{Catalog, CatalogBroadcastReceiver};
-#[cfg(feature = "system-py")]
-use influxdb3_catalog::log::PluginType;
 use influxdb3_catalog::log::{
-    CatalogBatch, CreateTriggerLog, DatabaseCatalogOp, DeleteTriggerLog, TriggerIdentifier,
-    TriggerSpecificationDefinition, ValidPluginFilename,
+    CatalogBatch, CreateTriggerLog, DatabaseCatalogOp, DeleteTriggerLog, PluginType,
+    TriggerIdentifier, TriggerSpecificationDefinition, ValidPluginFilename,
 };
 use influxdb3_internal_api::query_executor::QueryExecutor;
 use influxdb3_sys_events::SysEventStore;
@@ -26,17 +19,7 @@
     SchedulePluginTestRequest, SchedulePluginTestResponse, WalPluginTestRequest,
     WalPluginTestResponse,
 };
-<<<<<<< HEAD
 use influxdb3_wal::{SnapshotDetails, WalContents, WalFileNotifier};
-=======
-
-use influxdb3_wal::PluginType;
-use influxdb3_wal::{
-    CatalogBatch, CatalogOp, DeleteTriggerDefinition, SnapshotDetails, TriggerDefinition,
-    TriggerIdentifier, TriggerSettings, TriggerSpecificationDefinition, Wal, WalContents,
-    WalFileNotifier, WalOp,
-};
->>>>>>> 5fa417c3
 use influxdb3_write::WriteBuffer;
 use iox_time::TimeProvider;
 use observability_deps::tracing::{debug, error, warn};
@@ -359,95 +342,7 @@
     }
 }
 
-<<<<<<< HEAD
 impl ProcessingEngineManagerImpl {
-    #[cfg_attr(not(feature = "system-py"), allow(unused))]
-=======
-#[async_trait::async_trait]
-impl ProcessingEngineManager for ProcessingEngineManagerImpl {
-    async fn insert_trigger(
-        &self,
-        db_name: &str,
-        trigger_name: String,
-        plugin_filename: String,
-        trigger_settings: TriggerSettings,
-        trigger_specification: TriggerSpecificationDefinition,
-        trigger_arguments: Option<HashMap<String, String>>,
-        disabled: bool,
-    ) -> Result<(), ProcessingEngineError> {
-        let Some((db_id, db_schema)) = self.catalog.db_id_and_schema(db_name) else {
-            return Err(ProcessingEngineError::DatabaseNotFound(db_name.to_string()));
-        };
-
-        // validate that we can actually read the plugin file
-        self.read_plugin_code(&plugin_filename).await?;
-
-        let catalog_op = CatalogOp::CreateTrigger(TriggerDefinition {
-            trigger_name,
-            plugin_filename,
-            trigger: trigger_specification,
-            trigger_settings,
-            trigger_arguments,
-            disabled,
-            database_name: db_name.to_string(),
-        });
-        let creation_time = self.time_provider.now();
-        let catalog_batch = CatalogBatch {
-            time_ns: creation_time.timestamp_nanos(),
-            database_id: db_id,
-            database_name: Arc::clone(&db_schema.name),
-            ops: vec![catalog_op],
-        };
-        if let Some(catalog_batch) = self.catalog.apply_catalog_batch(&catalog_batch)? {
-            let wal_op = WalOp::Catalog(catalog_batch);
-            self.wal.write_ops(vec![wal_op]).await?;
-        }
-        Ok(())
-    }
-
-    async fn delete_trigger(
-        &self,
-        db: &str,
-        trigger_name: &str,
-        force: bool,
-    ) -> Result<(), ProcessingEngineError> {
-        let (db_id, db_schema) = self
-            .catalog
-            .db_id_and_schema(db)
-            .ok_or_else(|| ProcessingEngineError::DatabaseNotFound(db.to_string()))?;
-        let catalog_op = CatalogOp::DeleteTrigger(DeleteTriggerDefinition {
-            trigger_name: trigger_name.to_string(),
-            force,
-        });
-        let catalog_batch = CatalogBatch {
-            time_ns: self.time_provider.now().timestamp_nanos(),
-            database_id: db_id,
-            database_name: Arc::clone(&db_schema.name),
-            ops: vec![catalog_op],
-        };
-
-        // Do this first to avoid a dangling running plugin.
-        // Potential edge-case of a plugin being stopped but not deleted,
-        // but should be okay given desire to force delete.
-        let needs_disable = force
-            && db_schema
-                .processing_engine_triggers
-                .get(trigger_name)
-                .is_some_and(|trigger| !trigger.disabled);
-
-        if needs_disable {
-            self.disable_trigger(db, trigger_name).await?;
-        }
-
-        if let Some(catalog_batch) = self.catalog.apply_catalog_batch(&catalog_batch)? {
-            self.wal
-                .write_ops(vec![WalOp::Catalog(catalog_batch)])
-                .await?;
-        }
-        Ok(())
-    }
-
->>>>>>> 5fa417c3
     async fn run_trigger(
         self: Arc<Self>,
         db_name: &str,
@@ -593,12 +488,7 @@
         Ok(())
     }
 
-<<<<<<< HEAD
-    #[cfg_attr(not(feature = "system-py"), allow(unused))]
     pub async fn test_wal_plugin(
-=======
-    async fn test_wal_plugin(
->>>>>>> 5fa417c3
         &self,
         request: WalPluginTestRequest,
         query_executor: Arc<dyn QueryExecutor>,
@@ -624,12 +514,7 @@
         }
     }
 
-<<<<<<< HEAD
-    #[cfg_attr(not(feature = "system-py"), allow(unused))]
     pub async fn test_schedule_plugin(
-=======
-    async fn test_schedule_plugin(
->>>>>>> 5fa417c3
         &self,
         request: SchedulePluginTestRequest,
         query_executor: Arc<dyn QueryExecutor>,
