use std::{any::Any, sync::Arc};

use arrow::{array::RecordBatch, datatypes::SchemaRef};
use async_trait::async_trait;
use datafusion::{
    catalog::{Session, TableProvider},
    common::{internal_err, plan_err, DFSchema, Result},
    datasource::{function::TableFunctionImpl, TableType},
    execution::context::ExecutionProps,
    logical_expr::TableProviderFilterPushDown,
    physical_expr::{
        create_physical_expr,
        utils::{Guarantee, LiteralGuarantee},
    },
    physical_plan::{memory::MemoryExec, DisplayAs, DisplayFormatType, ExecutionPlan},
    prelude::Expr,
    scalar::ScalarValue,
};
use indexmap::IndexMap;
use influxdb3_catalog::catalog::TableDefinition;
use influxdb3_id::{ColumnId, DbId};

use super::{cache::Predicate, MetaCacheProvider};

/// The name used to call the metadata cache in SQL queries
pub const META_CACHE_UDTF_NAME: &str = "meta_cache";

/// Implementor of the [`TableProvider`] trait that is produced a call to the [`MetaCacheFunction`]
#[derive(Debug)]
struct MetaCacheFunctionProvider {
    /// Reference to the [`MetaCache`][super::cache::MetaCache] being queried's schema
    schema: SchemaRef,
    /// Forwarded ref to the [`MetaCacheProvider`] which is used to get the
    /// [`MetaCache`][super::cache::MetaCache] for the query, along with the `db_id` and
    /// `table_def`. This is done instead of passing forward a reference to the `MetaCache`
    /// directly because doing so is not easy or possible with the Rust borrow checker.
    provider: Arc<MetaCacheProvider>,
    /// The database ID that the called cache is related to
    db_id: DbId,
    /// The table definition that the called cache is related to
    table_def: Arc<TableDefinition>,
    /// The name of the cache, which is determined when calling the `meta_cache` function
    cache_name: Arc<str>,
}

#[async_trait]
impl TableProvider for MetaCacheFunctionProvider {
    fn as_any(&self) -> &dyn Any {
        self as &dyn Any
    }

    fn schema(&self) -> SchemaRef {
        Arc::clone(&self.schema)
    }

    fn table_type(&self) -> TableType {
        TableType::Temporary
    }

    fn supports_filters_pushdown(
        &self,
        filters: &[&Expr],
    ) -> Result<Vec<TableProviderFilterPushDown>> {
        Ok(vec![TableProviderFilterPushDown::Inexact; filters.len()])
    }

    async fn scan(
        &self,
        ctx: &dyn Session,
        projection: Option<&Vec<usize>>,
        filters: &[Expr],
        limit: Option<usize>,
    ) -> Result<Arc<dyn ExecutionPlan>> {
        let schema = if let Some(projection) = projection {
            self.schema().project(projection).map(Arc::new)?
        } else {
            self.schema()
        };
        let read = self.provider.cache_map.read();
        let (batches, predicates) = if let Some(cache) = read
            .get(&self.db_id)
            .and_then(|db| db.get(&self.table_def.table_id))
            .and_then(|tbl| tbl.get(&self.cache_name))
        {
            let predicates = convert_filter_exprs(&self.table_def, self.schema(), filters)?;
            (
                cache
<<<<<<< HEAD
                    .to_record_batch(&predicates, limit)
=======
                    .to_record_batch(
                        Arc::clone(&schema),
                        &predicates,
                        projection.map(|p| p.as_slice()),
                        limit,
                    )
>>>>>>> 0db71b69
                    .map(|batch| vec![batch])?,
                (!predicates.is_empty()).then_some(predicates),
            )
        } else {
            (vec![], None)
        };

        let mut meta_exec = MetaCacheExec::try_new(
            predicates,
            Arc::clone(&self.table_def),
            &[batches],
            self.schema(),
<<<<<<< HEAD
            projection.cloned(),
=======
            projection,
>>>>>>> 0db71b69
            limit,
        )?;

        let show_sizes = ctx.config_options().explain.show_sizes;
        meta_exec = meta_exec.with_show_sizes(show_sizes);

        Ok(Arc::new(meta_exec))
    }
}

/// Convert the given list of filter expressions to a map of [`ColumnId`] to [`Predicate`]
///
/// The resulting map uses [`IndexMap`] to ensure consistent ordering of the map. This makes testing
/// the filter conversion significantly easier using EXPLAIN queries.
fn convert_filter_exprs(
    table_def: &TableDefinition,
    cache_schema: SchemaRef,
    filters: &[Expr],
) -> Result<IndexMap<ColumnId, Predicate>> {
    let mut predicate_map: IndexMap<ColumnId, Option<Predicate>> = IndexMap::new();

    // for create_physical_expr:
    let schema: DFSchema = cache_schema.try_into()?;
    let props = ExecutionProps::new();

    // The set of `filters` that are passed in from DataFusion varies: 1) based on how they are
    // defined in the query, and 2) based on some decisions that DataFusion makes when parsing the
    // query into the `Expr` syntax tree. For example, the predicate:
    //
    // WHERE foo IN ('bar', 'baz')
    //
    // instead of being expressed as an `InList`, would be simplified to the following `Expr` tree:
    //
    // [
    //     BinaryExpr {
    //         left: BinaryExpr { left: "foo", op: Eq, right: "bar" },
    //         op: Or,
    //         right: BinaryExpr { left: "foo", op: Eq, right: "baz" }
    //     }
    // ]
    //
    // while the predicate:
    //
    // WHERE foo = 'bar' OR foo = 'baz' OR foo = 'bop' OR foo = 'bla'
    //
    // instead of being expressed as a tree of `BinaryExpr`s, is expressed as an `InList` with four
    // entries:
    //
    // [
    //     InList { col: "foo", values: ["bar", "baz", "bop", "bla"], negated: false }
    // ]
    //
    // Instead of handling all the combinations of `Expr`s that may be passed by the caller of
    // `TableProider::scan`, we can use the cache's schema to convert each `Expr` to a `PhysicalExpr`
    // and analyze it using DataFusion's `LiteralGuarantee`.
    //
    // This will distill the provided set of `Expr`s down to either an IN list, or a NOT IN list
    // which we can convert to the `Predicate` type for the metadata cache.
    //
    // The main caveat is that if for some reason there are multiple `Expr`s that apply predicates
    // on a given column, i.e., leading to multiple `LiteralGuarantee`s on a specific column, we
    // discard those predicates and have DataFusion handle the filtering.
    //
    // This is a conservative approach; it may be that we can combine multiple literal guarantees on
    // a single column, but thusfar, from testing in the parent module, this does not seem necessary.

    for expr in filters {
        let physical_expr = create_physical_expr(expr, &schema, &props)?;
        let literal_guarantees = LiteralGuarantee::analyze(&physical_expr);
        for LiteralGuarantee {
            column,
            guarantee,
            literals,
        } in literal_guarantees
        {
            let Some(column_id) = table_def.column_name_to_id(column.name()) else {
                return plan_err!(
                    "invalid column name in filter expression: {}",
                    column.name()
                );
            };
            let value_iter = literals.into_iter().filter_map(|l| match l {
                ScalarValue::Utf8(Some(s)) | ScalarValue::Utf8View(Some(s)) => Some(s),
                _ => None,
            });

            let predicate = match guarantee {
                Guarantee::In => Predicate::new_in(value_iter),
                Guarantee::NotIn => Predicate::new_not_in(value_iter),
            };
            predicate_map
                .entry(column_id)
                .and_modify(|e| {
                    // We do not currently support multiple literal guarantees per column.
                    //
                    // In this case we replace the predicate with None so that it does not filter
                    // any records from the cache downstream. Datafusion will still do filtering at
                    // a higher level, once _all_ records are produced from the cache.
                    e.take();
                })
                .or_insert_with(|| Some(predicate));
        }
    }

    Ok(predicate_map
        .into_iter()
        .filter_map(|(column_id, predicate)| predicate.map(|predicate| (column_id, predicate)))
        .collect())
}

/// Implementor of the [`TableFunctionImpl`] trait, to be registered as a user-defined table function
/// in the Datafusion `SessionContext`.
#[derive(Debug)]
pub struct MetaCacheFunction {
    db_id: DbId,
    provider: Arc<MetaCacheProvider>,
}

impl MetaCacheFunction {
    pub fn new(db_id: DbId, provider: Arc<MetaCacheProvider>) -> Self {
        Self { db_id, provider }
    }
}

impl TableFunctionImpl for MetaCacheFunction {
    fn call(&self, args: &[Expr]) -> Result<Arc<dyn TableProvider>> {
        let Some(Expr::Literal(ScalarValue::Utf8(Some(table_name)))) = args.first() else {
            return plan_err!("first argument must be the table name as a string");
        };
        let cache_name = match args.get(1) {
            Some(Expr::Literal(ScalarValue::Utf8(Some(name)))) => Some(name),
            Some(_) => {
                return plan_err!("second argument, if passed, must be the cache name as a string")
            }
            None => None,
        };

        let Some(table_def) = self
            .provider
            .catalog
            .db_schema_by_id(&self.db_id)
            .and_then(|db| db.table_definition(table_name.as_str()))
        else {
            return plan_err!("provided table name ({}) is invalid", table_name);
        };
        let Some((cache_name, schema)) = self.provider.get_cache_name_and_schema(
            self.db_id,
            table_def.table_id,
            cache_name.map(|n| n.as_str()),
        ) else {
            return plan_err!("could not find meta cache for the given arguments");
        };
        Ok(Arc::new(MetaCacheFunctionProvider {
            schema,
            provider: Arc::clone(&self.provider),
            db_id: self.db_id,
            table_def,
            cache_name,
        }))
    }
}

/// Custom implementor of the [`ExecutionPlan`] trait for use by the metadata cache
///
/// Wraps a [`MemoryExec`] from DataFusion, and mostly re-uses that. The special functionality
/// provided by this type is to track the predicates that are pushed down to the underlying cache
/// during query planning/execution.
///
/// # Example
///
/// For a query that does not provide any predicates, or one that does provide predicates, but they
/// do no get pushed down, the `EXPLAIN` for said query will contain a line for the `MetaCacheExec`
/// with no predicates, including what is emitted by the inner `MemoryExec`:
///
/// ```text
/// MetaCacheExec: inner=MemoryExec: partitions=1, partition_sizes=[1]
/// ```
///
/// For queries that do have predicates that get pushed down, the output will include them, e.g.:
///
/// ```text
/// MetaCacheExec: predicates=[[0 IN (us-east)], [1 IN (a,b)]] inner=MemoryExec: partitions=1, partition_sizes=[1]
/// ```
#[derive(Debug)]
struct MetaCacheExec {
    inner: MemoryExec,
    table_def: Arc<TableDefinition>,
    predicates: Option<IndexMap<ColumnId, Predicate>>,
<<<<<<< HEAD
=======
    projection: Option<Vec<usize>>,
>>>>>>> 0db71b69
    limit: Option<usize>,
}

impl MetaCacheExec {
    fn try_new(
        predicates: Option<IndexMap<ColumnId, Predicate>>,
        table_def: Arc<TableDefinition>,
        partitions: &[Vec<RecordBatch>],
        schema: SchemaRef,
<<<<<<< HEAD
        projection: Option<Vec<usize>>,
=======
        projection: Option<&Vec<usize>>,
>>>>>>> 0db71b69
        limit: Option<usize>,
    ) -> Result<Self> {
        Ok(Self {
            // projection is handled prior, so we don't forward it down to the MemoryExec:
            inner: MemoryExec::try_new(partitions, schema, None)?,
            predicates,
            table_def,
<<<<<<< HEAD
=======
            projection: projection.cloned(),
>>>>>>> 0db71b69
            limit,
        })
    }

    fn with_show_sizes(self, show_sizes: bool) -> Self {
        Self {
            inner: self.inner.with_show_sizes(show_sizes),
            ..self
        }
    }
}

impl DisplayAs for MetaCacheExec {
    fn fmt_as(&self, t: DisplayFormatType, f: &mut std::fmt::Formatter<'_>) -> std::fmt::Result {
        match t {
            DisplayFormatType::Default | DisplayFormatType::Verbose => {
                write!(f, "MetaCacheExec:")?;
<<<<<<< HEAD
=======
                if let Some(projection) = &self.projection {
                    write!(f, " projection=[")?;
                    let schema = self.schema();
                    let mut p_iter = projection.iter();
                    while let Some(i) = p_iter.next() {
                        let name = schema.fields().get(*i).ok_or(std::fmt::Error)?.name();
                        write!(f, "{name}@{i}")?;
                        if p_iter.size_hint().0 > 0 {
                            write!(f, ", ")?;
                        }
                    }
                    write!(f, "]")?;
                }
>>>>>>> 0db71b69
                if let Some(limit) = self.limit {
                    write!(f, " limit={limit}")?;
                }
                if let Some(predicates) = self.predicates.as_ref() {
                    write!(f, " predicates=[")?;
                    let mut p_iter = predicates.iter();
                    while let Some((col_id, predicate)) = p_iter.next() {
                        let col_name = self.table_def.column_id_to_name(col_id).unwrap_or_default();
                        write!(f, "[{col_name}@{col_id} {predicate}]")?;
                        if p_iter.size_hint().0 > 0 {
                            write!(f, ", ")?;
                        }
                    }
                    write!(f, "]")?;
                }
                write!(f, " inner=")?;
                self.inner.fmt_as(t, f)
            }
        }
    }
}

impl ExecutionPlan for MetaCacheExec {
    fn name(&self) -> &str {
        "MetaCacheExec"
    }

    fn as_any(&self) -> &dyn Any {
        self
    }

    fn properties(&self) -> &datafusion::physical_plan::PlanProperties {
        self.inner.properties()
    }

    fn children(&self) -> Vec<&Arc<dyn ExecutionPlan>> {
        self.inner.children()
    }

    fn with_new_children(
        self: Arc<Self>,
        children: Vec<Arc<dyn ExecutionPlan>>,
    ) -> Result<Arc<dyn ExecutionPlan>> {
        // (copied from MemoryExec):
        // MemoryExec has no children
        if children.is_empty() {
            Ok(self)
        } else {
            internal_err!("Children cannot be replaced in {self:?}")
        }
    }

    fn execute(
        &self,
        partition: usize,
        context: Arc<datafusion::execution::TaskContext>,
    ) -> Result<datafusion::execution::SendableRecordBatchStream> {
        self.inner.execute(partition, context)
    }
}<|MERGE_RESOLUTION|>--- conflicted
+++ resolved
@@ -85,16 +85,12 @@
             let predicates = convert_filter_exprs(&self.table_def, self.schema(), filters)?;
             (
                 cache
-<<<<<<< HEAD
-                    .to_record_batch(&predicates, limit)
-=======
                     .to_record_batch(
                         Arc::clone(&schema),
                         &predicates,
                         projection.map(|p| p.as_slice()),
                         limit,
                     )
->>>>>>> 0db71b69
                     .map(|batch| vec![batch])?,
                 (!predicates.is_empty()).then_some(predicates),
             )
@@ -107,11 +103,7 @@
             Arc::clone(&self.table_def),
             &[batches],
             self.schema(),
-<<<<<<< HEAD
-            projection.cloned(),
-=======
             projection,
->>>>>>> 0db71b69
             limit,
         )?;
 
@@ -300,10 +292,7 @@
     inner: MemoryExec,
     table_def: Arc<TableDefinition>,
     predicates: Option<IndexMap<ColumnId, Predicate>>,
-<<<<<<< HEAD
-=======
     projection: Option<Vec<usize>>,
->>>>>>> 0db71b69
     limit: Option<usize>,
 }
 
@@ -313,11 +302,7 @@
         table_def: Arc<TableDefinition>,
         partitions: &[Vec<RecordBatch>],
         schema: SchemaRef,
-<<<<<<< HEAD
-        projection: Option<Vec<usize>>,
-=======
         projection: Option<&Vec<usize>>,
->>>>>>> 0db71b69
         limit: Option<usize>,
     ) -> Result<Self> {
         Ok(Self {
@@ -325,10 +310,7 @@
             inner: MemoryExec::try_new(partitions, schema, None)?,
             predicates,
             table_def,
-<<<<<<< HEAD
-=======
             projection: projection.cloned(),
->>>>>>> 0db71b69
             limit,
         })
     }
@@ -346,8 +328,6 @@
         match t {
             DisplayFormatType::Default | DisplayFormatType::Verbose => {
                 write!(f, "MetaCacheExec:")?;
-<<<<<<< HEAD
-=======
                 if let Some(projection) = &self.projection {
                     write!(f, " projection=[")?;
                     let schema = self.schema();
@@ -361,7 +341,6 @@
                     }
                     write!(f, "]")?;
                 }
->>>>>>> 0db71b69
                 if let Some(limit) = self.limit {
                     write!(f, " limit={limit}")?;
                 }
