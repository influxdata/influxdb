--- conflicted
+++ resolved
@@ -272,57 +272,6 @@
     mut subscription: CatalogUpdateReceiver,
 ) -> tokio::task::JoinHandle<()> {
     tokio::spawn(async move {
-<<<<<<< HEAD
-        loop {
-            match subscription.recv().await {
-                Ok(catalog_update) => {
-                    for batch in catalog_update
-                        .batches()
-                        .filter_map(CatalogBatch::as_database)
-                    {
-                        for op in batch.ops.iter() {
-                            match op {
-                                DatabaseCatalogOp::SoftDeleteDatabase(_) => {
-                                    provider.delete_caches_for_db(&batch.database_id);
-                                }
-                                DatabaseCatalogOp::SoftDeleteTable(SoftDeleteTableLog {
-                                    database_id,
-                                    table_id,
-                                    ..
-                                }) => {
-                                    provider.delete_caches_for_db_and_table(database_id, table_id);
-                                }
-                                DatabaseCatalogOp::CreateDistinctCache(log) => {
-                                    if provider
-                                        .catalog
-                                        .matches_node_spec(&log.node_spec)
-                                        .inspect_err(|e| {
-                                            warn!("error getting current node from catalog: {e:?}");
-                                            warn!(
-                                                "will proceed with distinct cache creation anyway"
-                                            );
-                                        })
-                                        .unwrap_or_default()
-                                    {
-                                        provider.create_from_catalog(batch.database_id, log);
-                                    }
-                                }
-                                DatabaseCatalogOp::DeleteDistinctCache(
-                                    DeleteDistinctCacheLog {
-                                        table_id, cache_id, ..
-                                    },
-                                ) => {
-                                    // This only errors when the cache isn't there, so we ignore the
-                                    // error...
-                                    let _ = provider.delete_cache(
-                                        &batch.database_id,
-                                        table_id,
-                                        cache_id,
-                                    );
-                                }
-                                _ => (),
-                            }
-=======
         while let Some(catalog_update) = subscription.recv().await {
             for batch in catalog_update
                 .batches()
@@ -338,11 +287,10 @@
                             table_id,
                             ..
                         }) => {
-                            provider.delete_caches_for_db_and_table(database_id, table_id);
+                            provider.delete_caches_for_db_and_table(&database_id, &table_id);
                         }
                         DatabaseCatalogOp::CreateDistinctCache(log) => {
-                            provider.create_from_catalog(batch.database_id, log);
->>>>>>> 863a6d0b
+                            provider.create_from_catalog(batch.database_id, &log);
                         }
                         DatabaseCatalogOp::DeleteDistinctCache(DeleteDistinctCacheLog {
                             table_id,
@@ -351,7 +299,7 @@
                         }) => {
                             // This only errors when the cache isn't there, so we ignore the
                             // error...
-                            let _ = provider.delete_cache(&batch.database_id, table_id, cache_id);
+                            let _ = provider.delete_cache(&batch.database_id, &table_id, &cache_id);
                         }
                         _ => (),
                     }
