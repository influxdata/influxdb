--- conflicted
+++ resolved
@@ -3,11 +3,8 @@
 ### Features
 
 1. [18011](https://github.com/influxdata/influxdb/pull/18011): Integrate UTC dropdown when making custom time range query
-<<<<<<< HEAD
 1. [18040](https://github.com/influxdata/influxdb/pull/18040): Allow for min OR max y-axis visualization settings rather than min AND max
-=======
 1. [17764](https://github.com/influxdata/influxdb/pull/17764): Add CSV to line protocol conversion library
->>>>>>> 2fb92a13
 
 ### Bug Fixes
 
