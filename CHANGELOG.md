## v2.0.0-beta.9 [unreleased]

### Features

### Bug Fixes

### UI Improvements

1. [17714](https://github.com/influxdata/influxdb/pull/17714): Cloud environments no longer render markdown images, for security reasons.
1. [17321](https://github.com/influxdata/influxdb/pull/17321): Improve UI for sorting resources

## v2.0.0-beta.8 [2020-04-10]

### Features

1. [17490](https://github.com/influxdata/influxdb/pull/17490): `influx config -`, to switch back to previous activated configuration
1. [17581](https://github.com/influxdata/influxdb/pull/17581): Introduce new navigation menu
1. [17595](https://github.com/influxdata/influxdb/pull/17595): Add -f (--file) option to `influx query` and `influx task` commands
<<<<<<< HEAD
1. [17618](https://github.com/influxdata/influxdb/pull/17618): Add index for URM by user ID to improve lookup performance
=======
1. [17498](https://github.com/influxdata/influxdb/pull/17498): Added support for command line options to limit memory for queries
>>>>>>> 4d2e06f9

### Bug Fixes

1. [17612](https://github.com/influxdata/influxdb/pull/17612): Fix card size and layout jank in dashboards index view
1. [17651](https://github.com/influxdata/influxdb/pull/17651): Fix check graph font and lines defaulting to black causing graph to be unreadable
1. [17660](https://github.com/influxdata/influxdb/pull/17660): Fix text wrapping display issue and popover sizing bug when adding labels to a resource
1. [17670](https://github.com/influxdata/influxdb/pull/17670): Respect the now-time of the compiled query if it's provided
1. [17692](https://github.com/influxdata/influxdb/pull/17692): Update giraffe to fix spacing between ticks
1. [17694](https://github.com/influxdata/influxdb/pull/17694): Fixed typos in the Flux functions list
1. [17701](https://github.com/influxdata/influxdb/pull/17701): Allow mouse cursor inside Script Editor for Safari
1. [17609](https://github.com/influxdata/influxdb/pull/17609): Fixed an issue where Variables could not use other Variables

### UI Improvements

1. [17583](https://github.com/influxdata/influxdb/pull/17583): Update layout of Alerts page to work on all screen sizes
1. [17657](https://github.com/influxdata/influxdb/pull/17657): Sort dashboards on Getting Started page by recently modified

## v2.0.0-beta.7 [2020-03-27]

### Features

1. [17232](https://github.com/influxdata/influxdb/pull/17232): Allow dashboards to optionally be displayed in light mode
1. [17273](https://github.com/influxdata/influxdb/pull/17273): Add shell completions command for the influx cli
1. [17353](https://github.com/influxdata/influxdb/pull/17353): Make all pkg resources unique by metadata.name field
1. [17363](https://github.com/influxdata/influxdb/pull/17363): Telegraf config tokens can no longer be retrieved after creation, but new tokens can be created after a telegraf has been setup
1. [17400](https://github.com/influxdata/influxdb/pull/17400): Be able to delete bucket by name via cli
1. [17396](https://github.com/influxdata/influxdb/pull/17396): Add module to write line data to specified url, org, and bucket
1. [17398](https://github.com/influxdata/influxdb/pull/17398): Extend influx cli write command with ability to process CSV data
1. [17448](https://github.com/influxdata/influxdb/pull/17448): Add foundation for pkger stacks, stateful package management
1. [17462](https://github.com/influxdata/influxdb/pull/17462): Flag to disable scheduling of tasks
1. [17470](https://github.com/influxdata/influxdb/pull/17470): Add ability to output cli output as json and hide table headers
1. [17472](https://github.com/influxdata/influxdb/pull/17472): Add an easy way to switch config via cli

### Bug Fixes

1. [17240](https://github.com/influxdata/influxdb/pull/17240): NodeJS logo displays properly in Firefox
1. [17363](https://github.com/influxdata/influxdb/pull/17363): Fixed telegraf configuration bugs where system buckets were appearing in the buckets dropdown
1. [17391](https://github.com/influxdata/influxdb/pull/17391): Fixed threshold check bug where checks could not be created when a field had a space in the name
1. [17384](https://github.com/influxdata/influxdb/pull/17384): Reuse slices built by iterator to reduce allocations
1. [17404](https://github.com/influxdata/influxdb/pull/17404): Updated duplicate check error message to be more explicit and actionable
1. [17515](https://github.com/influxdata/influxdb/pull/17515): Editing a table cell shows the proper values and respects changes
1. [17521](https://github.com/influxdata/influxdb/pull/17521): Table view scrolling should be slightly smoother
1. [17601](https://github.com/influxdata/influxdb/pull/17601): URL table values on single columns are being correctly parsed
1. [17552](https://github.com/influxdata/influxdb/pull/17552): Fixed a regression bug that insert aggregate functions where the cursor is rather than a new line

### UI Improvements

1. [17291](https://github.com/influxdata/influxdb/pull/17291): Redesign OSS Login page
1. [17297](https://github.com/influxdata/influxdb/pull/17297): Display graphic when a dashboard has no cells

## v2.0.0-beta.6 [2020-03-12]

### Features

1. [17085](https://github.com/influxdata/influxdb/pull/17085): Clicking on bucket name takes user to Data Explorer with bucket selected
1. [17095](https://github.com/influxdata/influxdb/pull/17095): Extend pkger dashboards with table view support
1. [17114](https://github.com/influxdata/influxdb/pull/17114): Allow for retention to be provided to influx setup command as a duration
1. [17138](https://github.com/influxdata/influxdb/pull/17138): Extend pkger export all capabilities to support filtering by lable name and resource type
1. [17049](https://github.com/influxdata/influxdb/pull/17049): Added new login and sign-up screen that for cloud users that allows direct login from their region
1. [17170](https://github.com/influxdata/influxdb/pull/17170): Added new cli multiple profiles management tool
1. [17145](https://github.com/influxdata/influxdb/pull/17145): Update kv.Store to define schema changes via new kv.Migrator types

### Bug Fixes

1. [17039](https://github.com/influxdata/influxdb/pull/17039): Fixed issue where tasks are exported for notification rules
1. [17042](https://github.com/influxdata/influxdb/pull/17042): Fixed issue where tasks are not exported when exporting by org id
1. [17070](https://github.com/influxdata/influxdb/pull/17070): Fixed issue where tasks with imports in query break in pkger
1. [17028](https://github.com/influxdata/influxdb/pull/17028): Fixed issue where selecting an aggregate function in the script editor was not adding the function to a new line
1. [17072](https://github.com/influxdata/influxdb/pull/17072): Fixed issue where creating a variable of type map was piping the incorrect value when map variables were used in queries
1. [17050](https://github.com/influxdata/influxdb/pull/17050): Added missing user names to auth CLI commands
1. [17113](https://github.com/influxdata/influxdb/pull/17113): Disabled group functionality for check query builder
1. [17120](https://github.com/influxdata/influxdb/pull/17120): Fixed cell configuration error that was popping up when users create a dashboard and accessed the disk usage cell for the first time
1. [17097](https://github.com/influxdata/influxdb/pull/17097): Listing all the default variables in the VariableTab of the script editor
1. [17049](https://github.com/influxdata/influxdb/pull/17049): Fixed bug that was preventing the interval status on the dashboard header from refreshing on selections
1. [17161](https://github.com/influxdata/influxdb/pull/17161): Update table custom decimal feature for tables to update table onFocus
1. [17168](https://github.com/influxdata/influxdb/pull/17168): Fixed UI bug that was setting Telegraf config buttons off-center and was resizing config selections when filtering through the data
1. [17208](https://github.com/influxdata/influxdb/pull/17208): Fixed UI bug that was setting causing dashboard cells to error when the a v.bucket was being used and was being configured for the first time
1. [17214](https://github.com/influxdata/influxdb/pull/17214): Fix appearance of client library logos in Safari
1. [17202](https://github.com/influxdata/influxdb/pull/17202): Fixed UI bug that was preventing checks created with the query builder from updating. Also fixed a bug that was preventing dashboard cell queries from working properly when creating group queries using the query builder

## v2.0.0-beta.5 [2020-02-27]

### Features

1. [16991](https://github.com/influxdata/influxdb/pull/16991): Update Flux functions list for v0.61
1. [16574](https://github.com/influxdata/influxdb/pull/16574): Add secure flag to session cookie

### Bug Fixes

1. [16919](https://github.com/influxdata/influxdb/pull/16919): Sort dashboards on homepage alphabetically
1. [16934](https://github.com/influxdata/influxdb/pull/16934): Tokens page now sorts by status
1. [16931](https://github.com/influxdata/influxdb/pull/16931): Set the default value of tags in a Check
1. [16935](https://github.com/influxdata/influxdb/pull/16935): Fix sort by variable type
1. [16973](https://github.com/influxdata/influxdb/pull/16973): Calculate correct stacked line cumulative when lines are different lengths
1. [17010](https://github.com/influxdata/influxdb/pull/17010): Fixed scrollbar issue where resource cards would overflow the parent container rather than be hidden and scrollable
1. [16992](https://github.com/influxdata/influxdb/pull/16992): Query Builder now groups on column values, not tag values
1. [17013](https://github.com/influxdata/influxdb/pull/17013): Scatterplots can once again render the tooltip correctly
1. [17027](https://github.com/influxdata/influxdb/pull/17027): Drop pkger gauge chart requirement for color threshold type
1. [17040](https://github.com/influxdata/influxdb/pull/17040): Fixed bug that was preventing the interval status on the dashboard header from refreshing on selections
1. [16961](https://github.com/influxdata/influxdb/pull/16961): Remove cli confirmation of secret, add an optional parameter of secret value

## v2.0.0-beta.4 [2020-02-14]

### Features

1. [16855](https://github.com/influxdata/influxdb/pull/16855): Added labels to buckets in UI
1. [16842](https://github.com/influxdata/influxdb/pull/16842): Connect monaco editor to Flux LSP server
1. [16856](https://github.com/influxdata/influxdb/pull/16856): Update Flux to v0.59.6

### Bug Fixes

1. [16852](https://github.com/influxdata/influxdb/pull/16852): Revert for bad indexing of UserResourceMappings and Authorizations
1. [15911](https://github.com/influxdata/influxdb/pull/15911): Gauge no longer allowed to become too small
1. [16878](https://github.com/influxdata/influxdb/pull/16878): Fix issue with INFLUX_TOKEN env vars being overridden by default token

## v2.0.0-beta.3 [2020-02-11]

### Features

1. [16765](https://github.com/influxdata/influxdb/pull/16765): Extend influx cli pkg command with ability to take multiple files and directories
1. [16767](https://github.com/influxdata/influxdb/pull/16767): Extend influx cli pkg command with ability to take multiple urls, files, directories, and stdin at the same time
1. [16786](https://github.com/influxdata/influxdb/pull/16786): influx cli can manage secrets.

### Bug Fixes

1. [16733](https://github.com/influxdata/influxdb/pull/16733): Fix notification rule renaming panics from UI
1. [16769](https://github.com/influxdata/influxdb/pull/16769): Fix the tooltip for stacked line graphs
1. [16825](https://github.com/influxdata/influxdb/pull/16825): Fixed false success notification for read-only users creating dashboards
1. [16822](https://github.com/influxdata/influxdb/pull/16822): Fix issue with pkger/http stack crashing on dupe content type

## v2.0.0-beta.2 [2020-01-24]

### Features

1. [16711](https://github.com/influxdata/influxdb/pull/16711): Query Builder supports group() function (change the dropdown from filter to group)
1. [16523](https://github.com/influxdata/influxdb/pull/16523): Change influx packages to be CRD compliant
1. [16547](https://github.com/influxdata/influxdb/pull/16547): Allow trailing newline in credentials file and CLI integration
1. [16545](https://github.com/influxdata/influxdb/pull/16545): Add support for prefixed cursor search to ForwardCursor types
1. [16504](https://github.com/influxdata/influxdb/pull/16504): Add backup and restore
1. [16522](https://github.com/influxdata/influxdb/pull/16522): Introduce resource logger to tasks, buckets and organizations

### Bug Fixes

1. [16656](https://github.com/influxdata/influxdb/pull/16656): Check engine closed before collecting index metrics
1. [16412](https://github.com/influxdata/influxdb/pull/16412): Reject writes which use any of the reserved tag keys
1. [16715](https://github.com/influxdata/influxdb/pull/16715): Fixed dashboard mapping for getDashboards to map correct prop
1. [16716](https://github.com/influxdata/influxdb/pull/16716): Improve the lacking error responses for unmarshal errors in org service

### Bug Fixes

1. [16527](https://github.com/influxdata/influxdb/pull/16527): fix /telegrafs panics when using org=org_name parameter

### UI Improvements

1. [16575](https://github.com/influxdata/influxdb/pull/16575): Swap billingURL with checkoutURL
1. [16203](https://github.com/influxdata/influxdb/pull/16203): Move cloud navigation to top of page instead of within left side navigation
1. [16536](https://github.com/influxdata/influxdb/pull/16536): Adjust aggregate window periods to be more "reasonable". Use duration input with validation.

## v2.0.0-beta.1 [2020-01-08]

### Features

1. [16234](https://github.com/influxdata/influxdb/pull/16234): Add support for notification endpoints to influx templates/pkgs.
1. [16242](https://github.com/influxdata/influxdb/pull/16242): Drop id prefix for secret key requirement for notification endpoints
1. [16259](https://github.com/influxdata/influxdb/pull/16259): Add support for check resource to pkger parser
1. [16262](https://github.com/influxdata/influxdb/pull/16262): Add support for check resource pkger dry run functionality
1. [16275](https://github.com/influxdata/influxdb/pull/16275): Add support for check resource pkger apply functionality
1. [16283](https://github.com/influxdata/influxdb/pull/16283): Add support for check resource pkger export functionality
1. [16212](https://github.com/influxdata/influxdb/pull/16212): Add new kv.ForwardCursor interface
1. [16297](https://github.com/influxdata/influxdb/pull/16297): Add support for notification rule to pkger parser
1. [16298](https://github.com/influxdata/influxdb/pull/16298): Add support for notification rule pkger dry run functionality
1. [16305](https://github.com/influxdata/influxdb/pull/16305): Add support for notification rule pkger apply functionality
1. [16312](https://github.com/influxdata/influxdb/pull/16312): Add support for notification rule pkger export functionality
1. [16320](https://github.com/influxdata/influxdb/pull/16320): Add support for tasks to pkger parser
1. [16322](https://github.com/influxdata/influxdb/pull/16322): Add support for tasks to pkger dry run functionality
1. [16323](https://github.com/influxdata/influxdb/pull/16323): Add support for tasks to pkger apply functionality
1. [16324](https://github.com/influxdata/influxdb/pull/16324): Add support for tasks to pkger export functionality
1. [16226](https://github.com/influxdata/influxdb/pull/16226): Add group() to Query Builder
1. [16338](https://github.com/influxdata/influxdb/pull/16338): Add last run status to check and notification rules
1. [16340](https://github.com/influxdata/influxdb/pull/16340): Add last run status to tasks
1. [16341](https://github.com/influxdata/influxdb/pull/16341): Extend pkger apply functionality with ability to provide secrets outside of pkg
1. [16345](https://github.com/influxdata/influxdb/pull/16345): Add hide headers flag to influx cli task find cmd
1. [16336](https://github.com/influxdata/influxdb/pull/16336): Manual Overrides for Readiness Endpoint
1. [16347](https://github.com/influxdata/influxdb/pull/16347): Drop legacy inmem service implementation in favor of kv service with inmem dependency
1. [16348](https://github.com/influxdata/influxdb/pull/16348): Drop legacy bolt service implementation in favor of kv service with bolt dependency
1. [16014](https://github.com/influxdata/influxdb/pull/16014): While creating check, also display notification rules that would match check based on tag rules
1. [16389](https://github.com/influxdata/influxdb/pull/16389): Increase default bucket retention period to 30 days
1. [16430](https://github.com/influxdata/influxdb/pull/16430): Added toggle to table thresholds to allow users to choose between setting threshold colors to text or background
1. [16418](https://github.com/influxdata/influxdb/pull/16418): Add Developer Documentation
1. [16260](https://github.com/influxdata/influxdb/pull/16260): Capture User-Agent header as query source for logging purposes
1. [16469](https://github.com/influxdata/influxdb/pull/16469): Add support for configurable max batch size in points write handler
1. [16509](https://github.com/influxdata/influxdb/pull/16509): Add support for applying an influx package via a public facing URL
1. [16511](https://github.com/influxdata/influxdb/pull/16511): Add jsonnet support for influx packages
1. [14782](https://github.com/influxdata/influxdb/pull/16336): Add view page for Check
1. [16537](https://github.com/influxdata/influxdb/pull/16537): Add update password for CLI

### Bug Fixes

1. [16225](https://github.com/influxdata/influxdb/pull/16225): Ensures env vars are applied consistently across cmd, and fixes issue where INFLUX\_ env var prefix was not set globally.
1. [16235](https://github.com/influxdata/influxdb/pull/16235): Removed default frontend sorting when flux queries specify sorting
1. [16238](https://github.com/influxdata/influxdb/pull/16238): Store canceled task runs in the correct bucket
1. [16237](https://github.com/influxdata/influxdb/pull/16237): Updated Sortby functionality for table frontend sorts to sort numbers correctly
1. [16249](https://github.com/influxdata/influxdb/pull/16249): Prevent potential infinite loop when finding tasks by organization.
1. [16255](https://github.com/influxdata/influxdb/pull/16255): Retain user input when parsing invalid JSON during import
1. [16268](https://github.com/influxdata/influxdb/pull/16268): Fixed test flakiness that stemmed from multiple flush/signins being called in the same test suite
1. [16346](https://github.com/influxdata/influxdb/pull/16346): Update pkger task export to only trim out option task and not all vars provided
1. [16374](https://github.com/influxdata/influxdb/pull/16374): Update influx CLI, only show "see help" message, instead of the whole usage.
1. [16380](https://github.com/influxdata/influxdb/pull/16380): Fix notification tag matching rules and enable tests to verify
1. [16376](https://github.com/influxdata/influxdb/pull/16376): Extend the y-axis when stacked graph is selected
1. [16404](https://github.com/influxdata/influxdb/pull/16404): Fixed query reset bug that was resetting query in script editor whenever dates were changed
1. [16430](https://github.com/influxdata/influxdb/pull/16430): Fixed table threshold bug that was defaulting set colors to the background.
1. [16435](https://github.com/influxdata/influxdb/pull/16435): Time labels are no longer squished to the left
1. [16427](https://github.com/influxdata/influxdb/pull/16427): Fixed underlying issue with disappearing queries made in Advanced Mode
1. [16439](https://github.com/influxdata/influxdb/pull/16439): Prevent negative zero and allow zero to have decimal places
1. [16376](https://github.com/influxdata/influxdb/pull/16413): Limit data loader bucket selection to non system buckets
1. [16458](https://github.com/influxdata/influxdb/pull/16458): Fix EOF error when manually running tasks from the Task Page.
1. [16491](https://github.com/influxdata/influxdb/pull/16491): Add missing env vals to influx cli usage and fixes precedence of flag/env var priority

### UI Improvements

1. [16444](https://github.com/influxdata/influxdb/pull/16444): Add honeybadger reporting to create checks

## v2.0.0-alpha.21 [2019-12-13]

### Features

1. [15836](https://github.com/influxdata/influxdb/pull/16077): Add stacked line layer option to graphs
1. [16094](https://github.com/influxdata/influxdb/pull/16094): Annotate log messages with trace ID, if available
1. [16187](https://github.com/influxdata/influxdb/pull/16187): Bucket create to accept an org name flag
1. [16158](https://github.com/influxdata/influxdb/pull/16158): Add trace ID response header to query endpoint

### Bug Fixes

1. [15655](https://github.com/influxdata/influxdb/pull/15655): Allow table columns to be draggable in table settings
1. [15757](https://github.com/influxdata/influxdb/pull/15757): Light up the home page icon when active
1. [15797](https://github.com/influxdata/influxdb/pull/15797): Make numeric inputs first class citizens
1. [15853](https://github.com/influxdata/influxdb/pull/15853): Prompt users to make a dashboard when dashboards are empty
1. [15884](https://github.com/influxdata/influxdb/pull/15884): Remove name editing from query definition during threshold check creation
1. [15975](https://github.com/influxdata/influxdb/pull/15975): Wait until user stops dragging and releases marker before zooming in after threshold changes
1. [16057](https://github.com/influxdata/influxdb/pull/16057): Adds `properties` to each cell on GET /dashboards/{dashboardID}
1. [16101](https://github.com/influxdata/influxdb/pull/16101): Gracefully handle invalid user-supplied JSON
1. [16105](https://github.com/influxdata/influxdb/pull/16105): Fix crash when loading queries built using Query Builder
1. [16112](https://github.com/influxdata/influxdb/pull/16112): Create cell view properties on dashboard creation
1. [16144](https://github.com/influxdata/influxdb/pull/16144): Scrollbars are dapper and proper
1. [16172](https://github.com/influxdata/influxdb/pull/16172): Fixed table ui threshold colorization issue where setting thresholds would not change table UI
1. [16194](https://github.com/influxdata/influxdb/pull/16194): Fixed windowPeriod issue that stemmed from webpack rules
1. [16175](https://github.com/influxdata/influxdb/pull/16175): Added delete functionality to note cells so that they can be deleted
1. [16204](https://github.com/influxdata/influxdb/pull/16204): Fix failure to create labels when creating telegraf configs
1. [16207](https://github.com/influxdata/influxdb/pull/16207): Fix crash when editing a Telegraf config
1. [16201](https://github.com/influxdata/influxdb/pull/16201): Updated start/endtime functionality so that custom script timeranges overwrite dropdown selections
1. [16217](https://github.com/influxdata/influxdb/pull/16217): Fix 12-hour time format to use consistent formatting and number of time ticks

### UI Improvements

## v2.0.0-alpha.20 [2019-11-20]

### Features

1. [15805](https://github.com/influxdata/influxdb/pull/15924): Add tls insecure skip verify to influx CLI.
1. [15981](https://github.com/influxdata/influxdb/pull/15981): Extend influx cli user create to allow for organization ID and user passwords to be set on user.
1. [15983](https://github.com/influxdata/influxdb/pull/15983): Autopopulate organization ids in the code samples
1. [15749](https://github.com/influxdata/influxdb/pull/15749): Expose bundle analysis tools for frontend resources
1. [15674](https://github.com/influxdata/influxdb/pull/15674): Allow users to view just the output section of a telegraf config
1. [15923](https://github.com/influxdata/influxdb/pull/15923): Allow the users to see string data in the single stat graph type

### Bug Fixes

1. [15777](https://github.com/influxdata/influxdb/pull/15777): Fix long startup when running 'influx help'
1. [15713](https://github.com/influxdata/influxdb/pull/15713): Mock missing Flux dependencies when creating tasks
1. [15731](https://github.com/influxdata/influxdb/pull/15731): Ensure array cursor iterator stats accumulate all cursor stats
1. [15866](https://github.com/influxdata/influxdb/pull/15866): Do not show Members section in Cloud environments
1. [15801](https://github.com/influxdata/influxdb/pull/15801): Change how cloud mode is enabled
1. [15820](https://github.com/influxdata/influxdb/pull/15820): Merge frontend development environments
1. [15944](https://github.com/influxdata/influxdb/pull/15944): Refactor table state logic on the frontend
1. [15920](https://github.com/influxdata/influxdb/pull/15920): Arrows in tables now show data in ascending and descening order
1. [15728](https://github.com/influxdata/influxdb/pull/15728): Sort by retention rules now sorts by seconds
1. [15628](https://github.com/influxdata/influxdb/pull/15628): Horizontal scrollbar no longer covering data

### UI Improvements

1. [15809](https://github.com/influxdata/influxdb/pull/15809): Redesign cards and animations on getting started page
1. [15787](https://github.com/influxdata/influxdb/pull/15787): Allow the users to filter with labels in telegraph input search

## v2.0.0-alpha.19 [2019-10-30]

### Features

1. [15313](https://github.com/influxdata/influxdb/pull/15313): Add shortcut for toggling comments in script editor
1. [15650](https://github.com/influxdata/influxdb/pull/15650): Expose last run status and last run error in task API

### UI Improvements

1. [15503](https://github.com/influxdata/influxdb/pull/15503): Redesign page headers to be more space efficient
1. [15426](https://github.com/influxdata/influxdb/pull/15426): Add 403 handler that redirects back to the sign-in page on oats-generated routes.
1. [15710](https://github.com/influxdata/influxdb/pull/15710): Add button to nginx and redis configuration sections to make interaction more clear

### Bug Fixes

1. [15295](https://github.com/influxdata/influxdb/pull/15295): Ensures users are created with an active status
1. [15306](https://github.com/influxdata/influxdb/pull/15306): Added missing string values for CacheStatus type
1. [15348](https://github.com/influxdata/influxdb/pull/15348): Disable saving for threshold check if no threshold selected
1. [15354](https://github.com/influxdata/influxdb/pull/15354): Query variable selector shows variable keys, not values
1. [15246](https://github.com/influxdata/influxdb/pull/15427): UI/Telegraf filter functionality shows results based on input name
1. [13940](https://github.com/influxdata/influxdb/pull/15443): Create Label Overlay UI will disable the submit button and return a UI error if the name field is empty
1. [15452](https://github.com/influxdata/influxdb/pull/15452): Log error as info message on unauthorized API call attempts
1. [15504](https://github.com/influxdata/influxdb/pull/15504): Ensure members&owners eps 404 when /org resource does not exist
1. [15510](https://github.com/influxdata/influxdb/pull/15510): UI/Telegraf sort functionality fixed
1. [15549](https://github.com/influxdata/influxdb/pull/15549): UI/Task edit functionality fixed
1. [15559](https://github.com/influxdata/influxdb/pull/15559): Exiting a configuration of a dashboard cell now properly renders the cell content
1. [15556](https://github.com/influxdata/influxdb/pull/15556): Creating a check now displays on the checklist
1. [15592](https://github.com/influxdata/influxdb/pull/15592): Changed task runs success status code from 200 to 201 to match Swagger documentation.
1. [15634](https://github.com/influxdata/influxdb/pull/15634): TextAreas have the correct height
1. [15647](https://github.com/influxdata/influxdb/pull/15647): Ensures labels are unique by organization in the kv store
1. [15695](https://github.com/influxdata/influxdb/pull/15695): Ensures variable names are unique by organization

## v2.0.0-alpha.18 [2019-09-26]

### Features

1. [15151](https://github.com/influxdata/influxdb/pull/15151): Add jsonweb package for future JWT support
1. [15168](https://github.com/influxdata/influxdb/pull/15168): Added the JMeter Template dashboard
1. [15152](https://github.com/influxdata/influxdb/pull/15152): Add JWT support to http auth middleware

### UI Improvements

1. [15211](https://github.com/influxdata/influxdb/pull/15211): Display dashboards index as a grid
1. [15099](https://github.com/influxdata/influxdb/pull/15099): Add viewport scaling to html meta for responsive mobile scaling
1. [15056](https://github.com/influxdata/influxdb/pull/15056): Remove rename and delete functionality from system buckets
1. [15056](https://github.com/influxdata/influxdb/pull/15056): Prevent new buckets from being named with the reserved "\_" prefix
1. [15056](https://github.com/influxdata/influxdb/pull/15056): Prevent user from selecting system buckets when creating Scrapers, Telegraf configurations, read/write tokens, and when saving as a task
1. [15056](https://github.com/influxdata/influxdb/pull/15056): Limit values from draggable threshold handles to 2 decimal places
1. [15040](https://github.com/influxdata/influxdb/pull/15040): Redesign check builder UI to fill the screen and make more room for composing message templates
1. [14990](https://github.com/influxdata/influxdb/pull/14990): Move Tokens tab from Settings to Load Data page
1. [14990](https://github.com/influxdata/influxdb/pull/14990): Expose all Settings tabs in navigation menu
1. [15289](https://github.com/influxdata/influxdb/pull/15289): Added Stream and table functions to query builder

### Bug Fixes

1. [14931](https://github.com/influxdata/influxdb/pull/14931): Remove scrollbars blocking onboarding UI step.

## v2.0.0-alpha.17 [2019-08-14]

### Features

1. [14809](https://github.com/influxdata/influxdb/pull/14809): Add task middleware's for checks and notifications
1. [14495](https://github.com/influxdata/influxdb/pull/14495): optional gzip compression of the query CSV response.
1. [14567](https://github.com/influxdata/influxdb/pull/14567): Add task types.
1. [14604](https://github.com/influxdata/influxdb/pull/14604): When getting task runs from the API, runs will be returned in order of most recently scheduled first.
1. [14631](https://github.com/influxdata/influxdb/pull/14631): Added Github and Apache templates
1. [14631](https://github.com/influxdata/influxdb/pull/14631): Updated name of Local Metrics template
1. [14631](https://github.com/influxdata/influxdb/pull/14631): Dashboards for all Telegraf config bundles now created
1. [14694](https://github.com/influxdata/influxdb/pull/14694): Add ability to find tasks by name.
1. [14901](https://github.com/influxdata/influxdb/pull/14901): Add ability to Peek() on reads package StreamReader types.

### UI Improvements

1. [14917](https://github.com/influxdata/influxdb/pull/14917): Make first steps in Monitoring & Alerting more obvious
1. [14889](https://github.com/influxdata/influxdb/pull/14889): Make adding data to buckets more discoverable
1. [14709](https://github.com/influxdata/influxdb/pull/14709): Move Buckets, Telgrafs, and Scrapers pages into a tab called "Load Data" for ease of discovery
1. [14846](https://github.com/influxdata/influxdb/pull/14846): Standardize formatting of "updated at" timestamp in all resource cards
1. [14887](https://github.com/influxdata/influxdb/pull/14887): Move no buckets warning in telegraf tab above the search box

### Bug Fixes

1. [14480](https://github.com/influxdata/influxdb/pull/14480): Fix authentication when updating a task with invalid org or bucket.
1. [14497](https://github.com/influxdata/influxdb/pull/14497): Update the documentation link for Telegraf.
1. [14492](https://github.com/influxdata/influxdb/pull/14492): Fix to surface errors properly as task notifications on create.
1. [14569](https://github.com/influxdata/influxdb/pull/14569): Fix limiting of get runs for task.
1. [14779](https://github.com/influxdata/influxdb/pull/14779): Refactor tasks coordinator.
1. [14846](https://github.com/influxdata/influxdb/pull/14846): Ensure onboarding "advanced" button goes to correct location

## v2.0.0-alpha.16 [2019-07-25]

### Bug Fixes

1. [14385](https://github.com/influxdata/influxdb/pull/14385): Add link to Documentation text in line protocol upload overlay
1. [14344](https://github.com/influxdata/influxdb/pull/14344): Fix issue in Authorization API, can't create auth for another user.
1. [14352](https://github.com/influxdata/influxdb/pull/14352): Fix Influx CLI ignored user flag for auth creation.
1. [14379](https://github.com/influxdata/influxdb/pull/14379): Fix the map example in the documentation
1. [14423](https://github.com/influxdata/influxdb/pull/14423): Ignore null/empty Flux rows which prevents a single stat/gauge crash.
1. [14434](https://github.com/influxdata/influxdb/pull/14434): Fixes an issue where clicking on a dashboard name caused an incorrect redirect.
1. [14441](https://github.com/influxdata/influxdb/pull/14441): Upgrade templates lib to 0.5.0
1. [14453](https://github.com/influxdata/influxdb/pull/14453): Upgrade giraffe lib to 0.16.1
1. [14412](https://github.com/influxdata/influxdb/pull/14412): Fix incorrect notification type for manually running a Task
1. [14356](https://github.com/influxdata/influxdb/pull/14356): Fix an issue where canceled tasks did not resume.

## v2.0.0-alpha.15 [2019-07-11]

### Features

1. [14256](https://github.com/influxdata/influxdb/pull/14256): Add time zone support to UI
2. [14243](https://github.com/influxdata/influxdb/pull/14243): Addded new storage inspection tool to verify tsm files
3. [14353](https://github.com/influxdata/influxdb/pull/14353): Require a token to be supplied for all task creation

### Bug Fixes

1. [14287](https://github.com/influxdata/influxdb/pull/14287): Fix incorrect reporting of task as successful when error occurs during result iteration
1. [14412](https://github.com/influxdata/influxdb/pull/14412): Fix incorrect notification type for manually running a Task

### Known Issues

1. [influxdata/flux#1492](https://github.com/influxdata/flux/issues/1492): Null support in Flux was introduced in Alhpa 14. Several null issues were fixed in this release, but one known issue remains - Users may hit a panic if the first record processed by a map function has a null value.

## v2.0.0-alpha.14 [2019-06-28]

### Features

1. [14221](https://github.com/influxdata/influxdb/pull/14221): Add influxd inspect verify-wal tool
1. [14218](https://github.com/influxdata/influxdb/commit/4faf2a24def4f351aef5b3c0f2907c385f82fdb9): Move to Flux .34.2 - which includes new string functions and initial multi-datasource support with Sql.from()
1. [14164](https://github.com/influxdata/influxdb/pull/14164): Only click save once to save cell
1. [14188](https://github.com/influxdata/influxdb/pull/14188): Enable selecting more columns for line visualizations

### UI Improvements

1. [14194](https://github.com/influxdata/influxdb/pull/14194): Draw gauges correctly on HiDPI displays
1. [14194](https://github.com/influxdata/influxdb/pull/14194): Clamp gauge position to gauge domain
1. [14168](https://github.com/influxdata/influxdb/pull/14168): Improve display of error messages
1. [14157](https://github.com/influxdata/influxdb/pull/14157): Remove rendering bottleneck when streaming Flux responses
1. [14165](https://github.com/influxdata/influxdb/pull/14165): Prevent variable dropdown from clipping

## v2.0.0-alpha.13 [2019-06-13]

### Features

1. [14130](https://github.com/influxdata/influxdb/pull/14130): Add static templates for system, docker, redis, kubernetes
1. [14189](https://github.com/influxdata/influxdb/pull/14189): Add option to select a token when creating a task
1. [14200](https://github.com/influxdata/influxdb/pull/14200): Add the ability to update a token when updating a task

## v2.0.0-alpha.12 [2019-06-13]

### Features

1. [14059](https://github.com/influxdata/influxdb/pull/14059): Enable formatting line graph y ticks with binary prefix
1. [14052](https://github.com/influxdata/influxdb/pull/14052): Add x and y column pickers to graph types
1. [14128](https://github.com/influxdata/influxdb/pull/14128): Add option to shade area below line graphs

### Bug Fixes

1. [14085](https://github.com/influxdata/influxdb/pull/14085): Fix performance regression in graph tooltips

### UI Improvements

## v2.0.0-alpha.11 [2019-05-31]

1. [14031](https://github.com/influxdata/influxdb/pull/14031): Correctly check if columnKeys include xColumn in heatmap

## v2.0.0-alpha.10 [2019-05-30]

### Features

1. [13945](https://github.com/influxdata/influxdb/pull/13945): Add heatmap visualization type
1. [13961](https://github.com/influxdata/influxdb/pull/13961): Add scatter graph visualization type
1. [13850](https://github.com/influxdata/influxdb/pull/13850): Add description field to Tasks
1. [13924](https://github.com/influxdata/influxdb/pull/13924): Add CLI arguments for configuring session length and renewal
1. [13961](https://github.com/influxdata/influxdb/pull/13961): Add smooth interpolation option to line graphs

### Bug Fixes

1. [13753](https://github.com/influxdata/influxdb/pull/13753): Removed hardcoded bucket for Getting Started with Flux dashboard
1. [13783](https://github.com/influxdata/influxdb/pull/13783): Ensure map type variables allow for selecting values
1. [13800](https://github.com/influxdata/influxdb/pull/13800): Generate more idiomatic Flux in query builder
1. [13797](https://github.com/influxdata/influxdb/pull/13797): Expand tab key presses to 2 spaces in the Flux editor
1. [13823](https://github.com/influxdata/influxdb/pull/13823): Prevent dragging of Variable Dropdowns when dragging a scrollbar inside the dropdown
1. [13853](https://github.com/influxdata/influxdb/pull/13853): Improve single stat computation
1. [13945](https://github.com/influxdata/influxdb/pull/13945): Fix crash when opening histogram settings with no data

### UI Improvements

1. [#13835](https://github.com/influxdata/influxdb/pull/13835): Render checkboxes in query builder tag selection lists
1. [#13856](https://github.com/influxdata/influxdb/pull/13856): Fix jumbled card text in Telegraf configuration wizard
1. [#13888](https://github.com/influxdata/influxdb/pull/13888): Change scrapers in scrapers list to be resource cards
1. [#13925](https://github.com/influxdata/influxdb/pull/13925): Export and download resource with formatted resource name with no spaces

## v2.0.0-alpha.9 [2019-05-01]

**NOTE: This will remove all tasks from your InfluxDB v2.0 instance.**

### Features

1. [13423](https://github.com/influxdata/influxdb/pull/13423): Set autorefresh of dashboard to pause if absolute time range is selected
1. [13473](https://github.com/influxdata/influxdb/pull/13473): Switch task back end to a more modular and flexible system
1. [13493](https://github.com/influxdata/influxdb/pull/13493): Add org profile tab with ability to edit organization name
1. [13510](https://github.com/influxdata/influxdb/pull/13510): Add org name to dahboard page title
1. [13520](https://github.com/influxdata/influxdb/pull/13520): Add cautioning to bucket renaming
1. [13560](https://github.com/influxdata/influxdb/pull/13560): Add option to generate all access token in tokens tab
1. [13601](https://github.com/influxdata/influxdb/pull/13601): Add option to generate read/write token in tokens tab
1. [13715](https://github.com/influxdata/influxdb/pull/13715): Added a new Local Metrics Dashboard template that is created during Quick Start

### Bug Fixes

1. [13584](https://github.com/influxdata/influxdb/pull/13584): Fixed scroll clipping found in label editing flow
1. [13585](https://github.com/influxdata/influxdb/pull/13585): Prevent overlapping text and dot in time range dropdown
1. [13602](https://github.com/influxdata/influxdb/pull/13602): Updated link in notes cell to a more useful site
1. [13618](https://github.com/influxdata/influxdb/pull/13618): Show error message when adding line protocol
1. [13657](https://github.com/influxdata/influxdb/pull/13657): Update UI Flux function documentation
1. [13718](https://github.com/influxdata/influxdb/pull/13718): Updated System template to support math with floats
1. [13732](https://github.com/influxdata/influxdb/pull/13732): Fixed the window function documentation
1. [13738](https://github.com/influxdata/influxdb/pull/13738): Fixed typo in the `range` Flux function example
1. [13742](https://github.com/influxdata/influxdb/pull/13742): Updated the `systemTime` function to use `system.time`

### UI Improvements

1. [13424](https://github.com/influxdata/influxdb/pull/13424): Add general polish and empty states to Create Dashboard from Template overlay

## v2.0.0-alpha.8 [2019-04-12]

### Features

1. [13024](https://github.com/influxdata/influxdb/pull/13024): Add the ability to edit token's description
1. [13078](https://github.com/influxdata/influxdb/pull/13078): Add the option to create a Dashboard from a Template.
1. [13161](https://github.com/influxdata/influxdb/pull/13161): Add the ability to add labels on variables
1. [13171](https://github.com/influxdata/influxdb/pull/13171): Add switch organizations dropdown to home navigation menu item.
1. [13173](https://github.com/influxdata/influxdb/pull/13173): Add create org to side nav
1. [13345](https://github.com/influxdata/influxdb/pull/13345): Added a new Getting Started with Flux Template

### Bug Fixes

1. [13284](https://github.com/influxdata/influxdb/pull/13284): Update shift to timeShift in the flux functions side bar

### UI Improvements

1. [13287](https://github.com/influxdata/influxdb/pull/13287): Update cursor to grab when hovering draggable areas
1. [13311](https://github.com/influxdata/influxdb/pull/13311): Sync note editor text and preview scrolling
1. [13249](https://github.com/influxdata/influxdb/pull/13249): Add the ability to create a bucket when creating an organization

## v2.0.0-alpha.7 [2019-03-28]

### Features

1. [12663](https://github.com/influxdata/influxdb/pull/12663): Insert flux function near cursor in flux editor
1. [12678](https://github.com/influxdata/influxdb/pull/12678): Enable the use of variables in the Data Explorer and Cell Editor Overlay
1. [12655](https://github.com/influxdata/influxdb/pull/12655): Add a variable control bar to dashboards to select values for variables.
1. [12706](https://github.com/influxdata/influxdb/pull/12706): Add ability to add variable to script from the side menu.
1. [12791](https://github.com/influxdata/influxdb/pull/12791): Use time range for metaqueries in Data Explorer and Cell Editor Overlay
1. [12827](https://github.com/influxdata/influxdb/pull/12827): Fix screen tearing bug in Raw Data View
1. [12843](https://github.com/influxdata/influxdb/pull/12843): Add copy to clipboard button to export overlays
1. [12826](https://github.com/influxdata/influxdb/pull/12826): Enable copying error messages to the clipboard from dashboard cells
1. [12876](https://github.com/influxdata/influxdb/pull/12876): Add the ability to update token's status in Token list
1. [12821](https://github.com/influxdata/influxdb/pull/12821): Allow variables to be re-ordered within control bar on a dashboard.
1. [12888](https://github.com/influxdata/influxdb/pull/12888): Add the ability to delete a template
1. [12901](https://github.com/influxdata/influxdb/pull/12901): Save user preference for variable control bar visibility and default to visible
1. [12910](https://github.com/influxdata/influxdb/pull/12910): Add the ability to clone a template
1. [12958](https://github.com/influxdata/influxdb/pull/12958): Add the ability to import a variable

### Bug Fixes

1. [12684](https://github.com/influxdata/influxdb/pull/12684): Fix mismatch in bucket row and header
1. [12703](https://github.com/influxdata/influxdb/pull/12703): Allows user to edit note on cell
1. [12764](https://github.com/influxdata/influxdb/pull/12764): Fix empty state styles in scrapers in org view
1. [12790](https://github.com/influxdata/influxdb/pull/12790): Fix bucket creation error when changing rentention rules types.
1. [12793](https://github.com/influxdata/influxdb/pull/12793): Fix task creation error when switching schedule types.
1. [12805](https://github.com/influxdata/influxdb/pull/12805): Fix hidden horizonal scrollbars in flux raw data view
1. [12827](https://github.com/influxdata/influxdb/pull/12827): Fix screen tearing bug in Raw Data View
1. [12961](https://github.com/influxdata/influxdb/pull/12961): Fix scroll clipping in graph legends & dropdown menus
1. [12959](https://github.com/influxdata/influxdb/pull/12959): Fix routing loop

### UI Improvements

1. [12782](https://github.com/influxdata/influxdb/pull/12782): Move bucket selection in the query builder to the first card in the list
1. [12850](https://github.com/influxdata/influxdb/pull/12850): Ensure editor is automatically focused in note editor
1. [12915](https://github.com/influxdata/influxdb/pull/12915): Add ability to edit a template's name.

## v2.0.0-alpha.6 [2019-03-15]

### Release Notes

We have updated the way we do predefined dashboards to [include Templates](https://github.com/influxdata/influxdb/pull/12532) in this release which will cause existing Organizations to not have a System dashboard created when they build a new Telegraf configuration. In order to get this functionality, remove your existing data and start from scratch.

**NOTE: This will remove all data from your InfluxDB v2.0 instance including timeseries data.**

On most `linux` systems including `macOS`:

```sh
$ rm -r ~/.influxdbv2
```

Once completed, `v2.0.0-alpha.6` can be started.

### Features

1. [12496](https://github.com/influxdata/influxdb/pull/12496): Add ability to import a dashboard
1. [12524](https://github.com/influxdata/influxdb/pull/12524): Add ability to import a dashboard from org view
1. [12531](https://github.com/influxdata/influxdb/pull/12531): Add ability to export a dashboard and a task
1. [12615](https://github.com/influxdata/influxdb/pull/12615): Add `run` subcommand to influxd binary. This is also the default when no subcommand is specified.
1. [12523](https://github.com/influxdata/influxdb/pull/12523): Add ability to save a query as a variable from the Data Explorer.
1. [12532](https://github.com/influxdata/influxdb/pull/12532): Add System template on onboarding

### Bug Fixes

1. [12641](https://github.com/influxdata/influxdb/pull/12641): Stop scrollbars from covering text in flux editor

### UI Improvements

1. [12610](https://github.com/influxdata/influxdb/pull/12610): Fine tune keyboard interactions for managing labels from a resource card

## v2.0.0-alpha.5 [2019-03-08]

### Release Notes

This release includes a [breaking change](https://github.com/influxdata/influxdb/pull/12391) to the format that TSM and index data are stored on disk.
Any existing local data will not be queryable once InfluxDB is upgraded to this release.
Prior to installing this release we recommend all storage-engine data is removed from your local InfluxDB `2.x` installation; this can be achieved without losing any of your other InfluxDB `2.x` data (settings etc).
To remove only local storage data, run the following in a terminal.

On most `linux` systems:

```sh

# Replace <username> with your actual username.

$ rm -r /home/<username>/.influxdbv2/engine
```

On `macOS`:

```sh
# Replace <username> with your actual username.

$ rm -r /Users/<username>/.influxdbv2/engine
```

Once completed, `v2.0.0-alpha.5` can be started.

### Features

1. [12096](https://github.com/influxdata/influxdb/pull/12096): Add labels to cloned tasks
1. [12111](https://github.com/influxdata/influxdb/pull/12111): Add ability to filter resources by clicking a label
1. [12401](https://github.com/influxdata/influxdb/pull/12401): Add ability to add a member to org
1. [12391](https://github.com/influxdata/influxdb/pull/12391): Improve representation of TSM tagsets on disk
1. [12437](https://github.com/influxdata/influxdb/pull/12437): Add ability to remove a member from org

### Bug Fixes

1. [12302](https://github.com/influxdata/influxdb/pull/12302): Prevent clipping of code snippets in Firefox
1. [12379](https://github.com/influxdata/influxdb/pull/12379): Prevent clipping of cell edit menus in dashboards

### UI Improvements

1. [12302](https://github.com/influxdata/influxdb/pull/12302): Make code snippet copy functionality easier to use
1. [12304](https://github.com/influxdata/influxdb/pull/12304): Always show live preview in Note Cell editor
1. [12317](https://github.com/influxdata/influxdb/pull/12317): Redesign Create Scraper workflow
1. [12317](https://github.com/influxdata/influxdb/pull/12317): Show warning in Telegrafs and Scrapers lists when user has no buckets
1. [12384](https://github.com/influxdata/influxdb/pull/12384): Streamline label addition, removal, and creation from the dashboards list
1. [12464](https://github.com/influxdata/influxdb/pull/12464): Improve label color selection

## v2.0.0-alpha.4 [2019-02-21]

### Features

1. [11954](https://github.com/influxdata/influxdb/pull/11954): Add the ability to run a task manually from tasks page
1. [11990](https://github.com/influxdata/influxdb/pull/11990): Add the ability to select a custom time range in explorer and dashboard
1. [12009](https://github.com/influxdata/influxdb/pull/12009): Display the version information on the login page
1. [12011](https://github.com/influxdata/influxdb/pull/12011): Add the ability to update a Variable's name and query.
1. [12026](https://github.com/influxdata/influxdb/pull/12026): Add labels to cloned dashboard
1. [12018](https://github.com/influxdata/influxdb/pull/12057): Add ability filter resources by label name
1. [11973](https://github.com/influxdata/influxdb/pull/11973): Add ability to create or add labels to a resource from labels editor

### Bug Fixes

1. [11997](https://github.com/influxdata/influxdb/pull/11997): Update the bucket retention policy to update the time in seconds

### UI Improvements

1. [12016](https://github.com/influxdata/influxdb/pull/12016): Update the preview in the label overlays to be shorter
1. [12012](https://github.com/influxdata/influxdb/pull/12012): Add notifications to scrapers page for created/deleted/updated scrapers
1. [12023](https://github.com/influxdata/influxdb/pull/12023): Add notifications to buckets page for created/deleted/updated buckets
1. [12072](https://github.com/influxdata/influxdb/pull/12072): Update the admin page to display error for password length

## v2.0.0-alpha.3 [2019-02-15]

### Features

1. [11809](https://github.com/influxdata/influxdb/pull/11809): Add the ability to name a scraper target
1. [11821](https://github.com/influxdata/influxdb/pull/11821): Display scraper name as the first and only updatable column in scrapers list
1. [11804](https://github.com/influxdata/influxdb/pull/11804): Add the ability to view runs for a task
1. [11824](https://github.com/influxdata/influxdb/pull/11824): Display last completed run for tasks list
1. [11836](https://github.com/influxdata/influxdb/pull/11836): Add the ability to view the logs for a specific task run

### Bug Fixes

1. [11819](https://github.com/influxdata/influxdb/pull/11819): Update the inline edit for resource names to guard for empty strings
1. [11852](https://github.com/influxdata/influxdb/pull/11852): Prevent a new template dashboard from being created on every telegraf config update
1. [11848](https://github.com/influxdata/influxdb/pull/11848): Fix overlapping buttons in the telegrafs verify data step

### UI Improvements

1. [11764](https://github.com/influxdata/influxdb/pull/11764): Move the download telegraf config button to view config overlay
1. [11879](https://github.com/influxdata/influxdb/pull/11879): Combine permissions for user by type
1. [11938](https://github.com/influxdata/influxdb/pull/11938): Add ordering to UI list items

## v2.0.0-alpha.2 [2019-02-07]

### Features

1. [11677](https://github.com/influxdata/influxdb/pull/11677): Add instructions button to view `$INFLUX_TOKEN` setup for telegraf configs
1. [11693](https://github.com/influxdata/influxdb/pull/11693): Save the \$INFLUX_TOKEN environmental variable in telegraf configs
1. [11700](https://github.com/influxdata/influxdb/pull/11700): Update Tasks tab on Org page to look like Tasks Page
1. [11740](https://github.com/influxdata/influxdb/pull/11740): Add view button to view the telegraf config toml
1. [11522](https://github.com/influxdata/influxdb/pull/11522): Add plugin information step to allow for config naming and configure one plugin at a time
1. [11758](https://github.com/influxdata/influxdb/pull/11758): Update Dashboards tab on Org page to look like Dashboards Page
1. [11810](https://github.com/influxdata/influxdb/pull/11810): Add tab for template variables under organizations page

## Bug Fixes

1. [11678](https://github.com/influxdata/influxdb/pull/11678): Update the System Telegraf Plugin bundle to include the swap plugin
1. [11722](https://github.com/influxdata/influxdb/pull/11722): Revert behavior allowing users to create authorizations on behalf of another user

### UI Improvements

1. [11683](https://github.com/influxdata/influxdb/pull/11683): Change the wording for the plugin config form button to Done
1. [11689](https://github.com/influxdata/influxdb/pull/11689): Change the wording for the Collectors configure step button to Create and Verify
1. [11697](https://github.com/influxdata/influxdb/pull/11697): Standardize page loading spinner styles
1. [11711](https://github.com/influxdata/influxdb/pull/11711): Show checkbox on Save As button in data explorer
1. [11705](https://github.com/influxdata/influxdb/pull/11705): Make collectors plugins side bar visible in only the configure step
1. [11745](https://github.com/influxdata/influxdb/pull/11745): Swap retention policies on Create bucket page

## v2.0.0-alpha.1 [2019-01-23]

### Release Notes

This is the initial alpha release of InfluxDB 2.0.<|MERGE_RESOLUTION|>--- conflicted
+++ resolved
@@ -3,6 +3,8 @@
 ### Features
 
 ### Bug Fixes
+
+1. [17618](https://github.com/influxdata/influxdb/pull/17618): Add index for URM by user ID to improve lookup performance
 
 ### UI Improvements
 
@@ -16,11 +18,7 @@
 1. [17490](https://github.com/influxdata/influxdb/pull/17490): `influx config -`, to switch back to previous activated configuration
 1. [17581](https://github.com/influxdata/influxdb/pull/17581): Introduce new navigation menu
 1. [17595](https://github.com/influxdata/influxdb/pull/17595): Add -f (--file) option to `influx query` and `influx task` commands
-<<<<<<< HEAD
-1. [17618](https://github.com/influxdata/influxdb/pull/17618): Add index for URM by user ID to improve lookup performance
-=======
 1. [17498](https://github.com/influxdata/influxdb/pull/17498): Added support for command line options to limit memory for queries
->>>>>>> 4d2e06f9
 
 ### Bug Fixes
 
