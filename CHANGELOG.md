--- conflicted
+++ resolved
@@ -41,13 +41,8 @@
 1. [21747](https://github.com/influxdata/influxdb/pull/21747): Rename arm rpms with yum-compatible names.
 1. [21800](https://github.com/influxdata/influxdb/pull/21800): Return an error instead of panicking when InfluxQL statement rewrites fail.
 1. [21840](https://github.com/influxdata/influxdb/pull/21840): Run migrations on restored bolt & SQLite metadata databases as part of the restore process.
-<<<<<<< HEAD
+1. [21844](https://github.com/influxdata/influxdb/pull/21844): Upgrade to latest version of `influxdata/cron` so that tasks can be created with interval of `every: 1w`.
 1. [21849](https://github.com/influxdata/influxdb/pull/21849): Specify which fields are missing when rejecting an incomplete onboarding request.
-
->>>>>>> master
-=======
-1. [21844](https://github.com/influxdata/influxdb/pull/21844): Upgrade to latest version of `influxdata/cron` so that tasks can be created with interval of `every: 1w`.
->>>>>>> e7871130
 
 ## v2.0.7 [2021-06-04]
 
