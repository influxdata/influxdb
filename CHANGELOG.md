--- conflicted
+++ resolved
@@ -8,11 +8,8 @@
 ### Bug Fixes
 
 1. [14480](https://github.com/influxdata/influxdb/pull/14480): Fix authentication when updating a task with invalid org or bucket.
-<<<<<<< HEAD
-2. [14492](https://github.com/influxdata/influxdb/pull/14492): Fix to surface errors properly as task notifications on create.
-=======
 1. [14497](https://github.com/influxdata/influxdb/pull/14497): Update the documentation link for Telegraf.
->>>>>>> bbc37b4c
+1. [14492](https://github.com/influxdata/influxdb/pull/14492): Fix to surface errors properly as task notifications on create.
 
 ## v2.0.0-alpha.16 [2019-07-25]
 
