## unreleased

### Docker

#### ARM64

This release extends the Docker builds hosted in `quay.io` to support the `linux/arm64` platform.

#### 2.x nightly images

Prior to this release, competing nightly builds caused the `nightly` Docker tag to contain outdated
binaries. This conflict has been fixed, and the image tagged with `nightly` will now contain `2.x`
binaries built from the `HEAD` of the `master` branch.

### Breaking Changes

#### inmem index option removed

This release fully removes the `inmem` indexing option, along with the associated config options:

- `max-series-per-database`
- `max-values-per-tag`

Replacement `tsi1` indexes will be automatically generated on startup for shards that need it.

### Features

1. [19811](https://github.com/influxdata/influxdb/pull/19811): Add Geo graph type to be able to store in Dashboard cells.
1. [20473](https://github.com/influxdata/influxdb/pull/20473): Add `--overwrite-existing-v2` flag to `influxd upgrade` to overwrite existing files at output paths (instead of aborting).
1. [20524](https://github.com/influxdata/influxdb/pull/20524): Add `influxd print-config` command to support automated config inspection.
1. [20561](https://github.com/influxdata/influxdb/pull/20561): Add `nats-port` config option for `influxd` server.
1. [20564](https://github.com/influxdata/influxdb/pull/20564): Add `nats-max-payload-bytes` config option for `influxd` server.
1. [20467](https://github.com/influxdata/influxdb/pull/20467): Add `influxd inspect export-lp` command to extract data in line-protocol format.
1. [20604](https://github.com/influxdata/influxdb/pull/20604): Update telegraf plugins list in UI to include Beat, Intel PowerStats, and Rienmann.

### Bug Fixes

1. [20339](https://github.com/influxdata/influxdb/pull/20339): Include upgrade helper script in goreleaser manifest.
1. [20348](https://github.com/influxdata/influxdb/pull/20348): Don't show the upgrade notice on fresh `influxdb2` installs.
1. [20348](https://github.com/influxdata/influxdb/pull/20348): Ensure `config.toml` is initialized on fresh `influxdb2` installs.
1. [20349](https://github.com/influxdata/influxdb/pull/20349): Ensure `influxdb` service sees default env variables when running under `init.d`.
1. [20317](https://github.com/influxdata/influxdb/pull/20317): Don't ignore failures to set password during initial user onboarding.
1. [20362](https://github.com/influxdata/influxdb/pull/20362): Don't overwrite stack name/description on `influx stack update`.
1. [20355](https://github.com/influxdata/influxdb/pull/20355): Fix timeout setup for `influxd` graceful shutdown.
1. [20387](https://github.com/influxdata/influxdb/pull/20387): Improve error message shown when `influx` CLI can't find an org by name.
1. [20380](https://github.com/influxdata/influxdb/pull/20380): Remove duplication from task error messages.
1. [20313](https://github.com/influxdata/influxdb/pull/20313): Automatically build `tsi1` indexes for shards that need it instead of falling back to `inmem`.
1. [20313](https://github.com/influxdata/influxdb/pull/20313): Fix logging initialization for storage engine.
1. [20442](https://github.com/influxdata/influxdb/pull/20442): Don't return 500 codes for partial write failures.
1. [20440](https://github.com/influxdata/influxdb/pull/20440): Add confirmation step w/ file sizes before copying data files in `influxd upgrade`.
1. [20409](https://github.com/influxdata/influxdb/pull/20409): Improve messages in DBRP API validation errors.
1. [20489](https://github.com/influxdata/influxdb/pull/20489): Improve error message when opening BoltDB with unsupported file system options.
1. [20490](https://github.com/influxdata/influxdb/pull/20490): Fix silent failure to register CLI args as required.
1. [20522](https://github.com/influxdata/influxdb/pull/20522): Fix loading config when INFLUXD_CONFIG_PATH points to a `.yml` file.
1. [20527](https://github.com/influxdata/influxdb/pull/20527): Don't leak .tmp files while backing up shards.
1. [20527](https://github.com/influxdata/influxdb/pull/20527): Allow backups to complete while a snapshot is in progress.
1. [20539](https://github.com/influxdata/influxdb/pull/20539): Prevent extra output row from GROUP BY crossing DST boundary.
1. [20548](https://github.com/influxdata/influxdb/pull/20548): Prevent panic in `influxd upgrade` when V1 users exist and no V1 config is given.
1. [20565](https://github.com/influxdata/influxdb/pull/20565): Set correct Content-Type on v1 query responses.
1. [20565](https://github.com/influxdata/influxdb/pull/20565): Update V1 API spec to document all valid Accept headers and matching Content-Types.
<<<<<<< HEAD
1. [19764](https://github.com/influxdata/influxdb/pull/20620): Add shard duration settings to CLI and API
=======
1. [20578](https://github.com/influxdata/influxdb/pull/20578): Respect the --skip-verify flag when running `influx query`.
1. [20495](https://github.com/influxdata/influxdb/pull/20495): Update Flux functions list in UI to reflect that `v1` package was renamed to `schema`.
>>>>>>> 7f65b716

## v2.0.3 [2020-12-14]

### ARM Support

This release includes our initial ARM64 preview build.

### Breaking Changes

#### influxd upgrade

Previously, `influxd upgrade` would attempt to write upgraded `config.toml` files into the same directory as the source
`influxdb.conf` file. If this failed, a warning would be logged and `config.toml` would be written into the `HOME` directory.

This release breaks this behavior in two ways:

1. By default, `config.toml` is now written into the same directory as the Bolt DB and engine files (`~/.influxdbv2/`)
2. If writing upgraded config fails, the `upgrade` process exits with an error instead of falling back to the `HOME` directory

Users can use the new `--v2-config-path` option to override the output path for upgraded config if they can't or don't
want to use the default.

#### v2 packaging

Based on community feedback, the v2 deb and rpm packaging has been improved to avoid confusion between versions. The package
name is now influxdb2 and conflicts with any previous influxdb package (including initial 2.0.0, 2.0.1, and 2.0.2 packages).
Additionally, v2 specific path defaults are now defined and helper scripts are provided for `influxd upgrade` and cleanup cases.

### Features

1. [20123](https://github.com/influxdata/influxdb/pull/20123): Allow password to be specified as a CLI option in `influx v1 auth create`.
1. [20123](https://github.com/influxdata/influxdb/pull/20123): Allow password to be specified as a CLI option in `influx v1 auth set-password`.
1. [20110](https://github.com/influxdata/influxdb/pull/20110): Allow for users to specify where V2 config should be written in `influxd upgrade`.
1. [20204](https://github.com/influxdata/influxdb/pull/20204): Improve ID-related error messages for `influx v1 dbrp` commands.
1. [20236](https://github.com/influxdata/influxdb/pull/20236): Delete with predicate.
1. [20322](https://github.com/influxdata/influxdb/pull/20322): Upgrade Flux to v0.99.0.
1. [20327](https://github.com/influxdata/influxdb/pull/20327): Upgrade flux-lsp-browser to v0.5.26.

### Bug Fixes

1. [20110](https://github.com/influxdata/influxdb/pull/20110): Use V2 directory for default V2 config path in `influxd upgrade`.
1. [20137](https://github.com/influxdata/influxdb/pull/20137): Fix panic when writing a point with 100 tags. Thanks @foobar!
1. [20151](https://github.com/influxdata/influxdb/pull/20151): Don't log bodies of V1 write requests.
1. [20097](https://github.com/influxdata/influxdb/pull/20097): Ensure Index.Walk fetches matching foreign keys only.
1. [20149](https://github.com/influxdata/influxdb/pull/20149): Enforce max value of 2147483647 on query concurrency to avoid startup panic.
1. [20149](https://github.com/influxdata/influxdb/pull/20149): Enforce max value of 2147483647 on query queue size to avoid startup panic.
1. [20168](https://github.com/influxdata/influxdb/pull/20168): Auto-migrate existing DBRP mappings from old schema to avoid panic.
1. [20201](https://github.com/influxdata/influxdb/pull/20201): Optimize shard lookup in groups containing only one shard. Thanks @StoneYunZhao!
1. [20155](https://github.com/influxdata/influxdb/pull/20155): Respect the `--name` option in `influx setup` whether configs already exist or not.
1. [20155](https://github.com/influxdata/influxdb/pull/20155): Allow for 0 (infinite) values for `--retention` in `influx setup`.
1. [20305](https://github.com/influxdata/influxdb/pull/20305): Set v2 default paths and provide upgrade helper scripts in release packages

## v2.0.2 [2020-11-19]

### Features

1. [19979](https://github.com/influxdata/influxdb/pull/19979): Added functionality to filter task runs by time.
1. [20036](https://github.com/influxdata/influxdb/pull/20036): Warn if V1 users are upgraded, but V1 auth wasn't enabled.
1. [20039](https://github.com/influxdata/influxdb/pull/20039): Export 1.x CQs as part of `influxd upgrade`.
1. [20053](https://github.com/influxdata/influxdb/pull/20053): Upgrade Flux to v0.95.0.
1. [20058](https://github.com/influxdata/influxdb/pull/20058): UI: Upgrade flux-lsp-browser to v0.5.23.
1. [20067](https://github.com/influxdata/influxdb/pull/20067): Add DBRP cli commands as `influxd v1 dbrp`.

### Bug Fixes

1. [19987](https://github.com/influxdata/influxdb/pull/19987): Fix various typos. Thanks @kumakichi!
1. [19991](https://github.com/influxdata/influxdb/pull/19991): Use --skip-verify flag for backup/restore CLI command.
1. [19995](https://github.com/influxdata/influxdb/pull/19995): Don't auto-print help on influxd errors
1. [20008](https://github.com/influxdata/influxdb/pull/20008): Add locking during TSI iterator creation.
1. [20012](https://github.com/influxdata/influxdb/pull/20012): Validate input paths to `influxd upgrade` up-front.
1. [20015](https://github.com/influxdata/influxdb/pull/20015): Add same site strict flag to session cookie.
1. [20017](https://github.com/influxdata/influxdb/pull/20017): Don't include duplicates for SHOW DATABASES
1. [20064](https://github.com/influxdata/influxdb/pull/20064): Ensure Flux reads across all shards.
1. [20047](https://github.com/influxdata/influxdb/pull/20047): Allow scraper to ignore insecure certificates on a target. Thanks @cmackenzie1!
1. [20076](https://github.com/influxdata/influxdb/pull/20076): Remove internal `influxd upgrade` subcommands from help text.
1. [20074](https://github.com/influxdata/influxdb/pull/20074): Use default DBRP mapping on V1 write when no RP is specified.
1. [20091](https://github.com/influxdata/influxdb/pull/20091): Make the DBRP http API match the swagger spec.

## v2.0.1 [2020-11-10]

### Bug Fixes

1. [19918](https://github.com/influxdata/influxdb/pull/19918): Swagger: add operationId to /delete
1. [19967](https://github.com/influxdata/influxdb/pull/19967): Upgrade: add log-level option
1. [19969](https://github.com/influxdata/influxdb/pull/19969): Check for existing 2.x CLI configs file
1. [19971](https://github.com/influxdata/influxdb/pull/19971): Swagger: remove Invites from swagger
1. [19972](https://github.com/influxdata/influxdb/pull/19972): Remove obsolete unused option (influx-command-path)
1. [19980](https://github.com/influxdata/influxdb/pull/19980): check write permission in legacy write path

## v2.0.0 [2020-11-09]

### Features

1. [19935](https://github.com/influxdata/influxdb/pull/19935): Improve the UI for the influx v1 auth commands
1. [19940](https://github.com/influxdata/influxdb/pull/19940): Update Flux to v0.94.0
1. [19943](https://github.com/influxdata/influxdb/pull/19943): Upgrade flux-lsp-browser to v0.5.22
1. [19946](https://github.com/influxdata/influxdb/pull/19946): Adding RAS telegraf input

### Bug Fixes

1. [19924](https://github.com/influxdata/influxdb/pull/19924): Remove unused 'security-script' option from upgrade command
1. [19925](https://github.com/influxdata/influxdb/pull/19937): Create CLI configs in `influxd upgrade`
1. [19928](https://github.com/influxdata/influxdb/pull/19928): Fix parsing of retention policy CLI args in `influx setup` and `influxd upgrade`
1. [19930](https://github.com/influxdata/influxdb/pull/19930): Replace 0 with MaxInt when upgrading query-concurrency
1. [19937](https://github.com/influxdata/influxdb/pull/19937): Create CLI configs
1. [19939](https://github.com/influxdata/influxdb/pull/19939): Make influxd help more specific
1. [19945](https://github.com/influxdata/influxdb/pull/19945): Allow write-only V1 tokens to find DBRPs
1. [19947](https://github.com/influxdata/influxdb/pull/19947): Updating v1 auth description
1. [19952](https://github.com/influxdata/influxdb/pull/19952): Use `db`/`rp` naming convention when migrating DBs to buckets
1. [19956](https://github.com/influxdata/influxdb/pull/19956): Improve help for --no-password switch
1. [19959](https://github.com/influxdata/influxdb/pull/19959): Use 10 instead of MaxInt when rewriting query-concurrency
1. [19960](https://github.com/influxdata/influxdb/pull/19960): Remove bucket and mapping auto-creation from v1 /write API
1. [19885](https://github.com/influxdata/influxdb/pull/19875): Misuse of reflect.SliceHeader

## v2.0.0-rc.4 [2020-11-05]

### Features

1. [19854](https://github.com/influxdata/influxdb/pull/19854): Use v1 authorization for users upgrade
1. [19855](https://github.com/influxdata/influxdb/pull/19855): Enable window pushdowns
1. [19864](https://github.com/influxdata/influxdb/pull/19864): Implement backup/restore CLI subcommands
1. [19865](https://github.com/influxdata/influxdb/pull/19865): Implementation of v1 authorization
1. [19879](https://github.com/influxdata/influxdb/pull/19879): Make sure the query plan nodes have unique ids
1. [19881](https://github.com/influxdata/influxdb/pull/19881): Update Flux to v0.93.0

### Bug Fixes

1. [19685](https://github.com/influxdata/influxdb/pull/19685): Cloning tasks makes actions shared in task list view
1. [19712](https://github.com/influxdata/influxdb/pull/19712): Reduce filesize of influx binary
1. [19819](https://github.com/influxdata/influxdb/pull/19819): Isolate telegraf config service and remove URM interactions
1. [19853](https://github.com/influxdata/influxdb/pull/19853): Use updated HTTP client for authorization service
1. [19856](https://github.com/influxdata/influxdb/pull/19856): Make tagKeys and tagValues work for edge cases involving fields
1. [19870](https://github.com/influxdata/influxdb/pull/19870): Correctly parse float as 64-bits
1. [19873](https://github.com/influxdata/influxdb/pull/19873): Add simple metrics related to installed templates
1. [19885](https://github.com/influxdata/influxdb/pull/19885): Remove extra multiplication of retention policies in onboarding
1. [19887](https://github.com/influxdata/influxdb/pull/19887): Use fluxinit package to init flux library instead of builtin
1. [19886](https://github.com/influxdata/influxdb/pull/19886): Add Logger to constructor function to ensure log field is initialized
1. [19894](https://github.com/influxdata/influxdb/pull/19894): Return empty iterator instead of null in tagValues
1. [19899](https://github.com/influxdata/influxdb/pull/19899): Docs: flux 0.92 functions
1. [19908](https://github.com/influxdata/influxdb/pull/19908): Fix /ready response content type

## v2.0.0-rc.3 [2020-10-29]

### Features

1. [19807](https://github.com/influxdata/influxdb/pull/19807): Enable window agg mean pushdown
1. [19813](https://github.com/influxdata/influxdb/pull/19813): Aggregate array cursors
1. [19815](https://github.com/influxdata/influxdb/pull/19815): Create a v1 authorization service
1. [19826](https://github.com/influxdata/influxdb/pull/19826): Update FLux to v0.91.0
1. [19829](https://github.com/influxdata/influxdb/pull/19829): Extend CLI with v1 authorization commands
1. [19839](https://github.com/influxdata/influxdb/pull/19839): Add tick generation properties and legendColorizeRows
1. [19840](https://github.com/influxdata/influxdb/pull/19840): Add bcrypt password support to v1 authorizations
1. [19850](https://github.com/influxdata/influxdb/pull/19850): Update generate ticks into an array of properties for each axis

### Bug Fixes

1. [19784](https://github.com/influxdata/influxdb/pull/19784): UI: bump papaparse from 4.6.3 to 5.2.0
1. [19802](https://github.com/influxdata/influxdb/pull/19802): Docs: update PostDBRP docs to reflect mutual exclusive requirement of org vs orgID
1. [19804](https://github.com/influxdata/influxdb/pull/19804): Notifications: move rule service into own package
1. [19816](https://github.com/influxdata/influxdb/pull/19816): Type-convert fs.Bavail for portability
1. [19818](https://github.com/influxdata/influxdb/pull/19818): Notifications: isolate endpoint service
1. [19823](https://github.com/influxdata/influxdb/pull/19823): Clear Logout
1. [19825](https://github.com/influxdata/influxdb/pull/19825): Docs: Update FUZZ.md
1. [19828](https://github.com/influxdata/influxdb/pull/19828): Add 1.x compatible endpoints to swagger
1. [19833](https://github.com/influxdata/influxdb/pull/19833): allow newIndexSeriesCursor() to accept an influxql.Expr
1. [19834](https://github.com/influxdata/influxdb/pull/19834): Docs: Fix typos in http/swagger.yml
1. [19836](https://github.com/influxdata/influxdb/pull/19836): UI: import flux-lsp v0.5.21
1. [19846](https://github.com/influxdata/influxdb/pull/19846): prune some unreferenced packages

## v2.0.0-rc.2 [2020-10-21]

### Features

1. [19725](https://github.com/influxdata/influxdb/pull/19725): Add window agg result set
1. [19740](https://github.com/influxdata/influxdb/pull/19740): Provide means to remove stack without confirmation
1. [19750](https://github.com/influxdata/influxdb/pull/19750): Return error on failed resource addition
1. [19774](https://github.com/influxdata/influxdb/pull/19774): Update Flux to v0.90.0

### Bug Fixes

1. [19465](https://github.com/influxdata/influxdb/pull/19465): Use valid flux in pkger test templates
1. [19773](https://github.com/influxdata/influxdb/pull/19773): Upgrade: fallback to user's home when saving upgraded config
1. [19775](https://github.com/influxdata/influxdb/pull/19775): Telegraf plugin updates (remove RAS for now)
1. [19776](https://github.com/influxdata/influxdb/pull/19776): TimeMachine: change derivative to 1s
1. [19789](https://github.com/influxdata/influxdb/pull/19789): Launcher: Switch to AuthorizationService from authorization package
1. [19780](https://github.com/influxdata/influxdb/pull/19780): Upgrade: proper default 2.x config filename
1. [19781](https://github.com/influxdata/influxdb/pull/19781): Upgrade: fixing typos and grammar errors

## v2.0.0-rc.1 [2020-10-14]

### Features

1. [19641](https://github.com/influxdata/influxdb/pull/19641): Added `influx upgrade` command for upgrading from 1.x to 2.0
1. [19746](https://github.com/influxdata/influxdb/pull/19746): Added Intel RDT and RAS Daemon telegraf plugins
1. [19731](https://github.com/influxdata/influxdb/pull/19731): Upgraded Flux to v0.89.0

### Bug Fixes

1. [19708](https://github.com/influxdata/influxdb/pull/19708): Scrapers not working in RC0
1. [19732](https://github.com/influxdata/influxdb/pull/19732): Update default value of list tasks influx CLI command to 100
1. [19710](https://github.com/influxdata/influxdb/pull/19710): InfluxDB Templates: allow same duration unit identifiers that the tasks api allows
1. [19700](https://github.com/influxdata/influxdb/pull/19700): InfluxDB Templates: preserve cell colors on export/import
1. [19695](https://github.com/influxdata/influxdb/pull/19695): Influx CLI fix an issue where a single telegraf config was not being returned
1. [19593](https://github.com/influxdata/influxdb/pull/19593): Don't allow short passwords in `influx setup`

## v2.0.0-rc.0 [2020-09-29]

### Breaking Changes

In the interests of simplifying the migration for existing users of InfluxDB 1.x, this
release includes significant breaking changes.

**Upgrading from previous beta builds of `influxd` is not supported**

In order to continue using `influxd` betas, users will be required to move all existing
data out of their `~/.influxdbv2` (or equivalent) path, including `influxd.bolt`. This
means all existing dashboards, tasks, integrations, alerts, users and tokens will need to
be recreated. The `influx export all` command may be used to export and re-import most
of this data.

At this time, there is no tooling to convert existing time series data from previous
beta releases. If data from a prior beta release is found, `influxd` will refuse to start.

We have also changed the default port of InfluxDB from 9999 back to 8086. If you still would like
to run on port 9999, you can start influxd with the `--http-bind-address` option. You will also
need to update any InfluxDB CLI config profiles with the new port number.

1. [19446](https://github.com/influxdata/influxdb/pull/19446): Port TSM1 storage engine
1. [19494](https://github.com/influxdata/influxdb/pull/19494): Changing the default port from 9999 to 8086
1. [19636](https://github.com/influxdata/influxdb/pull/19636): Disable unimplemented delete with predicate API

### Features

1. [18779](https://github.com/influxdata/influxdb/pull/18779): Add new processing options and enhancements to influx write.
1. [19246](https://github.com/influxdata/influxdb/pull/19246): Redesign load data page to increase discovery and ease of use
1. [19334](https://github.com/influxdata/influxdb/pull/19334): Add --active-config flag to influx to set config for single command
1. [19219](https://github.com/influxdata/influxdb/pull/19219): List buckets via the API now supports after (ID) parameter as an alternative to offset.
1. [19390](https://github.com/influxdata/influxdb/pull/19390): Record last success and failure run times in the Task
1. [19402](https://github.com/influxdata/influxdb/pull/19402): Inject Task's LatestSuccess Timestamp In Flux Extern
1. [19433](https://github.com/influxdata/influxdb/pull/19433): Add option to dump raw query results in CLI
1. [19506](https://github.com/influxdata/influxdb/pull/19506): Add TSM 1.x storage options as flags
1. [19508](https://github.com/influxdata/influxdb/pull/19508): Add subset of InfluxQL coordinator options as flags
1. [19457](https://github.com/influxdata/influxdb/pull/19457): Add ability to export resources by name via the CLI
1. [19640](https://github.com/influxdata/influxdb/pull/19640): Turn on Community Templates
1. [19663](https://github.com/influxdata/influxdb/pull/19663): Added InfluxDB v2 Listener, NSD, OPC-UA, and Windows Event Log to the sources page
1. [19662](https://github.com/influxdata/influxdb/pull/19662): Add `max-line-length` switch to `influx write` command to address `token too long` errors for large inputs
1. [19660](https://github.com/influxdata/influxdb/pull/19660): Add --rate-limit option to `influx write`.
1. [19740](https://github.com/influxdata/influxdb/pull/19740): Add `--force` option to `influx stack rm` to skip confirmation

### Bug Fixes

1. [19331](https://github.com/influxdata/influxdb/pull/19331): Add description to auth influx command outputs.
1. [19392](https://github.com/influxdata/influxdb/pull/19392): Include the edge of the boundary we are observing.
1. [19453](https://github.com/influxdata/influxdb/pull/19453): Warn about duplicate tag names during influx write csv.
1. [19466](https://github.com/influxdata/influxdb/pull/19466): Do not override existing line part in group annotation.
1. [19637](https://github.com/influxdata/influxdb/pull/19637): Added PATCH to the list of allowed methods

## v2.0.0-beta.16 [2020-08-07]

### Breaking

1. [19066](https://github.com/influxdata/influxdb/pull/19066): Drop deprecated /packages route tree
1. [19116](https://github.com/influxdata/influxdb/pull/19116): Support more types for template envRef default value and require explicit default values
1. [19104](https://github.com/influxdata/influxdb/pull/19104): Remove orgs/labels nested routes from the API.
1. [19653](https://github.com/influxdata/influxdb/pull/19653): Remove PointBatcher from tsdb package API

### Features

1. [19075](https://github.com/influxdata/influxdb/pull/19075): Add resource links to a stack's resources from public HTTP API list/read calls
1. [19103](https://github.com/influxdata/influxdb/pull/19103): Enhance resource creation experience when limits are reached
1. [19223](https://github.com/influxdata/influxdb/pull/19223): Add dashboards command to influx CLI
1. [19225](https://github.com/influxdata/influxdb/pull/19225): Allow user onboarding to optionally set passwords
1. [18841](https://github.com/influxdata/influxdb/pull/18841): Limit query response sizes for queries built in QueryBuilder by requiring an aggregate window
1. [19135](https://github.com/influxdata/influxdb/pull/19135): Add telegram notification.

### Bug Fixes

1. [19043](https://github.com/influxdata/influxdb/pull/19043): Enforce all influx CLI flag args are valid
1. [19188](https://github.com/influxdata/influxdb/pull/19188): Dashboard cells correctly map results when multiple queries exist
1. [19146](https://github.com/influxdata/influxdb/pull/19146): Dashboard cells and overlay use UTC as query time when toggling to UTC timezone
1. [19222](https://github.com/influxdata/influxdb/pull/19222): Bucket names may not include quotation marks
1. [19317](https://github.com/influxdata/influxdb/pull/19317): Add validation to Variable name creation for valid Flux identifiers.

### UI Improvements

1. [19231](https://github.com/influxdata/influxdb/pull/19231): Alerts page filter inputs now have tab indices for keyboard navigation
1. [19364](https://github.com/influxdata/influxdb/pull/19364): Errors in OSS are now properly printed to the console

## v2.0.0-beta.15 [2020-07-23]

### Breaking

1. [19004](https://github.com/influxdata/influxdb/pull/19004): Removed the `migrate` command from the `influxd` binary.
1. [18921](https://github.com/influxdata/influxdb/pull/18921): Restricted UI variable names to not clash with Flux reserved words

### Features

1. [18888](https://github.com/influxdata/influxdb/pull/18888): Add event source to influx stack operations
1. [18910](https://github.com/influxdata/influxdb/pull/18910): Add uninstall functionality for stacks
1. [18912](https://github.com/influxdata/influxdb/pull/18912): Drop deprecated influx pkg command tree
1. [18997](https://github.com/influxdata/influxdb/pull/18997): Add telegraf management commands to influx CLI
1. [19030](https://github.com/influxdata/influxdb/pull/19030): Enable dynamic destination for the influx CLI configs file
1. [19029](https://github.com/influxdata/influxdb/pull/19029): Navigating away from a dashboard cancels all pending queries
1. [19003](https://github.com/influxdata/influxdb/pull/19003): Upgrade to Flux v0.74.0
1. [19040](https://github.com/influxdata/influxdb/pull/19040): Drop the REPL command from influx CLI
1. [19032](https://github.com/influxdata/influxdb/pull/19032): Redesign asset & rate limit alerts

### Bug Fixes

1. [18891](https://github.com/influxdata/influxdb/pull/18891): Allow 0 to be the custom set minimum value for Y Domain
1. [18969](https://github.com/influxdata/influxdb/pull/18969): Single Stat cells should render properly in Safari again
1. [18974](https://github.com/influxdata/influxdb/pull/18974): Limit variable querying when submitting queries to used variables
1. [19039](https://github.com/influxdata/influxdb/pull/19039): Fix an issue where switching orgs was not redirecting correctly
1. [18989](https://github.com/influxdata/influxdb/pull/18989): Stopped fetching tags in the advanced builder
1. [19044](https://github.com/influxdata/influxdb/pull/19044): Graph customization: X and Y axis properly accept values

## v2.0.0-beta.14 [2020-07-08]

### Features

1. [18758](https://github.com/influxdata/influxdb/pull/18758): Extend influx stacks update cmd with ability to add resources without apply template
1. [18793](https://github.com/influxdata/influxdb/pull/18793): Normalize InfluxDB templates under new /api/v2/templates and /api/v2/stacks public API
1. [18818](https://github.com/influxdata/influxdb/pull/18818): Extend template Summary and Diff nested types with kind identifiers
1. [18857](https://github.com/influxdata/influxdb/pull/18857): Flux updated to v0.71.1
1. [18805](https://github.com/influxdata/influxdb/pull/18805): Added static builds for Linux

### Bug Fixes

1. [18878](https://github.com/influxdata/influxdb/pull/18878): Don't overwrite build date set via ldflags
1. [18842](https://github.com/influxdata/influxdb/pull/18842): Fixed an issue where define query was unusable after importing a Check
1. [18845](https://github.com/influxdata/influxdb/pull/18845): Update documentation links

## v2.0.0-beta.13 [2020-06-25]

### Features

1. [18387](https://github.com/influxdata/influxdb/pull/18387): Integrate query cancellation after queries have been submitted
1. [18515](https://github.com/influxdata/influxdb/pull/18515): Extend templates with the source file|url|reader.
1. [18539](https://github.com/influxdata/influxdb/pull/18539): Collect stats on installed influxdata community template usage.
1. [18541](https://github.com/influxdata/influxdb/pull/18541): Pkger allow raw github.com host URLs for yaml|json|jsonnet URLs
1. [18546](https://github.com/influxdata/influxdb/pull/18546): Influx allow for files to be remotes for all template commands
1. [18560](https://github.com/influxdata/influxdb/pull/18560): Extend stacks API with update capability
1. [18568](https://github.com/influxdata/influxdb/pull/18568): Add support for config files to influxd and any cli.NewCommand use case
1. [18573](https://github.com/influxdata/influxdb/pull/18573): Extend influx stacks cmd with new influx stacks update cmd
1. [18595](https://github.com/influxdata/influxdb/pull/18595): Add ability to skip resources in a template by kind or by metadata.name
1. [18600](https://github.com/influxdata/influxdb/pull/18600): Extend influx apply with resource filter capabilities
1. [18601](https://github.com/influxdata/influxdb/pull/18601): Provide active config running influx config without args
1. [18606](https://github.com/influxdata/influxdb/pull/18606): Enable influxd binary to look for a config file on startup
1. [18647](https://github.com/influxdata/influxdb/pull/18647): Add support for env ref default values to the template parser
1. [18655](https://github.com/influxdata/influxdb/pull/18655): Add support for platform variable selected field to templates

### Bug Fixes

1. [18602](https://github.com/influxdata/influxdb/pull/18602): Fix uint overflow during setup on 32bit systems
1. [18623](https://github.com/influxdata/influxdb/pull/18623): Drop support for --local flag within influx CLI
1. [18632](https://github.com/influxdata/influxdb/pull/18632): Prevents undefined queries in cells from erroring out in dashboards
1. [18649](https://github.com/influxdata/influxdb/pull/18649): Fixes bucket selection issue and query builder state
1. [18658](https://github.com/influxdata/influxdb/pull/18658): Add support for 'd' day and 'w' week time identifiers in the CLI for bucket and setup commands
1. [18581](https://github.com/influxdata/influxdb/pull/18581): Cache dashboard cell query results to use as a reference for cell configurations
1. [18707](https://github.com/influxdata/influxdb/pull/18707): Validate host-url for influx config create/set commands
1. [18713](https://github.com/influxdata/influxdb/pull/18713): Fix influx CLI flags to accurately depict flags for all commands

## v2.0.0-beta.12 [2020-06-12]

### Features

1. [18279](https://github.com/influxdata/influxdb/pull/18279): Make all pkg applications stateful via stacks
1. [18322](https://github.com/influxdata/influxdb/pull/18322): Add ability to export a stack's existing (as they are in the platform) resource state as a pkg
1. [18334](https://github.com/influxdata/influxdb/pull/18334): Update influx pkg commands with improved usage and examples in long form.
1. [18344](https://github.com/influxdata/influxdb/pull/18344): Extend influx CLI with version and User-Agent.
1. [18355](https://github.com/influxdata/influxdb/pull/18355): Integrate RedirectTo functionality so CLOUD users now get navigated back to the originally linked page after login
1. [18392](https://github.com/influxdata/influxdb/pull/18392): Consolidate pkg influx commands under templates. This removes some nesting of the CLI commands as part of that.
1. [18400](https://github.com/influxdata/influxdb/pull/18400): Dashboards maintain sort order after navigating away
1. [18480](https://github.com/influxdata/influxdb/pull/18480): Allows tasks to open in new tabs
1. [18553](https://github.com/influxdata/influxdb/pull/18553): Update usage and soften comparisons for kind matching on 'influx export --resourceType' cmd

### Bug Fixes

1. [18331](https://github.com/influxdata/influxdb/pull/18331): Support organization name in addition to ID in DBRP operations
1. [18335](https://github.com/influxdata/influxdb/pull/18335): Disable failing when providing an unexpected error to influx CLI
1. [18345](https://github.com/influxdata/influxdb/pull/18345): Have influx delete cmd respect the config
1. [18385](https://github.com/influxdata/influxdb/pull/18385): Store initialization for pkger enforced on reads
1. [18434](https://github.com/influxdata/influxdb/pull/18434): Backfill missing fillColumns field for histograms in pkger
1. [18471](https://github.com/influxdata/influxdb/pull/18471): Notifies the user how to escape presentation mode when the feature is toggled

### UI Improvements

1. [18319](https://github.com/influxdata/influxdb/pull/18319): Display bucket ID in bucket list and enable 1 click copying
1. [18361](https://github.com/influxdata/influxdb/pull/18361): Tokens list is now consistent with the other resource lists
1. [18346](https://github.com/influxdata/influxdb/pull/18346): Reduce the number of variables being hydrated when toggling variables
1. [18447](https://github.com/influxdata/influxdb/pull/18447): Redesign dashboard cell loading indicator to be more obvious
1. [18593](https://github.com/influxdata/influxdb/pull/18593): Add copyable User and Organization Ids to About page

## v2.0.0-beta.11 [2020-05-26]

### Features

1. [18011](https://github.com/influxdata/influxdb/pull/18011): Integrate UTC dropdown when making custom time range query
1. [18040](https://github.com/influxdata/influxdb/pull/18040): Allow for min OR max y-axis visualization settings rather than min AND max
1. [17764](https://github.com/influxdata/influxdb/pull/17764): Add CSV to line protocol conversion library
1. [18059](https://github.com/influxdata/influxdb/pull/18059): Make the dropdown width adjustable
1. [18173](https://github.com/influxdata/influxdb/pull/18173): Add version to /health response

### Bug Fixes

1. [18066](https://github.com/influxdata/influxdb/pull/18066): Fixed bug that wasn't persisting timeFormat for Graph + Single Stat selections
1. [17959](https://github.com/influxdata/influxdb/pull/17959): Authorizer now exposes full permission set
1. [18071](https://github.com/influxdata/influxdb/pull/18071): Fixed issue that was causing variable selections to hydrate all variable values
1. [18016](https://github.com/influxdata/influxdb/pull/18016): Remove the fancy scrollbars
1. [18171](https://github.com/influxdata/influxdb/pull/18171): Check status now displaying warning if loading a large amount

## v2.0.0-beta.10 [2020-05-07]

### Features

1. [17934](https://github.com/influxdata/influxdb/pull/17934): Add ability to delete a stack and all the resources associated with it
1. [17941](https://github.com/influxdata/influxdb/pull/17941): Enforce DNS name compliance on all pkger resources' metadata.name field
1. [17989](https://github.com/influxdata/influxdb/pull/17989): Add stateful pkg management with stacks
1. [18007](https://github.com/influxdata/influxdb/pull/18007): Add remove and list pkger stack commands to influx CLI
1. [18017](https://github.com/influxdata/influxdb/pull/18017): Fixup display message for interactive influx setup cmd

### Bug Fixes

1. [17906](https://github.com/influxdata/influxdb/pull/17906): Ensure UpdateUser cleans up the index when updating names
1. [17933](https://github.com/influxdata/influxdb/pull/17933): Ensure Checks can be set for zero values

### UI Improvements

1. [17860](https://github.com/influxdata/influxdb/pull/17860): Allow bucket creation from the Data Explorer and Cell Editor

## v2.0.0-beta.9 [2020-04-23]

### Features

1. [17851](https://github.com/influxdata/influxdb/pull/17851): Add feature flag package capability and flags endpoint

### Bug Fixes

1. [17618](https://github.com/influxdata/influxdb/pull/17618): Add index for URM by user ID to improve lookup performance
1. [17751](https://github.com/influxdata/influxdb/pull/17751): Existing session expiration time is respected on session renewal
1. [17817](https://github.com/influxdata/influxdb/pull/17817): Make CLI respect env vars and flags in addition to the configs and extend support for config orgs to all commands

### UI Improvements

1. [17714](https://github.com/influxdata/influxdb/pull/17714): Cloud environments no longer render markdown images, for security reasons.
1. [17321](https://github.com/influxdata/influxdb/pull/17321): Improve UI for sorting resources
1. [17740](https://github.com/influxdata/influxdb/pull/17740): Add single-color color schemes for visualizations
1. [17849](https://github.com/influxdata/influxdb/pull/17849): Move Organization navigation items to user menu.

## v2.0.0-beta.8 [2020-04-10]

### Features

1. [17490](https://github.com/influxdata/influxdb/pull/17490): `influx config -`, to switch back to previous activated configuration
1. [17581](https://github.com/influxdata/influxdb/pull/17581): Introduce new navigation menu
1. [17595](https://github.com/influxdata/influxdb/pull/17595): Add -f (--file) option to `influx query` and `influx task` commands
1. [17498](https://github.com/influxdata/influxdb/pull/17498): Added support for command line options to limit memory for queries

### Bug Fixes

1. [17257](https://github.com/influxdata/influxdb/pull/17769): Fix retention policy after bucket is migrated
1. [17612](https://github.com/influxdata/influxdb/pull/17612): Fix card size and layout jank in dashboards index view
1. [17651](https://github.com/influxdata/influxdb/pull/17651): Fix check graph font and lines defaulting to black causing graph to be unreadable
1. [17660](https://github.com/influxdata/influxdb/pull/17660): Fix text wrapping display issue and popover sizing bug when adding labels to a resource
1. [17670](https://github.com/influxdata/influxdb/pull/17670): Respect the now-time of the compiled query if it's provided
1. [17692](https://github.com/influxdata/influxdb/pull/17692): Update giraffe to fix spacing between ticks
1. [17694](https://github.com/influxdata/influxdb/pull/17694): Fixed typos in the Flux functions list
1. [17701](https://github.com/influxdata/influxdb/pull/17701): Allow mouse cursor inside Script Editor for Safari
1. [17609](https://github.com/influxdata/influxdb/pull/17609): Fixed an issue where Variables could not use other Variables
1. [17754](https://github.com/influxdata/influxdb/pull/17754): Adds error messaging for Cells in Dashboard View

### UI Improvements

1. [17583](https://github.com/influxdata/influxdb/pull/17583): Update layout of Alerts page to work on all screen sizes
1. [17657](https://github.com/influxdata/influxdb/pull/17657): Sort dashboards on Getting Started page by recently modified

## v2.0.0-beta.7 [2020-03-27]

### Features

1. [17232](https://github.com/influxdata/influxdb/pull/17232): Allow dashboards to optionally be displayed in light mode
1. [17273](https://github.com/influxdata/influxdb/pull/17273): Add shell completions command for the influx cli
1. [17353](https://github.com/influxdata/influxdb/pull/17353): Make all pkg resources unique by metadata.name field
1. [17363](https://github.com/influxdata/influxdb/pull/17363): Telegraf config tokens can no longer be retrieved after creation, but new tokens can be created after a telegraf has been setup
1. [17400](https://github.com/influxdata/influxdb/pull/17400): Be able to delete bucket by name via cli
1. [17396](https://github.com/influxdata/influxdb/pull/17396): Add module to write line data to specified url, org, and bucket
1. [17398](https://github.com/influxdata/influxdb/pull/17398): Extend influx cli write command with ability to process CSV data
1. [17448](https://github.com/influxdata/influxdb/pull/17448): Add foundation for pkger stacks, stateful package management
1. [17462](https://github.com/influxdata/influxdb/pull/17462): Flag to disable scheduling of tasks
1. [17470](https://github.com/influxdata/influxdb/pull/17470): Add ability to output cli output as json and hide table headers
1. [17472](https://github.com/influxdata/influxdb/pull/17472): Add an easy way to switch config via cli

### Bug Fixes

1. [17240](https://github.com/influxdata/influxdb/pull/17240): NodeJS logo displays properly in Firefox
1. [17363](https://github.com/influxdata/influxdb/pull/17363): Fixed telegraf configuration bugs where system buckets were appearing in the buckets dropdown
1. [17391](https://github.com/influxdata/influxdb/pull/17391): Fixed threshold check bug where checks could not be created when a field had a space in the name
1. [17384](https://github.com/influxdata/influxdb/pull/17384): Reuse slices built by iterator to reduce allocations
1. [17404](https://github.com/influxdata/influxdb/pull/17404): Updated duplicate check error message to be more explicit and actionable
1. [17515](https://github.com/influxdata/influxdb/pull/17515): Editing a table cell shows the proper values and respects changes
1. [17521](https://github.com/influxdata/influxdb/pull/17521): Table view scrolling should be slightly smoother
1. [17601](https://github.com/influxdata/influxdb/pull/17601): URL table values on single columns are being correctly parsed
1. [17552](https://github.com/influxdata/influxdb/pull/17552): Fixed a regression bug that insert aggregate functions where the cursor is rather than a new line

### UI Improvements

1. [17291](https://github.com/influxdata/influxdb/pull/17291): Redesign OSS Login page
1. [17297](https://github.com/influxdata/influxdb/pull/17297): Display graphic when a dashboard has no cells

## v2.0.0-beta.6 [2020-03-12]

### Features

1. [17085](https://github.com/influxdata/influxdb/pull/17085): Clicking on bucket name takes user to Data Explorer with bucket selected
1. [17095](https://github.com/influxdata/influxdb/pull/17095): Extend pkger dashboards with table view support
1. [17114](https://github.com/influxdata/influxdb/pull/17114): Allow for retention to be provided to influx setup command as a duration
1. [17138](https://github.com/influxdata/influxdb/pull/17138): Extend pkger export all capabilities to support filtering by lable name and resource type
1. [17049](https://github.com/influxdata/influxdb/pull/17049): Added new login and sign-up screen that for cloud users that allows direct login from their region
1. [17170](https://github.com/influxdata/influxdb/pull/17170): Added new cli multiple profiles management tool
1. [17145](https://github.com/influxdata/influxdb/pull/17145): Update kv.Store to define schema changes via new kv.Migrator types

### Bug Fixes

1. [17039](https://github.com/influxdata/influxdb/pull/17039): Fixed issue where tasks are exported for notification rules
1. [17042](https://github.com/influxdata/influxdb/pull/17042): Fixed issue where tasks are not exported when exporting by org id
1. [17070](https://github.com/influxdata/influxdb/pull/17070): Fixed issue where tasks with imports in query break in pkger
1. [17028](https://github.com/influxdata/influxdb/pull/17028): Fixed issue where selecting an aggregate function in the script editor was not adding the function to a new line
1. [17072](https://github.com/influxdata/influxdb/pull/17072): Fixed issue where creating a variable of type map was piping the incorrect value when map variables were used in queries
1. [17050](https://github.com/influxdata/influxdb/pull/17050): Added missing user names to auth CLI commands
1. [17113](https://github.com/influxdata/influxdb/pull/17113): Disabled group functionality for check query builder
1. [17120](https://github.com/influxdata/influxdb/pull/17120): Fixed cell configuration error that was popping up when users create a dashboard and accessed the disk usage cell for the first time
1. [17097](https://github.com/influxdata/influxdb/pull/17097): Listing all the default variables in the VariableTab of the script editor
1. [17049](https://github.com/influxdata/influxdb/pull/17049): Fixed bug that was preventing the interval status on the dashboard header from refreshing on selections
1. [17161](https://github.com/influxdata/influxdb/pull/17161): Update table custom decimal feature for tables to update table onFocus
1. [17168](https://github.com/influxdata/influxdb/pull/17168): Fixed UI bug that was setting Telegraf config buttons off-center and was resizing config selections when filtering through the data
1. [17208](https://github.com/influxdata/influxdb/pull/17208): Fixed UI bug that was setting causing dashboard cells to error when the a v.bucket was being used and was being configured for the first time
1. [17214](https://github.com/influxdata/influxdb/pull/17214): Fix appearance of client library logos in Safari
1. [17202](https://github.com/influxdata/influxdb/pull/17202): Fixed UI bug that was preventing checks created with the query builder from updating. Also fixed a bug that was preventing dashboard cell queries from working properly when creating group queries using the query builder

## v2.0.0-beta.5 [2020-02-27]

### Features

1. [16991](https://github.com/influxdata/influxdb/pull/16991): Update Flux functions list for v0.61
1. [16574](https://github.com/influxdata/influxdb/pull/16574): Add secure flag to session cookie

### Bug Fixes

1. [16919](https://github.com/influxdata/influxdb/pull/16919): Sort dashboards on homepage alphabetically
1. [16934](https://github.com/influxdata/influxdb/pull/16934): Tokens page now sorts by status
1. [16931](https://github.com/influxdata/influxdb/pull/16931): Set the default value of tags in a Check
1. [16935](https://github.com/influxdata/influxdb/pull/16935): Fix sort by variable type
1. [16973](https://github.com/influxdata/influxdb/pull/16973): Calculate correct stacked line cumulative when lines are different lengths
1. [17010](https://github.com/influxdata/influxdb/pull/17010): Fixed scrollbar issue where resource cards would overflow the parent container rather than be hidden and scrollable
1. [16992](https://github.com/influxdata/influxdb/pull/16992): Query Builder now groups on column values, not tag values
1. [17013](https://github.com/influxdata/influxdb/pull/17013): Scatterplots can once again render the tooltip correctly
1. [17027](https://github.com/influxdata/influxdb/pull/17027): Drop pkger gauge chart requirement for color threshold type
1. [17040](https://github.com/influxdata/influxdb/pull/17040): Fixed bug that was preventing the interval status on the dashboard header from refreshing on selections
1. [16961](https://github.com/influxdata/influxdb/pull/16961): Remove cli confirmation of secret, add an optional parameter of secret value

## v2.0.0-beta.4 [2020-02-14]

### Features

1. [16855](https://github.com/influxdata/influxdb/pull/16855): Added labels to buckets in UI
1. [16842](https://github.com/influxdata/influxdb/pull/16842): Connect monaco editor to Flux LSP server
1. [16856](https://github.com/influxdata/influxdb/pull/16856): Update Flux to v0.59.6

### Bug Fixes

1. [16852](https://github.com/influxdata/influxdb/pull/16852): Revert for bad indexing of UserResourceMappings and Authorizations
1. [15911](https://github.com/influxdata/influxdb/pull/15911): Gauge no longer allowed to become too small
1. [16878](https://github.com/influxdata/influxdb/pull/16878): Fix issue with INFLUX_TOKEN env vars being overridden by default token

## v2.0.0-beta.3 [2020-02-11]

### Features

1. [16765](https://github.com/influxdata/influxdb/pull/16765): Extend influx cli pkg command with ability to take multiple files and directories
1. [16767](https://github.com/influxdata/influxdb/pull/16767): Extend influx cli pkg command with ability to take multiple urls, files, directories, and stdin at the same time
1. [16786](https://github.com/influxdata/influxdb/pull/16786): influx cli can manage secrets.

### Bug Fixes

1. [16733](https://github.com/influxdata/influxdb/pull/16733): Fix notification rule renaming panics from UI
1. [16769](https://github.com/influxdata/influxdb/pull/16769): Fix the tooltip for stacked line graphs
1. [16825](https://github.com/influxdata/influxdb/pull/16825): Fixed false success notification for read-only users creating dashboards
1. [16822](https://github.com/influxdata/influxdb/pull/16822): Fix issue with pkger/http stack crashing on dupe content type

## v2.0.0-beta.2 [2020-01-24]

### Features

1. [16711](https://github.com/influxdata/influxdb/pull/16711): Query Builder supports group() function (change the dropdown from filter to group)
1. [16523](https://github.com/influxdata/influxdb/pull/16523): Change influx packages to be CRD compliant
1. [16547](https://github.com/influxdata/influxdb/pull/16547): Allow trailing newline in credentials file and CLI integration
1. [16545](https://github.com/influxdata/influxdb/pull/16545): Add support for prefixed cursor search to ForwardCursor types
1. [16504](https://github.com/influxdata/influxdb/pull/16504): Add backup and restore
1. [16522](https://github.com/influxdata/influxdb/pull/16522): Introduce resource logger to tasks, buckets and organizations

### Bug Fixes

1. [16656](https://github.com/influxdata/influxdb/pull/16656): Check engine closed before collecting index metrics
1. [16412](https://github.com/influxdata/influxdb/pull/16412): Reject writes which use any of the reserved tag keys
1. [16715](https://github.com/influxdata/influxdb/pull/16715): Fixed dashboard mapping for getDashboards to map correct prop
1. [16716](https://github.com/influxdata/influxdb/pull/16716): Improve the lacking error responses for unmarshal errors in org service

### Bug Fixes

1. [16527](https://github.com/influxdata/influxdb/pull/16527): fix /telegrafs panics when using org=org_name parameter

### UI Improvements

1. [16575](https://github.com/influxdata/influxdb/pull/16575): Swap billingURL with checkoutURL
1. [16203](https://github.com/influxdata/influxdb/pull/16203): Move cloud navigation to top of page instead of within left side navigation
1. [16536](https://github.com/influxdata/influxdb/pull/16536): Adjust aggregate window periods to be more "reasonable". Use duration input with validation.

## v2.0.0-beta.1 [2020-01-08]

### Features

1. [16234](https://github.com/influxdata/influxdb/pull/16234): Add support for notification endpoints to influx templates/pkgs.
1. [16242](https://github.com/influxdata/influxdb/pull/16242): Drop id prefix for secret key requirement for notification endpoints
1. [16259](https://github.com/influxdata/influxdb/pull/16259): Add support for check resource to pkger parser
1. [16262](https://github.com/influxdata/influxdb/pull/16262): Add support for check resource pkger dry run functionality
1. [16275](https://github.com/influxdata/influxdb/pull/16275): Add support for check resource pkger apply functionality
1. [16283](https://github.com/influxdata/influxdb/pull/16283): Add support for check resource pkger export functionality
1. [16212](https://github.com/influxdata/influxdb/pull/16212): Add new kv.ForwardCursor interface
1. [16297](https://github.com/influxdata/influxdb/pull/16297): Add support for notification rule to pkger parser
1. [16298](https://github.com/influxdata/influxdb/pull/16298): Add support for notification rule pkger dry run functionality
1. [16305](https://github.com/influxdata/influxdb/pull/16305): Add support for notification rule pkger apply functionality
1. [16312](https://github.com/influxdata/influxdb/pull/16312): Add support for notification rule pkger export functionality
1. [16320](https://github.com/influxdata/influxdb/pull/16320): Add support for tasks to pkger parser
1. [16322](https://github.com/influxdata/influxdb/pull/16322): Add support for tasks to pkger dry run functionality
1. [16323](https://github.com/influxdata/influxdb/pull/16323): Add support for tasks to pkger apply functionality
1. [16324](https://github.com/influxdata/influxdb/pull/16324): Add support for tasks to pkger export functionality
1. [16226](https://github.com/influxdata/influxdb/pull/16226): Add group() to Query Builder
1. [16338](https://github.com/influxdata/influxdb/pull/16338): Add last run status to check and notification rules
1. [16340](https://github.com/influxdata/influxdb/pull/16340): Add last run status to tasks
1. [16341](https://github.com/influxdata/influxdb/pull/16341): Extend pkger apply functionality with ability to provide secrets outside of pkg
1. [16345](https://github.com/influxdata/influxdb/pull/16345): Add hide headers flag to influx cli task find cmd
1. [16336](https://github.com/influxdata/influxdb/pull/16336): Manual Overrides for Readiness Endpoint
1. [16347](https://github.com/influxdata/influxdb/pull/16347): Drop legacy inmem service implementation in favor of kv service with inmem dependency
1. [16348](https://github.com/influxdata/influxdb/pull/16348): Drop legacy bolt service implementation in favor of kv service with bolt dependency
1. [16014](https://github.com/influxdata/influxdb/pull/16014): While creating check, also display notification rules that would match check based on tag rules
1. [16389](https://github.com/influxdata/influxdb/pull/16389): Increase default bucket retention period to 30 days
1. [16430](https://github.com/influxdata/influxdb/pull/16430): Added toggle to table thresholds to allow users to choose between setting threshold colors to text or background
1. [16418](https://github.com/influxdata/influxdb/pull/16418): Add Developer Documentation
1. [16260](https://github.com/influxdata/influxdb/pull/16260): Capture User-Agent header as query source for logging purposes
1. [16469](https://github.com/influxdata/influxdb/pull/16469): Add support for configurable max batch size in points write handler
1. [16509](https://github.com/influxdata/influxdb/pull/16509): Add support for applying an influx package via a public facing URL
1. [16511](https://github.com/influxdata/influxdb/pull/16511): Add jsonnet support for influx packages
1. [14782](https://github.com/influxdata/influxdb/pull/16336): Add view page for Check
1. [16537](https://github.com/influxdata/influxdb/pull/16537): Add update password for CLI

### Bug Fixes

1. [16225](https://github.com/influxdata/influxdb/pull/16225): Ensures env vars are applied consistently across cmd, and fixes issue where INFLUX\_ env var prefix was not set globally.
1. [16235](https://github.com/influxdata/influxdb/pull/16235): Removed default frontend sorting when flux queries specify sorting
1. [16238](https://github.com/influxdata/influxdb/pull/16238): Store canceled task runs in the correct bucket
1. [16237](https://github.com/influxdata/influxdb/pull/16237): Updated Sortby functionality for table frontend sorts to sort numbers correctly
1. [16249](https://github.com/influxdata/influxdb/pull/16249): Prevent potential infinite loop when finding tasks by organization.
1. [16255](https://github.com/influxdata/influxdb/pull/16255): Retain user input when parsing invalid JSON during import
1. [16268](https://github.com/influxdata/influxdb/pull/16268): Fixed test flakiness that stemmed from multiple flush/signins being called in the same test suite
1. [16346](https://github.com/influxdata/influxdb/pull/16346): Update pkger task export to only trim out option task and not all vars provided
1. [16374](https://github.com/influxdata/influxdb/pull/16374): Update influx CLI, only show "see help" message, instead of the whole usage.
1. [16380](https://github.com/influxdata/influxdb/pull/16380): Fix notification tag matching rules and enable tests to verify
1. [16376](https://github.com/influxdata/influxdb/pull/16376): Extend the y-axis when stacked graph is selected
1. [16404](https://github.com/influxdata/influxdb/pull/16404): Fixed query reset bug that was resetting query in script editor whenever dates were changed
1. [16430](https://github.com/influxdata/influxdb/pull/16430): Fixed table threshold bug that was defaulting set colors to the background.
1. [16435](https://github.com/influxdata/influxdb/pull/16435): Time labels are no longer squished to the left
1. [16427](https://github.com/influxdata/influxdb/pull/16427): Fixed underlying issue with disappearing queries made in Advanced Mode
1. [16439](https://github.com/influxdata/influxdb/pull/16439): Prevent negative zero and allow zero to have decimal places
1. [16376](https://github.com/influxdata/influxdb/pull/16413): Limit data loader bucket selection to non system buckets
1. [16458](https://github.com/influxdata/influxdb/pull/16458): Fix EOF error when manually running tasks from the Task Page.
1. [16491](https://github.com/influxdata/influxdb/pull/16491): Add missing env vals to influx cli usage and fixes precedence of flag/env var priority

### UI Improvements

1. [16444](https://github.com/influxdata/influxdb/pull/16444): Add honeybadger reporting to create checks

## v2.0.0-alpha.21 [2019-12-13]

### Features

1. [15836](https://github.com/influxdata/influxdb/pull/16077): Add stacked line layer option to graphs
1. [16094](https://github.com/influxdata/influxdb/pull/16094): Annotate log messages with trace ID, if available
1. [16187](https://github.com/influxdata/influxdb/pull/16187): Bucket create to accept an org name flag
1. [16158](https://github.com/influxdata/influxdb/pull/16158): Add trace ID response header to query endpoint

### Bug Fixes

1. [15655](https://github.com/influxdata/influxdb/pull/15655): Allow table columns to be draggable in table settings
1. [15757](https://github.com/influxdata/influxdb/pull/15757): Light up the home page icon when active
1. [15797](https://github.com/influxdata/influxdb/pull/15797): Make numeric inputs first class citizens
1. [15853](https://github.com/influxdata/influxdb/pull/15853): Prompt users to make a dashboard when dashboards are empty
1. [15884](https://github.com/influxdata/influxdb/pull/15884): Remove name editing from query definition during threshold check creation
1. [15975](https://github.com/influxdata/influxdb/pull/15975): Wait until user stops dragging and releases marker before zooming in after threshold changes
1. [16057](https://github.com/influxdata/influxdb/pull/16057): Adds `properties` to each cell on GET /dashboards/{dashboardID}
1. [16101](https://github.com/influxdata/influxdb/pull/16101): Gracefully handle invalid user-supplied JSON
1. [16105](https://github.com/influxdata/influxdb/pull/16105): Fix crash when loading queries built using Query Builder
1. [16112](https://github.com/influxdata/influxdb/pull/16112): Create cell view properties on dashboard creation
1. [16144](https://github.com/influxdata/influxdb/pull/16144): Scrollbars are dapper and proper
1. [16172](https://github.com/influxdata/influxdb/pull/16172): Fixed table ui threshold colorization issue where setting thresholds would not change table UI
1. [16194](https://github.com/influxdata/influxdb/pull/16194): Fixed windowPeriod issue that stemmed from webpack rules
1. [16175](https://github.com/influxdata/influxdb/pull/16175): Added delete functionality to note cells so that they can be deleted
1. [16204](https://github.com/influxdata/influxdb/pull/16204): Fix failure to create labels when creating telegraf configs
1. [16207](https://github.com/influxdata/influxdb/pull/16207): Fix crash when editing a Telegraf config
1. [16201](https://github.com/influxdata/influxdb/pull/16201): Updated start/endtime functionality so that custom script timeranges overwrite dropdown selections
1. [16217](https://github.com/influxdata/influxdb/pull/16217): Fix 12-hour time format to use consistent formatting and number of time ticks

### UI Improvements

## v2.0.0-alpha.20 [2019-11-20]

### Features

1. [15805](https://github.com/influxdata/influxdb/pull/15924): Add tls insecure skip verify to influx CLI.
1. [15981](https://github.com/influxdata/influxdb/pull/15981): Extend influx cli user create to allow for organization ID and user passwords to be set on user.
1. [15983](https://github.com/influxdata/influxdb/pull/15983): Autopopulate organization ids in the code samples
1. [15749](https://github.com/influxdata/influxdb/pull/15749): Expose bundle analysis tools for frontend resources
1. [15674](https://github.com/influxdata/influxdb/pull/15674): Allow users to view just the output section of a telegraf config
1. [15923](https://github.com/influxdata/influxdb/pull/15923): Allow the users to see string data in the single stat graph type

### Bug Fixes

1. [15777](https://github.com/influxdata/influxdb/pull/15777): Fix long startup when running 'influx help'
1. [15713](https://github.com/influxdata/influxdb/pull/15713): Mock missing Flux dependencies when creating tasks
1. [15731](https://github.com/influxdata/influxdb/pull/15731): Ensure array cursor iterator stats accumulate all cursor stats
1. [15866](https://github.com/influxdata/influxdb/pull/15866): Do not show Members section in Cloud environments
1. [15801](https://github.com/influxdata/influxdb/pull/15801): Change how cloud mode is enabled
1. [15820](https://github.com/influxdata/influxdb/pull/15820): Merge frontend development environments
1. [15944](https://github.com/influxdata/influxdb/pull/15944): Refactor table state logic on the frontend
1. [15920](https://github.com/influxdata/influxdb/pull/15920): Arrows in tables now show data in ascending and descening order
1. [15728](https://github.com/influxdata/influxdb/pull/15728): Sort by retention rules now sorts by seconds
1. [15628](https://github.com/influxdata/influxdb/pull/15628): Horizontal scrollbar no longer covering data

### UI Improvements

1. [15809](https://github.com/influxdata/influxdb/pull/15809): Redesign cards and animations on getting started page
1. [15787](https://github.com/influxdata/influxdb/pull/15787): Allow the users to filter with labels in telegraph input search

## v2.0.0-alpha.19 [2019-10-30]

### Features

1. [15313](https://github.com/influxdata/influxdb/pull/15313): Add shortcut for toggling comments in script editor
1. [15650](https://github.com/influxdata/influxdb/pull/15650): Expose last run status and last run error in task API

### UI Improvements

1. [15503](https://github.com/influxdata/influxdb/pull/15503): Redesign page headers to be more space efficient
1. [15426](https://github.com/influxdata/influxdb/pull/15426): Add 403 handler that redirects back to the sign-in page on oats-generated routes.
1. [15710](https://github.com/influxdata/influxdb/pull/15710): Add button to nginx and redis configuration sections to make interaction more clear

### Bug Fixes

1. [15295](https://github.com/influxdata/influxdb/pull/15295): Ensures users are created with an active status
1. [15306](https://github.com/influxdata/influxdb/pull/15306): Added missing string values for CacheStatus type
1. [15348](https://github.com/influxdata/influxdb/pull/15348): Disable saving for threshold check if no threshold selected
1. [15354](https://github.com/influxdata/influxdb/pull/15354): Query variable selector shows variable keys, not values
1. [15246](https://github.com/influxdata/influxdb/pull/15427): UI/Telegraf filter functionality shows results based on input name
1. [13940](https://github.com/influxdata/influxdb/pull/15443): Create Label Overlay UI will disable the submit button and return a UI error if the name field is empty
1. [15452](https://github.com/influxdata/influxdb/pull/15452): Log error as info message on unauthorized API call attempts
1. [15504](https://github.com/influxdata/influxdb/pull/15504): Ensure members&owners eps 404 when /org resource does not exist
1. [15510](https://github.com/influxdata/influxdb/pull/15510): UI/Telegraf sort functionality fixed
1. [15549](https://github.com/influxdata/influxdb/pull/15549): UI/Task edit functionality fixed
1. [15559](https://github.com/influxdata/influxdb/pull/15559): Exiting a configuration of a dashboard cell now properly renders the cell content
1. [15556](https://github.com/influxdata/influxdb/pull/15556): Creating a check now displays on the checklist
1. [15592](https://github.com/influxdata/influxdb/pull/15592): Changed task runs success status code from 200 to 201 to match Swagger documentation.
1. [15634](https://github.com/influxdata/influxdb/pull/15634): TextAreas have the correct height
1. [15647](https://github.com/influxdata/influxdb/pull/15647): Ensures labels are unique by organization in the kv store
1. [15695](https://github.com/influxdata/influxdb/pull/15695): Ensures variable names are unique by organization

## v2.0.0-alpha.18 [2019-09-26]

### Features

1. [15151](https://github.com/influxdata/influxdb/pull/15151): Add jsonweb package for future JWT support
1. [15168](https://github.com/influxdata/influxdb/pull/15168): Added the JMeter Template dashboard
1. [15152](https://github.com/influxdata/influxdb/pull/15152): Add JWT support to http auth middleware

### UI Improvements

1. [15211](https://github.com/influxdata/influxdb/pull/15211): Display dashboards index as a grid
1. [15099](https://github.com/influxdata/influxdb/pull/15099): Add viewport scaling to html meta for responsive mobile scaling
1. [15056](https://github.com/influxdata/influxdb/pull/15056): Remove rename and delete functionality from system buckets
1. [15056](https://github.com/influxdata/influxdb/pull/15056): Prevent new buckets from being named with the reserved "\_" prefix
1. [15056](https://github.com/influxdata/influxdb/pull/15056): Prevent user from selecting system buckets when creating Scrapers, Telegraf configurations, read/write tokens, and when saving as a task
1. [15056](https://github.com/influxdata/influxdb/pull/15056): Limit values from draggable threshold handles to 2 decimal places
1. [15040](https://github.com/influxdata/influxdb/pull/15040): Redesign check builder UI to fill the screen and make more room for composing message templates
1. [14990](https://github.com/influxdata/influxdb/pull/14990): Move Tokens tab from Settings to Load Data page
1. [14990](https://github.com/influxdata/influxdb/pull/14990): Expose all Settings tabs in navigation menu
1. [15289](https://github.com/influxdata/influxdb/pull/15289): Added Stream and table functions to query builder

### Bug Fixes

1. [14931](https://github.com/influxdata/influxdb/pull/14931): Remove scrollbars blocking onboarding UI step.

## v2.0.0-alpha.17 [2019-08-14]

### Features

1. [14809](https://github.com/influxdata/influxdb/pull/14809): Add task middleware's for checks and notifications
1. [14495](https://github.com/influxdata/influxdb/pull/14495): optional gzip compression of the query CSV response.
1. [14567](https://github.com/influxdata/influxdb/pull/14567): Add task types.
1. [14604](https://github.com/influxdata/influxdb/pull/14604): When getting task runs from the API, runs will be returned in order of most recently scheduled first.
1. [14631](https://github.com/influxdata/influxdb/pull/14631): Added Github and Apache templates
1. [14631](https://github.com/influxdata/influxdb/pull/14631): Updated name of Local Metrics template
1. [14631](https://github.com/influxdata/influxdb/pull/14631): Dashboards for all Telegraf config bundles now created
1. [14694](https://github.com/influxdata/influxdb/pull/14694): Add ability to find tasks by name.
1. [14901](https://github.com/influxdata/influxdb/pull/14901): Add ability to Peek() on reads package StreamReader types.

### UI Improvements

1. [14917](https://github.com/influxdata/influxdb/pull/14917): Make first steps in Monitoring & Alerting more obvious
1. [14889](https://github.com/influxdata/influxdb/pull/14889): Make adding data to buckets more discoverable
1. [14709](https://github.com/influxdata/influxdb/pull/14709): Move Buckets, Telgrafs, and Scrapers pages into a tab called "Load Data" for ease of discovery
1. [14846](https://github.com/influxdata/influxdb/pull/14846): Standardize formatting of "updated at" timestamp in all resource cards
1. [14887](https://github.com/influxdata/influxdb/pull/14887): Move no buckets warning in telegraf tab above the search box

### Bug Fixes

1. [14480](https://github.com/influxdata/influxdb/pull/14480): Fix authentication when updating a task with invalid org or bucket.
1. [14497](https://github.com/influxdata/influxdb/pull/14497): Update the documentation link for Telegraf.
1. [14492](https://github.com/influxdata/influxdb/pull/14492): Fix to surface errors properly as task notifications on create.
1. [14569](https://github.com/influxdata/influxdb/pull/14569): Fix limiting of get runs for task.
1. [14779](https://github.com/influxdata/influxdb/pull/14779): Refactor tasks coordinator.
1. [14846](https://github.com/influxdata/influxdb/pull/14846): Ensure onboarding "advanced" button goes to correct location

## v2.0.0-alpha.16 [2019-07-25]

### Bug Fixes

1. [14385](https://github.com/influxdata/influxdb/pull/14385): Add link to Documentation text in line protocol upload overlay
1. [14344](https://github.com/influxdata/influxdb/pull/14344): Fix issue in Authorization API, can't create auth for another user.
1. [14352](https://github.com/influxdata/influxdb/pull/14352): Fix Influx CLI ignored user flag for auth creation.
1. [14379](https://github.com/influxdata/influxdb/pull/14379): Fix the map example in the documentation
1. [14423](https://github.com/influxdata/influxdb/pull/14423): Ignore null/empty Flux rows which prevents a single stat/gauge crash.
1. [14434](https://github.com/influxdata/influxdb/pull/14434): Fixes an issue where clicking on a dashboard name caused an incorrect redirect.
1. [14441](https://github.com/influxdata/influxdb/pull/14441): Upgrade templates lib to 0.5.0
1. [14453](https://github.com/influxdata/influxdb/pull/14453): Upgrade giraffe lib to 0.16.1
1. [14412](https://github.com/influxdata/influxdb/pull/14412): Fix incorrect notification type for manually running a Task
1. [14356](https://github.com/influxdata/influxdb/pull/14356): Fix an issue where canceled tasks did not resume.

## v2.0.0-alpha.15 [2019-07-11]

### Features

1. [14256](https://github.com/influxdata/influxdb/pull/14256): Add time zone support to UI
2. [14243](https://github.com/influxdata/influxdb/pull/14243): Addded new storage inspection tool to verify tsm files
3. [14353](https://github.com/influxdata/influxdb/pull/14353): Require a token to be supplied for all task creation

### Bug Fixes

1. [14287](https://github.com/influxdata/influxdb/pull/14287): Fix incorrect reporting of task as successful when error occurs during result iteration
1. [14412](https://github.com/influxdata/influxdb/pull/14412): Fix incorrect notification type for manually running a Task

### Known Issues

1. [influxdata/flux#1492](https://github.com/influxdata/flux/issues/1492): Null support in Flux was introduced in Alhpa 14. Several null issues were fixed in this release, but one known issue remains - Users may hit a panic if the first record processed by a map function has a null value.

## v2.0.0-alpha.14 [2019-06-28]

### Features

1. [14221](https://github.com/influxdata/influxdb/pull/14221): Add influxd inspect verify-wal tool
1. [14218](https://github.com/influxdata/influxdb/commit/4faf2a24def4f351aef5b3c0f2907c385f82fdb9): Move to Flux .34.2 - which includes new string functions and initial multi-datasource support with Sql.from()
1. [14164](https://github.com/influxdata/influxdb/pull/14164): Only click save once to save cell
1. [14188](https://github.com/influxdata/influxdb/pull/14188): Enable selecting more columns for line visualizations

### UI Improvements

1. [14194](https://github.com/influxdata/influxdb/pull/14194): Draw gauges correctly on HiDPI displays
1. [14194](https://github.com/influxdata/influxdb/pull/14194): Clamp gauge position to gauge domain
1. [14168](https://github.com/influxdata/influxdb/pull/14168): Improve display of error messages
1. [14157](https://github.com/influxdata/influxdb/pull/14157): Remove rendering bottleneck when streaming Flux responses
1. [14165](https://github.com/influxdata/influxdb/pull/14165): Prevent variable dropdown from clipping

## v2.0.0-alpha.13 [2019-06-13]

### Features

1. [14130](https://github.com/influxdata/influxdb/pull/14130): Add static templates for system, docker, redis, kubernetes
1. [14189](https://github.com/influxdata/influxdb/pull/14189): Add option to select a token when creating a task
1. [14200](https://github.com/influxdata/influxdb/pull/14200): Add the ability to update a token when updating a task

## v2.0.0-alpha.12 [2019-06-13]

### Features

1. [14059](https://github.com/influxdata/influxdb/pull/14059): Enable formatting line graph y ticks with binary prefix
1. [14052](https://github.com/influxdata/influxdb/pull/14052): Add x and y column pickers to graph types
1. [14128](https://github.com/influxdata/influxdb/pull/14128): Add option to shade area below line graphs

### Bug Fixes

1. [14085](https://github.com/influxdata/influxdb/pull/14085): Fix performance regression in graph tooltips

### UI Improvements

## v2.0.0-alpha.11 [2019-05-31]

1. [14031](https://github.com/influxdata/influxdb/pull/14031): Correctly check if columnKeys include xColumn in heatmap

## v2.0.0-alpha.10 [2019-05-30]

### Features

1. [13945](https://github.com/influxdata/influxdb/pull/13945): Add heatmap visualization type
1. [13961](https://github.com/influxdata/influxdb/pull/13961): Add scatter graph visualization type
1. [13850](https://github.com/influxdata/influxdb/pull/13850): Add description field to Tasks
1. [13924](https://github.com/influxdata/influxdb/pull/13924): Add CLI arguments for configuring session length and renewal
1. [13961](https://github.com/influxdata/influxdb/pull/13961): Add smooth interpolation option to line graphs

### Bug Fixes

1. [13753](https://github.com/influxdata/influxdb/pull/13753): Removed hardcoded bucket for Getting Started with Flux dashboard
1. [13783](https://github.com/influxdata/influxdb/pull/13783): Ensure map type variables allow for selecting values
1. [13800](https://github.com/influxdata/influxdb/pull/13800): Generate more idiomatic Flux in query builder
1. [13797](https://github.com/influxdata/influxdb/pull/13797): Expand tab key presses to 2 spaces in the Flux editor
1. [13823](https://github.com/influxdata/influxdb/pull/13823): Prevent dragging of Variable Dropdowns when dragging a scrollbar inside the dropdown
1. [13853](https://github.com/influxdata/influxdb/pull/13853): Improve single stat computation
1. [13945](https://github.com/influxdata/influxdb/pull/13945): Fix crash when opening histogram settings with no data

### UI Improvements

1. [#13835](https://github.com/influxdata/influxdb/pull/13835): Render checkboxes in query builder tag selection lists
1. [#13856](https://github.com/influxdata/influxdb/pull/13856): Fix jumbled card text in Telegraf configuration wizard
1. [#13888](https://github.com/influxdata/influxdb/pull/13888): Change scrapers in scrapers list to be resource cards
1. [#13925](https://github.com/influxdata/influxdb/pull/13925): Export and download resource with formatted resource name with no spaces

## v2.0.0-alpha.9 [2019-05-01]

**NOTE: This will remove all tasks from your InfluxDB v2.0 instance.**

### Features

1. [13423](https://github.com/influxdata/influxdb/pull/13423): Set autorefresh of dashboard to pause if absolute time range is selected
1. [13473](https://github.com/influxdata/influxdb/pull/13473): Switch task back end to a more modular and flexible system
1. [13493](https://github.com/influxdata/influxdb/pull/13493): Add org profile tab with ability to edit organization name
1. [13510](https://github.com/influxdata/influxdb/pull/13510): Add org name to dahboard page title
1. [13520](https://github.com/influxdata/influxdb/pull/13520): Add cautioning to bucket renaming
1. [13560](https://github.com/influxdata/influxdb/pull/13560): Add option to generate all access token in tokens tab
1. [13601](https://github.com/influxdata/influxdb/pull/13601): Add option to generate read/write token in tokens tab
1. [13715](https://github.com/influxdata/influxdb/pull/13715): Added a new Local Metrics Dashboard template that is created during Quick Start

### Bug Fixes

1. [13584](https://github.com/influxdata/influxdb/pull/13584): Fixed scroll clipping found in label editing flow
1. [13585](https://github.com/influxdata/influxdb/pull/13585): Prevent overlapping text and dot in time range dropdown
1. [13602](https://github.com/influxdata/influxdb/pull/13602): Updated link in notes cell to a more useful site
1. [13618](https://github.com/influxdata/influxdb/pull/13618): Show error message when adding line protocol
1. [13657](https://github.com/influxdata/influxdb/pull/13657): Update UI Flux function documentation
1. [13718](https://github.com/influxdata/influxdb/pull/13718): Updated System template to support math with floats
1. [13732](https://github.com/influxdata/influxdb/pull/13732): Fixed the window function documentation
1. [13738](https://github.com/influxdata/influxdb/pull/13738): Fixed typo in the `range` Flux function example
1. [13742](https://github.com/influxdata/influxdb/pull/13742): Updated the `systemTime` function to use `system.time`

### UI Improvements

1. [13424](https://github.com/influxdata/influxdb/pull/13424): Add general polish and empty states to Create Dashboard from Template overlay

## v2.0.0-alpha.8 [2019-04-12]

### Features

1. [13024](https://github.com/influxdata/influxdb/pull/13024): Add the ability to edit token's description
1. [13078](https://github.com/influxdata/influxdb/pull/13078): Add the option to create a Dashboard from a Template.
1. [13161](https://github.com/influxdata/influxdb/pull/13161): Add the ability to add labels on variables
1. [13171](https://github.com/influxdata/influxdb/pull/13171): Add switch organizations dropdown to home navigation menu item.
1. [13173](https://github.com/influxdata/influxdb/pull/13173): Add create org to side nav
1. [13345](https://github.com/influxdata/influxdb/pull/13345): Added a new Getting Started with Flux Template

### Bug Fixes

1. [13284](https://github.com/influxdata/influxdb/pull/13284): Update shift to timeShift in the flux functions side bar

### UI Improvements

1. [13287](https://github.com/influxdata/influxdb/pull/13287): Update cursor to grab when hovering draggable areas
1. [13311](https://github.com/influxdata/influxdb/pull/13311): Sync note editor text and preview scrolling
1. [13249](https://github.com/influxdata/influxdb/pull/13249): Add the ability to create a bucket when creating an organization

## v2.0.0-alpha.7 [2019-03-28]

### Features

1. [12663](https://github.com/influxdata/influxdb/pull/12663): Insert flux function near cursor in flux editor
1. [12678](https://github.com/influxdata/influxdb/pull/12678): Enable the use of variables in the Data Explorer and Cell Editor Overlay
1. [12655](https://github.com/influxdata/influxdb/pull/12655): Add a variable control bar to dashboards to select values for variables.
1. [12706](https://github.com/influxdata/influxdb/pull/12706): Add ability to add variable to script from the side menu.
1. [12791](https://github.com/influxdata/influxdb/pull/12791): Use time range for metaqueries in Data Explorer and Cell Editor Overlay
1. [12827](https://github.com/influxdata/influxdb/pull/12827): Fix screen tearing bug in Raw Data View
1. [12843](https://github.com/influxdata/influxdb/pull/12843): Add copy to clipboard button to export overlays
1. [12826](https://github.com/influxdata/influxdb/pull/12826): Enable copying error messages to the clipboard from dashboard cells
1. [12876](https://github.com/influxdata/influxdb/pull/12876): Add the ability to update token's status in Token list
1. [12821](https://github.com/influxdata/influxdb/pull/12821): Allow variables to be re-ordered within control bar on a dashboard.
1. [12888](https://github.com/influxdata/influxdb/pull/12888): Add the ability to delete a template
1. [12901](https://github.com/influxdata/influxdb/pull/12901): Save user preference for variable control bar visibility and default to visible
1. [12910](https://github.com/influxdata/influxdb/pull/12910): Add the ability to clone a template
1. [12958](https://github.com/influxdata/influxdb/pull/12958): Add the ability to import a variable

### Bug Fixes

1. [12684](https://github.com/influxdata/influxdb/pull/12684): Fix mismatch in bucket row and header
1. [12703](https://github.com/influxdata/influxdb/pull/12703): Allows user to edit note on cell
1. [12764](https://github.com/influxdata/influxdb/pull/12764): Fix empty state styles in scrapers in org view
1. [12790](https://github.com/influxdata/influxdb/pull/12790): Fix bucket creation error when changing rentention rules types.
1. [12793](https://github.com/influxdata/influxdb/pull/12793): Fix task creation error when switching schedule types.
1. [12805](https://github.com/influxdata/influxdb/pull/12805): Fix hidden horizonal scrollbars in flux raw data view
1. [12827](https://github.com/influxdata/influxdb/pull/12827): Fix screen tearing bug in Raw Data View
1. [12961](https://github.com/influxdata/influxdb/pull/12961): Fix scroll clipping in graph legends & dropdown menus
1. [12959](https://github.com/influxdata/influxdb/pull/12959): Fix routing loop

### UI Improvements

1. [12782](https://github.com/influxdata/influxdb/pull/12782): Move bucket selection in the query builder to the first card in the list
1. [12850](https://github.com/influxdata/influxdb/pull/12850): Ensure editor is automatically focused in note editor
1. [12915](https://github.com/influxdata/influxdb/pull/12915): Add ability to edit a template's name.

## v2.0.0-alpha.6 [2019-03-15]

### Release Notes

We have updated the way we do predefined dashboards to [include Templates](https://github.com/influxdata/influxdb/pull/12532) in this release which will cause existing Organizations to not have a System dashboard created when they build a new Telegraf configuration. In order to get this functionality, remove your existing data and start from scratch.

**NOTE: This will remove all data from your InfluxDB v2.0 instance including timeseries data.**

On most `linux` systems including `macOS`:

```sh
$ rm -r ~/.influxdbv2
```

Once completed, `v2.0.0-alpha.6` can be started.

### Features

1. [12496](https://github.com/influxdata/influxdb/pull/12496): Add ability to import a dashboard
1. [12524](https://github.com/influxdata/influxdb/pull/12524): Add ability to import a dashboard from org view
1. [12531](https://github.com/influxdata/influxdb/pull/12531): Add ability to export a dashboard and a task
1. [12615](https://github.com/influxdata/influxdb/pull/12615): Add `run` subcommand to influxd binary. This is also the default when no subcommand is specified.
1. [12523](https://github.com/influxdata/influxdb/pull/12523): Add ability to save a query as a variable from the Data Explorer.
1. [12532](https://github.com/influxdata/influxdb/pull/12532): Add System template on onboarding

### Bug Fixes

1. [12641](https://github.com/influxdata/influxdb/pull/12641): Stop scrollbars from covering text in flux editor

### UI Improvements

1. [12610](https://github.com/influxdata/influxdb/pull/12610): Fine tune keyboard interactions for managing labels from a resource card

## v2.0.0-alpha.5 [2019-03-08]

### Release Notes

This release includes a [breaking change](https://github.com/influxdata/influxdb/pull/12391) to the format that TSM and index data are stored on disk.
Any existing local data will not be queryable once InfluxDB is upgraded to this release.
Prior to installing this release we recommend all storage-engine data is removed from your local InfluxDB `2.x` installation; this can be achieved without losing any of your other InfluxDB `2.x` data (settings etc).
To remove only local storage data, run the following in a terminal.

On most `linux` systems:

```sh

# Replace <username> with your actual username.

$ rm -r /home/<username>/.influxdbv2/engine
```

On `macOS`:

```sh
# Replace <username> with your actual username.

$ rm -r /Users/<username>/.influxdbv2/engine
```

Once completed, `v2.0.0-alpha.5` can be started.

### Features

1. [12096](https://github.com/influxdata/influxdb/pull/12096): Add labels to cloned tasks
1. [12111](https://github.com/influxdata/influxdb/pull/12111): Add ability to filter resources by clicking a label
1. [12401](https://github.com/influxdata/influxdb/pull/12401): Add ability to add a member to org
1. [12391](https://github.com/influxdata/influxdb/pull/12391): Improve representation of TSM tagsets on disk
1. [12437](https://github.com/influxdata/influxdb/pull/12437): Add ability to remove a member from org

### Bug Fixes

1. [12302](https://github.com/influxdata/influxdb/pull/12302): Prevent clipping of code snippets in Firefox
1. [12379](https://github.com/influxdata/influxdb/pull/12379): Prevent clipping of cell edit menus in dashboards

### UI Improvements

1. [12302](https://github.com/influxdata/influxdb/pull/12302): Make code snippet copy functionality easier to use
1. [12304](https://github.com/influxdata/influxdb/pull/12304): Always show live preview in Note Cell editor
1. [12317](https://github.com/influxdata/influxdb/pull/12317): Redesign Create Scraper workflow
1. [12317](https://github.com/influxdata/influxdb/pull/12317): Show warning in Telegrafs and Scrapers lists when user has no buckets
1. [12384](https://github.com/influxdata/influxdb/pull/12384): Streamline label addition, removal, and creation from the dashboards list
1. [12464](https://github.com/influxdata/influxdb/pull/12464): Improve label color selection

## v2.0.0-alpha.4 [2019-02-21]

### Features

1. [11954](https://github.com/influxdata/influxdb/pull/11954): Add the ability to run a task manually from tasks page
1. [11990](https://github.com/influxdata/influxdb/pull/11990): Add the ability to select a custom time range in explorer and dashboard
1. [12009](https://github.com/influxdata/influxdb/pull/12009): Display the version information on the login page
1. [12011](https://github.com/influxdata/influxdb/pull/12011): Add the ability to update a Variable's name and query.
1. [12026](https://github.com/influxdata/influxdb/pull/12026): Add labels to cloned dashboard
1. [12018](https://github.com/influxdata/influxdb/pull/12057): Add ability filter resources by label name
1. [11973](https://github.com/influxdata/influxdb/pull/11973): Add ability to create or add labels to a resource from labels editor

### Bug Fixes

1. [11997](https://github.com/influxdata/influxdb/pull/11997): Update the bucket retention policy to update the time in seconds

### UI Improvements

1. [12016](https://github.com/influxdata/influxdb/pull/12016): Update the preview in the label overlays to be shorter
1. [12012](https://github.com/influxdata/influxdb/pull/12012): Add notifications to scrapers page for created/deleted/updated scrapers
1. [12023](https://github.com/influxdata/influxdb/pull/12023): Add notifications to buckets page for created/deleted/updated buckets
1. [12072](https://github.com/influxdata/influxdb/pull/12072): Update the admin page to display error for password length

## v2.0.0-alpha.3 [2019-02-15]

### Features

1. [11809](https://github.com/influxdata/influxdb/pull/11809): Add the ability to name a scraper target
1. [11821](https://github.com/influxdata/influxdb/pull/11821): Display scraper name as the first and only updatable column in scrapers list
1. [11804](https://github.com/influxdata/influxdb/pull/11804): Add the ability to view runs for a task
1. [11824](https://github.com/influxdata/influxdb/pull/11824): Display last completed run for tasks list
1. [11836](https://github.com/influxdata/influxdb/pull/11836): Add the ability to view the logs for a specific task run

### Bug Fixes

1. [11819](https://github.com/influxdata/influxdb/pull/11819): Update the inline edit for resource names to guard for empty strings
1. [11852](https://github.com/influxdata/influxdb/pull/11852): Prevent a new template dashboard from being created on every telegraf config update
1. [11848](https://github.com/influxdata/influxdb/pull/11848): Fix overlapping buttons in the telegrafs verify data step

### UI Improvements

1. [11764](https://github.com/influxdata/influxdb/pull/11764): Move the download telegraf config button to view config overlay
1. [11879](https://github.com/influxdata/influxdb/pull/11879): Combine permissions for user by type
1. [11938](https://github.com/influxdata/influxdb/pull/11938): Add ordering to UI list items

## v2.0.0-alpha.2 [2019-02-07]

### Features

1. [11677](https://github.com/influxdata/influxdb/pull/11677): Add instructions button to view `$INFLUX_TOKEN` setup for telegraf configs
1. [11693](https://github.com/influxdata/influxdb/pull/11693): Save the \$INFLUX_TOKEN environmental variable in telegraf configs
1. [11700](https://github.com/influxdata/influxdb/pull/11700): Update Tasks tab on Org page to look like Tasks Page
1. [11740](https://github.com/influxdata/influxdb/pull/11740): Add view button to view the telegraf config toml
1. [11522](https://github.com/influxdata/influxdb/pull/11522): Add plugin information step to allow for config naming and configure one plugin at a time
1. [11758](https://github.com/influxdata/influxdb/pull/11758): Update Dashboards tab on Org page to look like Dashboards Page
1. [11810](https://github.com/influxdata/influxdb/pull/11810): Add tab for template variables under organizations page

## Bug Fixes

1. [11678](https://github.com/influxdata/influxdb/pull/11678): Update the System Telegraf Plugin bundle to include the swap plugin
1. [11722](https://github.com/influxdata/influxdb/pull/11722): Revert behavior allowing users to create authorizations on behalf of another user

### UI Improvements

1. [11683](https://github.com/influxdata/influxdb/pull/11683): Change the wording for the plugin config form button to Done
1. [11689](https://github.com/influxdata/influxdb/pull/11689): Change the wording for the Collectors configure step button to Create and Verify
1. [11697](https://github.com/influxdata/influxdb/pull/11697): Standardize page loading spinner styles
1. [11711](https://github.com/influxdata/influxdb/pull/11711): Show checkbox on Save As button in data explorer
1. [11705](https://github.com/influxdata/influxdb/pull/11705): Make collectors plugins side bar visible in only the configure step
1. [11745](https://github.com/influxdata/influxdb/pull/11745): Swap retention policies on Create bucket page

## v2.0.0-alpha.1 [2019-01-23]

### Release Notes

This is the initial alpha release of InfluxDB 2.0.<|MERGE_RESOLUTION|>--- conflicted
+++ resolved
@@ -58,12 +58,9 @@
 1. [20548](https://github.com/influxdata/influxdb/pull/20548): Prevent panic in `influxd upgrade` when V1 users exist and no V1 config is given.
 1. [20565](https://github.com/influxdata/influxdb/pull/20565): Set correct Content-Type on v1 query responses.
 1. [20565](https://github.com/influxdata/influxdb/pull/20565): Update V1 API spec to document all valid Accept headers and matching Content-Types.
-<<<<<<< HEAD
-1. [19764](https://github.com/influxdata/influxdb/pull/20620): Add shard duration settings to CLI and API
-=======
 1. [20578](https://github.com/influxdata/influxdb/pull/20578): Respect the --skip-verify flag when running `influx query`.
 1. [20495](https://github.com/influxdata/influxdb/pull/20495): Update Flux functions list in UI to reflect that `v1` package was renamed to `schema`.
->>>>>>> 7f65b716
+1. [19764](https://github.com/influxdata/influxdb/pull/20620): Add shard duration settings to CLI and API
 
 ## v2.0.3 [2020-12-14]
 
