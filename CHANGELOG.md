--- conflicted
+++ resolved
@@ -48,6 +48,7 @@
 - [#8058](https://github.com/influxdata/influxdb/pull/8058): Enabled golint for admin, httpd, subscriber, udp. @karlding
 - [#8252](https://github.com/influxdata/influxdb/issues/8252): Implicitly cast null to false in binary expressions with a boolean.
 - [#8067](https://github.com/influxdata/influxdb/issues/8067): Restrict fill(none) and fill(linear) to be usable only with aggregate queries.
+- [#7933](https://github.com/influxdata/influxdb/pull/7933): Fixed install/remove of influxdb on non-systemd Debian/Ubuntu systems
 
 ## v1.2.3 [unreleased]
 
@@ -63,13 +64,6 @@
 
 ## v1.2.2 [2017-03-14]
 
-<<<<<<< HEAD
-### Bugfixes
-
-- [#7933](https://github.com/influxdata/influxdb/pull/7933): Fixed install/remove of influxdb on non-systemd Debian/Ubuntu systems
-
-## v1.2.1 [unreleased]
-=======
 ### Release Notes
 
 ### Configuration Changes
@@ -77,7 +71,6 @@
 #### `[http]` Section
 
 * `max-row-limit` now defaults to `0`.  The previous default was `10000`, but due to a bug, the value in use since `1.0` was `0`.
->>>>>>> 30d941d4
 
 ### Bugfixes
 
