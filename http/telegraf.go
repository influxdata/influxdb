package http

import (
	"context"
	"encoding/json"
	"fmt"
	"net/http"
	"strings"

	"github.com/golang/gddo/httputil"
	"github.com/influxdata/httprouter"
	platform "github.com/influxdata/influxdb"
	pctx "github.com/influxdata/influxdb/context"
	"github.com/influxdata/influxdb/pkg/httpc"
	"github.com/influxdata/influxdb/telegraf/plugins"
	"go.uber.org/zap"
)

// TelegrafBackend is all services and associated parameters required to construct
// the TelegrafHandler.
type TelegrafBackend struct {
	platform.HTTPErrorHandler
	log *zap.Logger

	TelegrafService            platform.TelegrafConfigStore
	UserResourceMappingService platform.UserResourceMappingService
	LabelService               platform.LabelService
	UserService                platform.UserService
	OrganizationService        platform.OrganizationService
}

// NewTelegrafBackend returns a new instance of TelegrafBackend.
func NewTelegrafBackend(log *zap.Logger, b *APIBackend) *TelegrafBackend {
	return &TelegrafBackend{
		HTTPErrorHandler: b.HTTPErrorHandler,
		log:              log,

		TelegrafService:            b.TelegrafService,
		UserResourceMappingService: b.UserResourceMappingService,
		LabelService:               b.LabelService,
		UserService:                b.UserService,
		OrganizationService:        b.OrganizationService,
	}
}

// TelegrafHandler is the handler for the telegraf service
type TelegrafHandler struct {
	*httprouter.Router
	platform.HTTPErrorHandler
	log *zap.Logger

	TelegrafService            platform.TelegrafConfigStore
	UserResourceMappingService platform.UserResourceMappingService
	LabelService               platform.LabelService
	UserService                platform.UserService
	OrganizationService        platform.OrganizationService
}

const (
	prefixTelegrafs          = "/api/v2/telegrafs"
	telegrafsIDPath          = "/api/v2/telegrafs/:id"
	telegrafsIDMembersPath   = "/api/v2/telegrafs/:id/members"
	telegrafsIDMembersIDPath = "/api/v2/telegrafs/:id/members/:userID"
	telegrafsIDOwnersPath    = "/api/v2/telegrafs/:id/owners"
	telegrafsIDOwnersIDPath  = "/api/v2/telegrafs/:id/owners/:userID"
	telegrafsIDLabelsPath    = "/api/v2/telegrafs/:id/labels"
	telegrafsIDLabelsIDPath  = "/api/v2/telegrafs/:id/labels/:lid"

	prefixTelegraf      = "/api/v2/telegraf"
	telegrafPluginsPath = "/api/v2/telegraf/plugins"
)

// NewTelegrafHandler returns a new instance of TelegrafHandler.
func NewTelegrafHandler(log *zap.Logger, b *TelegrafBackend) *TelegrafHandler {
	h := &TelegrafHandler{
		Router:           NewRouter(b.HTTPErrorHandler),
		HTTPErrorHandler: b.HTTPErrorHandler,
		log:              log,

		TelegrafService:            b.TelegrafService,
		UserResourceMappingService: b.UserResourceMappingService,
		LabelService:               b.LabelService,
		UserService:                b.UserService,
		OrganizationService:        b.OrganizationService,
	}
	h.HandlerFunc("POST", prefixTelegrafs, h.handlePostTelegraf)
	h.HandlerFunc("GET", prefixTelegrafs, h.handleGetTelegrafs)
	h.HandlerFunc("GET", telegrafsIDPath, h.handleGetTelegraf)
	h.HandlerFunc("DELETE", telegrafsIDPath, h.handleDeleteTelegraf)
	h.HandlerFunc("PUT", telegrafsIDPath, h.handlePutTelegraf)

	h.HandlerFunc("GET", telegrafPluginsPath, h.handleGetTelegrafPlugins)

	memberBackend := MemberBackend{
		HTTPErrorHandler:           b.HTTPErrorHandler,
		log:                        b.log.With(zap.String("handler", "member")),
		ResourceType:               platform.TelegrafsResourceType,
		UserType:                   platform.Member,
		UserResourceMappingService: b.UserResourceMappingService,
		UserService:                b.UserService,
	}
	h.HandlerFunc("POST", telegrafsIDMembersPath, newPostMemberHandler(memberBackend))
	h.HandlerFunc("GET", telegrafsIDMembersPath, newGetMembersHandler(memberBackend))
	h.HandlerFunc("DELETE", telegrafsIDMembersIDPath, newDeleteMemberHandler(memberBackend))

	ownerBackend := MemberBackend{
		HTTPErrorHandler:           b.HTTPErrorHandler,
		log:                        b.log.With(zap.String("handler", "member")),
		ResourceType:               platform.TelegrafsResourceType,
		UserType:                   platform.Owner,
		UserResourceMappingService: b.UserResourceMappingService,
		UserService:                b.UserService,
	}
	h.HandlerFunc("POST", telegrafsIDOwnersPath, newPostMemberHandler(ownerBackend))
	h.HandlerFunc("GET", telegrafsIDOwnersPath, newGetMembersHandler(ownerBackend))
	h.HandlerFunc("DELETE", telegrafsIDOwnersIDPath, newDeleteMemberHandler(ownerBackend))

	labelBackend := &LabelBackend{
		HTTPErrorHandler: b.HTTPErrorHandler,
		log:              b.log.With(zap.String("handler", "label")),
		LabelService:     b.LabelService,
		ResourceType:     platform.TelegrafsResourceType,
	}
	h.HandlerFunc("GET", telegrafsIDLabelsPath, newGetLabelsHandler(labelBackend))
	h.HandlerFunc("POST", telegrafsIDLabelsPath, newPostLabelHandler(labelBackend))
	h.HandlerFunc("DELETE", telegrafsIDLabelsIDPath, newDeleteLabelHandler(labelBackend))

	return h
}

type telegrafLinks struct {
	Self    string `json:"self"`
	Labels  string `json:"labels"`
	Members string `json:"members"`
	Owners  string `json:"owners"`
}

type telegrafResponse struct {
	*platform.TelegrafConfig
	Labels []platform.Label `json:"labels"`
	Links  telegrafLinks    `json:"links"`
}

type telegrafResponses struct {
	TelegrafConfigs []*telegrafResponse `json:"configurations"`
}

func newTelegrafResponse(tc *platform.TelegrafConfig, labels []*platform.Label) *telegrafResponse {
	res := &telegrafResponse{
		TelegrafConfig: tc,
		Links: telegrafLinks{
			Self:    fmt.Sprintf("/api/v2/telegrafs/%s", tc.ID),
			Labels:  fmt.Sprintf("/api/v2/telegrafs/%s/labels", tc.ID),
			Members: fmt.Sprintf("/api/v2/telegrafs/%s/members", tc.ID),
			Owners:  fmt.Sprintf("/api/v2/telegrafs/%s/owners", tc.ID),
		},
		Labels: []platform.Label{},
	}

	for _, l := range labels {
		res.Labels = append(res.Labels, *l)
	}

	return res
}

func newTelegrafResponses(ctx context.Context, tcs []*platform.TelegrafConfig, labelService platform.LabelService) *telegrafResponses {
	resp := &telegrafResponses{
		TelegrafConfigs: make([]*telegrafResponse, len(tcs)),
	}
	for i, c := range tcs {
		labels, _ := labelService.FindResourceLabels(ctx, platform.LabelMappingFilter{ResourceID: c.ID})
		resp.TelegrafConfigs[i] = newTelegrafResponse(c, labels)
	}
	return resp
}

func decodeGetTelegrafRequest(ctx context.Context) (i platform.ID, err error) {
	params := httprouter.ParamsFromContext(ctx)
	id := params.ByName("id")
	if id == "" {
		return i, &platform.Error{
			Code: platform.EInvalid,
			Msg:  "url missing id",
		}
	}

	if err := i.DecodeFromString(id); err != nil {
		return i, err
	}
	return i, nil
}

func decodeGetTelegrafPluginRequest(ctx context.Context, r *http.Request) (*plugins.TelegrafPlugins, error) {
	t := r.URL.Query().Get("type")
	if len(t) == 0 {
		return plugins.AvailablePlugins()
	}

	return plugins.ListAvailablePlugins(t)
}

func (h *TelegrafHandler) handleGetTelegrafPlugins(w http.ResponseWriter, r *http.Request) {
	ctx := r.Context()

	telPlugins, err := decodeGetTelegrafPluginRequest(ctx, r)
	if err != nil {
		h.HandleHTTPError(ctx, err, w)
		return
	}

	if err := encodeResponse(ctx, w, http.StatusOK, telPlugins); err != nil {
		logEncodingError(h.log, r, err)
		return
	}
}

func (h *TelegrafHandler) handleGetTelegrafs(w http.ResponseWriter, r *http.Request) {
	ctx := r.Context()
	filter, err := decodeTelegrafConfigFilter(ctx, r)
	if err != nil {
		h.log.Debug("Failed to decode request", zap.Error(err))
		h.HandleHTTPError(ctx, err, w)
		return
	}
	tcs, _, err := h.TelegrafService.FindTelegrafConfigs(ctx, *filter)
	if err != nil {
		h.HandleHTTPError(ctx, err, w)
		return
	}
	h.log.Debug("Telegrafs retrieved", zap.String("telegrafs", fmt.Sprint(tcs)))

	if err := encodeResponse(ctx, w, http.StatusOK, newTelegrafResponses(ctx, tcs, h.LabelService)); err != nil {
		logEncodingError(h.log, r, err)
		return
	}
}

func (h *TelegrafHandler) handleGetTelegraf(w http.ResponseWriter, r *http.Request) {
	ctx := r.Context()
	id, err := decodeGetTelegrafRequest(ctx)
	if err != nil {
		h.HandleHTTPError(ctx, err, w)
		return
	}
	tc, err := h.TelegrafService.FindTelegrafConfigByID(ctx, id)
	if err != nil {
		h.HandleHTTPError(ctx, err, w)
		return
	}
	h.log.Debug("Telegraf retrieved", zap.String("telegraf", fmt.Sprint(tc)))

	offers := []string{"application/toml", "application/json", "application/octet-stream"}
	defaultOffer := "application/toml"
	mimeType := httputil.NegotiateContentType(r, offers, defaultOffer)
	switch mimeType {
	case "application/octet-stream":
		w.Header().Set("Content-Type", "application/octet-stream")
		w.Header().Set("Content-Disposition", fmt.Sprintf("attachment; filename=\"%s.toml\"", strings.Replace(strings.TrimSpace(tc.Name), " ", "_", -1)))
		w.WriteHeader(http.StatusOK)
		w.Write([]byte(tc.Config))
	case "application/json":
		labels, err := h.LabelService.FindResourceLabels(ctx, platform.LabelMappingFilter{ResourceID: tc.ID})
		if err != nil {
			h.HandleHTTPError(ctx, err, w)
			return
		}

		if err := encodeResponse(ctx, w, http.StatusOK, newTelegrafResponse(tc, labels)); err != nil {
			logEncodingError(h.log, r, err)
			return
		}
	case "application/toml":
		w.Header().Set("Content-Type", "application/toml; charset=utf-8")
		w.WriteHeader(http.StatusOK)
		w.Write([]byte(tc.Config))
	}
}

func decodeTelegrafConfigFilter(ctx context.Context, r *http.Request) (*platform.TelegrafConfigFilter, error) {
	f := &platform.TelegrafConfigFilter{}
	urm, err := decodeUserResourceMappingFilter(ctx, r, platform.TelegrafsResourceType)
	if err == nil {
		f.UserResourceMappingFilter = *urm
	}

	q := r.URL.Query()
	if orgIDStr := q.Get("orgID"); orgIDStr != "" {
		orgID, err := platform.IDFromString(orgIDStr)
		if err != nil {
			return f, &platform.Error{
				Code: platform.EInvalid,
				Msg:  "orgID is invalid",
				Err:  err,
			}
		}
		f.OrgID = orgID
	} else if orgNameStr := q.Get("org"); orgNameStr != "" {
		*f.Organization = orgNameStr
	}
	return f, err
}

func decodePostTelegrafRequest(r *http.Request) (*platform.TelegrafConfig, error) {
	tc := &platform.TelegrafConfig{}
	return tc, json.NewDecoder(r.Body).Decode(tc)
}

func decodePutTelegrafRequest(ctx context.Context, r *http.Request) (*platform.TelegrafConfig, error) {
	tc := new(platform.TelegrafConfig)
	if err := json.NewDecoder(r.Body).Decode(tc); err != nil {
		return nil, err
	}
	params := httprouter.ParamsFromContext(ctx)
	id := params.ByName("id")
	if id == "" {
		return nil, &platform.Error{
			Code: platform.EInvalid,
			Msg:  "url missing id",
		}
	}
	i := new(platform.ID)
	if err := i.DecodeFromString(id); err != nil {
		return nil, err
	}
	tc.ID = *i
	return tc, nil
}

// handlePostTelegraf is the HTTP handler for the POST /api/v2/telegrafs route.
func (h *TelegrafHandler) handlePostTelegraf(w http.ResponseWriter, r *http.Request) {
	ctx := r.Context()
	tc, err := decodePostTelegrafRequest(r)
	if err != nil {
		h.log.Debug("Failed to decode request", zap.Error(err))
		h.HandleHTTPError(ctx, err, w)
		return
	}
	auth, err := pctx.GetAuthorizer(ctx)
	if err != nil {
		h.HandleHTTPError(ctx, err, w)
		return
	}

	if err := h.TelegrafService.CreateTelegrafConfig(ctx, tc, auth.GetUserID()); err != nil {
		h.HandleHTTPError(ctx, err, w)
		return
	}
	h.log.Debug("Telegraf created", zap.String("telegraf", fmt.Sprint(tc)))

	if err := encodeResponse(ctx, w, http.StatusCreated, newTelegrafResponse(tc, []*platform.Label{})); err != nil {
		logEncodingError(h.log, r, err)
		return
	}
}

// handlePutTelegraf is the HTTP handler for the POST /api/v2/telegrafs route.
func (h *TelegrafHandler) handlePutTelegraf(w http.ResponseWriter, r *http.Request) {
	ctx := r.Context()
	tc, err := decodePutTelegrafRequest(ctx, r)
	if err != nil {
		h.log.Debug("Failed to decode request", zap.Error(err))
		h.HandleHTTPError(ctx, err, w)
		return
	}
	auth, err := pctx.GetAuthorizer(ctx)
	if err != nil {
		h.HandleHTTPError(ctx, err, w)
		return
	}

	tc, err = h.TelegrafService.UpdateTelegrafConfig(ctx, tc.ID, tc, auth.GetUserID())
	if err != nil {
		h.HandleHTTPError(ctx, err, w)
		return
	}

	labels, err := h.LabelService.FindResourceLabels(ctx, platform.LabelMappingFilter{ResourceID: tc.ID})
	if err != nil {
		h.HandleHTTPError(ctx, err, w)
		return
	}
	h.log.Debug("Telegraf updated", zap.String("telegraf", fmt.Sprint(tc)))

	if err := encodeResponse(ctx, w, http.StatusOK, newTelegrafResponse(tc, labels)); err != nil {
		logEncodingError(h.log, r, err)
		return
	}
}

func (h *TelegrafHandler) handleDeleteTelegraf(w http.ResponseWriter, r *http.Request) {
	ctx := r.Context()
	i, err := decodeGetTelegrafRequest(ctx)
	if err != nil {
		h.HandleHTTPError(ctx, err, w)
		return
	}

	if err = h.TelegrafService.DeleteTelegrafConfig(ctx, i); err != nil {
		h.HandleHTTPError(ctx, err, w)
		return
	}
	h.log.Debug("Telegraf deleted", zap.String("telegrafID", fmt.Sprint(i)))

	w.WriteHeader(http.StatusNoContent)
}

// TelegrafService is an http client that speaks to the telegraf service via HTTP.
type TelegrafService struct {
	client *httpc.Client
	*UserResourceMappingService
}

// NewTelegrafService is a constructor for a telegraf service.
func NewTelegrafService(httpClient *httpc.Client) *TelegrafService {
	return &TelegrafService{
		client: httpClient,
		UserResourceMappingService: &UserResourceMappingService{
			Client: httpClient,
		},
	}
}

var _ platform.TelegrafConfigStore = (*TelegrafService)(nil)

// FindTelegrafConfigByID returns a single telegraf config by ID.
func (s *TelegrafService) FindTelegrafConfigByID(ctx context.Context, id platform.ID) (*platform.TelegrafConfig, error) {
	var cfg platform.TelegrafConfig
	err := s.client.
		Get(prefixTelegrafs, id.String()).
		Header("Accept", "application/json").
		DecodeJSON(&cfg).
		Do(ctx)
	if err != nil {
		return nil, err
	}
	return &cfg, nil
}

// FindTelegrafConfigs returns a list of telegraf configs that match filter and the total count of matching telegraf configs.
// Additional options provide pagination & sorting.
func (s *TelegrafService) FindTelegrafConfigs(ctx context.Context, f platform.TelegrafConfigFilter, opt ...platform.FindOptions) ([]*platform.TelegrafConfig, int, error) {
	params := findOptionParams(opt...)
	if f.OrgID != nil {
		params = append(params, [2]string{"orgID", f.OrgID.String()})
	}
	if f.Organization != nil {
		params = append(params, [2]string{"organization", *f.Organization})
	}
	if f.ResourceID != 0 {
		params = append(params, [2]string{"resourceID", f.ResourceID.String()})
	}
	if f.UserID != 0 {
		params = append(params, [2]string{"userID", f.UserID.String()})
	}

	var resp struct {
		Configs []*platform.TelegrafConfig `json:"configurations"`
	}
	err := s.client.
		Get(prefixTelegrafs).
		QueryParams(params...).
		DecodeJSON(&resp).
		Do(ctx)
	if err != nil {
		return nil, 0, err
	}

	return resp.Configs, len(resp.Configs), nil
}

// CreateTelegrafConfig creates a new telegraf config and sets b.ID with the new identifier.
func (s *TelegrafService) CreateTelegrafConfig(ctx context.Context, tc *platform.TelegrafConfig, userID platform.ID) error {
	var teleResp platform.TelegrafConfig
	err := s.client.
<<<<<<< HEAD
		Post(httpc.BodyJSON(tc), prefixTelegrafs).
=======
		PostJSON(tc, prefixTelegraf).
>>>>>>> cc3b1644
		DecodeJSON(&teleResp).
		Do(ctx)
	if err != nil {
		return err
	}
	*tc = teleResp
	return nil
}

// UpdateTelegrafConfig updates a single telegraf config.
// Returns the new telegraf config after update.
func (s *TelegrafService) UpdateTelegrafConfig(ctx context.Context, id platform.ID, tc *platform.TelegrafConfig, userID platform.ID) (*platform.TelegrafConfig, error) {
	panic("not implemented")
}

// DeleteTelegrafConfig removes a telegraf config by ID.
func (s *TelegrafService) DeleteTelegrafConfig(ctx context.Context, id platform.ID) error {
	return s.client.
		Delete(prefixTelegrafs, id.String()).
		Do(ctx)
}<|MERGE_RESOLUTION|>--- conflicted
+++ resolved
@@ -57,7 +57,7 @@
 }
 
 const (
-	prefixTelegrafs          = "/api/v2/telegrafs"
+	prefixTelegraf          = "/api/v2/telegrafs"
 	telegrafsIDPath          = "/api/v2/telegrafs/:id"
 	telegrafsIDMembersPath   = "/api/v2/telegrafs/:id/members"
 	telegrafsIDMembersIDPath = "/api/v2/telegrafs/:id/members/:userID"
@@ -66,8 +66,8 @@
 	telegrafsIDLabelsPath    = "/api/v2/telegrafs/:id/labels"
 	telegrafsIDLabelsIDPath  = "/api/v2/telegrafs/:id/labels/:lid"
 
-	prefixTelegraf      = "/api/v2/telegraf"
-	telegrafPluginsPath = "/api/v2/telegraf/plugins"
+	prefixTelegrafPlugins = "/api/v2/telegraf"
+	telegrafPluginsPath   = "/api/v2/telegraf/plugins"
 )
 
 // NewTelegrafHandler returns a new instance of TelegrafHandler.
@@ -83,8 +83,8 @@
 		UserService:                b.UserService,
 		OrganizationService:        b.OrganizationService,
 	}
-	h.HandlerFunc("POST", prefixTelegrafs, h.handlePostTelegraf)
-	h.HandlerFunc("GET", prefixTelegrafs, h.handleGetTelegrafs)
+	h.HandlerFunc("POST", prefixTelegraf, h.handlePostTelegraf)
+	h.HandlerFunc("GET", prefixTelegraf, h.handleGetTelegrafs)
 	h.HandlerFunc("GET", telegrafsIDPath, h.handleGetTelegraf)
 	h.HandlerFunc("DELETE", telegrafsIDPath, h.handleDeleteTelegraf)
 	h.HandlerFunc("PUT", telegrafsIDPath, h.handlePutTelegraf)
@@ -427,7 +427,7 @@
 func (s *TelegrafService) FindTelegrafConfigByID(ctx context.Context, id platform.ID) (*platform.TelegrafConfig, error) {
 	var cfg platform.TelegrafConfig
 	err := s.client.
-		Get(prefixTelegrafs, id.String()).
+		Get(prefixTelegraf, id.String()).
 		Header("Accept", "application/json").
 		DecodeJSON(&cfg).
 		Do(ctx)
@@ -458,7 +458,7 @@
 		Configs []*platform.TelegrafConfig `json:"configurations"`
 	}
 	err := s.client.
-		Get(prefixTelegrafs).
+		Get(prefixTelegraf).
 		QueryParams(params...).
 		DecodeJSON(&resp).
 		Do(ctx)
@@ -473,11 +473,7 @@
 func (s *TelegrafService) CreateTelegrafConfig(ctx context.Context, tc *platform.TelegrafConfig, userID platform.ID) error {
 	var teleResp platform.TelegrafConfig
 	err := s.client.
-<<<<<<< HEAD
-		Post(httpc.BodyJSON(tc), prefixTelegrafs).
-=======
 		PostJSON(tc, prefixTelegraf).
->>>>>>> cc3b1644
 		DecodeJSON(&teleResp).
 		Do(ctx)
 	if err != nil {
@@ -496,6 +492,6 @@
 // DeleteTelegrafConfig removes a telegraf config by ID.
 func (s *TelegrafService) DeleteTelegrafConfig(ctx context.Context, id platform.ID) error {
 	return s.client.
-		Delete(prefixTelegrafs, id.String()).
+		Delete(prefixTelegraf, id.String()).
 		Do(ctx)
 }