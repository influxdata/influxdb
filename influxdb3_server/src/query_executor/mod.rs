--- conflicted
+++ resolved
@@ -23,12 +23,9 @@
 use influxdb3_cache::distinct_cache::{DistinctCacheFunction, DISTINCT_CACHE_UDTF_NAME};
 use influxdb3_cache::last_cache::{LastCacheFunction, LAST_CACHE_UDTF_NAME};
 use influxdb3_catalog::catalog::{Catalog, DatabaseSchema};
-<<<<<<< HEAD
 use influxdb3_config::EnterpriseConfig;
 use influxdb3_enterprise_compactor::compacted_data::CompactedDataSystemTableView;
-=======
 use influxdb3_internal_api::query_executor::{QueryExecutor, QueryExecutorError, QueryKind};
->>>>>>> c71dafc3
 use influxdb3_sys_events::SysEventStore;
 use influxdb3_telemetry::store::TelemetryStore;
 use influxdb3_write::WriteBuffer;
@@ -149,18 +146,6 @@
                 db_name: database.to_string(),
             })?;
 
-<<<<<<< HEAD
-        query_database(
-            db,
-            query,
-            params,
-            kind,
-            span_ctx,
-            external_span_ctx,
-            Arc::clone(&self.telemetry_store),
-        )
-        .await
-=======
         let params = params.unwrap_or_default();
 
         let token = db.record_query(
@@ -210,7 +195,6 @@
                 Err(QueryExecutorError::ExecuteStream(err))
             }
         }
->>>>>>> c71dafc3
     }
 
     fn show_databases(
@@ -363,25 +347,6 @@
     )
 }
 
-<<<<<<< HEAD
-#[derive(Debug, thiserror::Error)]
-pub enum Error {
-    #[error("database not found: {db_name}")]
-    DatabaseNotFound { db_name: String },
-    #[error("error while planning query: {0}")]
-    QueryPlanning(#[source] DataFusionError),
-    #[error("error while executing plan: {0}")]
-    ExecuteStream(#[source] DataFusionError),
-    #[error("unable to compose record batches from databases: {0}")]
-    DatabasesToRecordBatch(#[source] ArrowError),
-    #[error("unable to compose record batches from retention policies: {0}")]
-    RetentionPoliciesToRecordBatch(#[source] ArrowError),
-    #[error("method not implemented")]
-    MethodNotImplemented,
-}
-
-=======
->>>>>>> c71dafc3
 // This implementation is for the Flight service
 #[async_trait]
 impl QueryDatabase for QueryExecutorImpl {
@@ -701,7 +666,7 @@
     span_ctx: Option<SpanContext>,
     external_span_ctx: Option<RequestLogContext>,
     telemetry_store: Arc<TelemetryStore>,
-) -> Result<SendableRecordBatchStream, Error> {
+) -> Result<SendableRecordBatchStream, QueryExecutorError> {
     let params = params.unwrap_or_default();
 
     let token = db.record_query(
@@ -727,7 +692,7 @@
         })
         .await;
 
-    let plan = match plan.map_err(Error::QueryPlanning) {
+    let plan = match plan.map_err(QueryExecutorError::QueryPlanning) {
         Ok(plan) => plan,
         Err(e) => {
             token.fail();
@@ -748,7 +713,7 @@
         }
         Err(err) => {
             token.fail();
-            Err(Error::ExecuteStream(err))
+            Err(QueryExecutorError::ExecuteStream(err))
         }
     }
 }
@@ -777,13 +742,10 @@
         parquet_cache::test_cached_obj_store_and_oracle,
     };
     use influxdb3_catalog::catalog::Catalog;
-<<<<<<< HEAD
     use influxdb3_enterprise_compactor::compacted_data::CompactedDataSystemTableView;
     use influxdb3_enterprise_data_layout::CompactedDataSystemTableQueryResult;
     use influxdb3_id::ParquetFileId;
-=======
     use influxdb3_internal_api::query_executor::{QueryExecutor, QueryKind};
->>>>>>> c71dafc3
     use influxdb3_sys_events::SysEventStore;
     use influxdb3_telemetry::store::TelemetryStore;
     use influxdb3_wal::{Gen1Duration, WalConfig};
