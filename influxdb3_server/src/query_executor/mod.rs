--- conflicted
+++ resolved
@@ -26,6 +26,7 @@
 use influxdb3_cache::last_cache::{LastCacheFunction, LAST_CACHE_UDTF_NAME};
 use influxdb3_catalog::catalog::{Catalog, DatabaseSchema};
 use influxdb3_internal_api::query_executor::{QueryExecutor, QueryExecutorError};
+use influxdb3_sys_events::SysEventStore;
 use influxdb3_telemetry::store::TelemetryStore;
 use influxdb3_write::WriteBuffer;
 use influxdb_influxql_parser::statement::Statement;
@@ -63,6 +64,7 @@
     query_execution_semaphore: Arc<InstrumentedAsyncSemaphore>,
     query_log: Arc<QueryLog>,
     telemetry_store: Arc<TelemetryStore>,
+    sys_events_store: Arc<SysEventStore>,
 }
 
 /// Arguments for [`QueryExecutorImpl::new`]
@@ -75,6 +77,7 @@
     pub datafusion_config: Arc<HashMap<String, String>>,
     pub query_log_size: usize,
     pub telemetry_store: Arc<TelemetryStore>,
+    pub sys_events_store: Arc<SysEventStore>,
 }
 
 impl QueryExecutorImpl {
@@ -87,6 +90,7 @@
             datafusion_config,
             query_log_size,
             telemetry_store,
+            sys_events_store,
         }: CreateQueryExecutorArgs,
     ) -> Self {
         let semaphore_metrics = Arc::new(AsyncSemaphoreMetrics::new(
@@ -107,6 +111,7 @@
             query_execution_semaphore,
             query_log,
             telemetry_store,
+            sys_events_store,
         }
     }
 }
@@ -434,10 +439,7 @@
                 Arc::clone(&db_schema),
                 Arc::clone(&self.query_log),
                 Arc::clone(&self.write_buffer),
-<<<<<<< HEAD
-=======
                 Arc::clone(&self.sys_events_store),
->>>>>>> 1d8d3d66
             ),
         ));
         Ok(Some(Arc::new(Database::new(CreateDatabaseArgs {
@@ -842,6 +844,7 @@
             datafusion_config,
             query_log_size: 10,
             telemetry_store,
+            sys_events_store: Arc::clone(&sys_events_store),
         });
 
         (
