//! module for query executor
use crate::system_tables::{SystemSchemaProvider, SYSTEM_SCHEMA_NAME};
use crate::{QueryExecutor, QueryKind};
use arrow::array::{ArrayRef, Int64Builder, StringBuilder, StructArray};
use arrow::datatypes::SchemaRef;
use arrow::record_batch::RecordBatch;
use arrow_schema::ArrowError;
use async_trait::async_trait;
use data_types::NamespaceId;
use datafusion::catalog::{CatalogProvider, SchemaProvider, Session};
use datafusion::common::arrow::array::StringArray;
use datafusion::common::arrow::datatypes::{DataType, Field, Schema as DatafusionSchema};
use datafusion::datasource::{TableProvider, TableType};
use datafusion::error::DataFusionError;
use datafusion::execution::SendableRecordBatchStream;
use datafusion::logical_expr::TableProviderFilterPushDown;
use datafusion::physical_plan::ExecutionPlan;
use datafusion::prelude::Expr;
use datafusion_util::config::DEFAULT_SCHEMA;
use datafusion_util::MemoryStream;
use influxdb3_cache::meta_cache::{MetaCacheFunction, META_CACHE_UDTF_NAME};
use influxdb3_catalog::catalog::{Catalog, DatabaseSchema};
use influxdb3_config::ProConfig;
use influxdb3_pro_data_layout::CompactedDataSystemTableView;
use influxdb3_telemetry::store::TelemetryStore;
use influxdb3_write::last_cache::LastCacheFunction;
use influxdb3_write::WriteBuffer;
use iox_query::exec::{Executor, IOxSessionContext, QueryConfig};
use iox_query::frontend::sql::SqlQueryPlanner;
use iox_query::provider::ProviderBuilder;
use iox_query::query_log::QueryLog;
use iox_query::query_log::QueryText;
use iox_query::query_log::StateReceived;
use iox_query::query_log::{QueryCompletedToken, QueryLogEntries};
use iox_query::QueryDatabase;
use iox_query::{QueryChunk, QueryNamespace};
use iox_query_influxql::frontend::planner::InfluxQLQueryPlanner;
use iox_query_params::StatementParams;
use metric::Registry;
use observability_deps::tracing::{debug, info};
use schema::Schema;
use std::any::Any;
use std::collections::HashMap;
use std::fmt::Debug;
use std::sync::Arc;
use tokio::sync::RwLock;
use trace::ctx::SpanContext;
use trace::span::{Span, SpanExt, SpanRecorder};
use trace_http::ctx::RequestLogContext;
use tracker::{
    AsyncSemaphoreMetrics, InstrumentedAsyncOwnedSemaphorePermit, InstrumentedAsyncSemaphore,
};

#[derive(Debug, Clone)]
pub struct QueryExecutorImpl {
    catalog: Arc<Catalog>,
    write_buffer: Arc<dyn WriteBuffer>,
    exec: Arc<Executor>,
    datafusion_config: Arc<HashMap<String, String>>,
    query_execution_semaphore: Arc<InstrumentedAsyncSemaphore>,
    query_log: Arc<QueryLog>,
    telemetry_store: Arc<TelemetryStore>,
    compacted_data: Option<Arc<dyn CompactedDataSystemTableView>>,
    pro_config: Arc<RwLock<ProConfig>>,
}

/// Arguments for [`QueryExecutorImpl::new`]
#[derive(Debug)]
pub struct CreateQueryExecutorArgs {
    pub catalog: Arc<Catalog>,
    pub write_buffer: Arc<dyn WriteBuffer>,
    pub exec: Arc<Executor>,
    pub metrics: Arc<Registry>,
    pub datafusion_config: Arc<HashMap<String, String>>,
    pub concurrent_query_limit: usize,
    pub query_log_size: usize,
    pub telemetry_store: Arc<TelemetryStore>,
    pub compacted_data: Option<Arc<dyn CompactedDataSystemTableView>>,
    pub pro_config: Arc<RwLock<ProConfig>>,
}

impl QueryExecutorImpl {
    pub fn new(
        CreateQueryExecutorArgs {
            catalog,
            write_buffer,
            exec,
            metrics,
            datafusion_config,
            concurrent_query_limit,
            query_log_size,
            telemetry_store,
            compacted_data,
            pro_config,
        }: CreateQueryExecutorArgs,
    ) -> Self {
        let semaphore_metrics = Arc::new(AsyncSemaphoreMetrics::new(
            &metrics,
            &[("semaphore", "query_execution")],
        ));
        let query_execution_semaphore =
            Arc::new(semaphore_metrics.new_semaphore(concurrent_query_limit));
        let query_log = Arc::new(QueryLog::new(
            query_log_size,
            Arc::new(iox_time::SystemProvider::new()),
        ));
        Self {
            catalog,
            write_buffer,
            exec,
            datafusion_config,
            query_execution_semaphore,
            query_log,
            telemetry_store,
            compacted_data,
            pro_config,
        }
    }
}

#[async_trait]
impl QueryExecutor for QueryExecutorImpl {
    type Error = Error;

    async fn query(
        &self,
        database: &str,
        query: &str,
        params: Option<StatementParams>,
        kind: QueryKind,
        span_ctx: Option<SpanContext>,
        external_span_ctx: Option<RequestLogContext>,
    ) -> Result<SendableRecordBatchStream, Self::Error> {
        info!(%database, %query, ?params, ?kind, "QueryExecutorImpl as QueryExecutor::query");
        debug!(catalog = ?self.catalog, "query executor catalog");
        let db = self
            .namespace(database, span_ctx.child_span("get database"), false)
            .await
            .map_err(|_| Error::DatabaseNotFound {
                db_name: database.to_string(),
            })?
            .ok_or_else(|| Error::DatabaseNotFound {
                db_name: database.to_string(),
            })?;

        // TODO - configure query here?
        let ctx = db.new_query_context(span_ctx, Default::default());

        let params = params.unwrap_or_default();

        debug!("create query plan");
        let (plan, query_type) = match kind {
            QueryKind::Sql => {
                let planner = SqlQueryPlanner::new();
                (planner.query(query, params.clone(), &ctx).await, "sql")
            }
            QueryKind::InfluxQl => (
                InfluxQLQueryPlanner::query(query, params.clone(), &ctx).await,
                "influxql",
            ),
        };
        let token = db.record_query(
            external_span_ctx.as_ref().map(RequestLogContext::ctx),
            query_type,
            Box::new(query.to_string()),
            params,
        );
        let plan = match plan.map_err(Error::QueryPlanning) {
            Ok(plan) => plan,
            Err(e) => {
                token.fail();
                return Err(e);
            }
        };
        let token = token.planned(&ctx, Arc::clone(&plan));

        // TODO: Enforce concurrency limit here
        let token = token.permit();

        debug!("execute stream of query results");
        self.telemetry_store.update_num_queries();

        match ctx.execute_stream(Arc::clone(&plan)).await {
            Ok(query_results) => {
                token.success();
                Ok(query_results)
            }
            Err(err) => {
                token.fail();
                Err(Error::ExecuteStream(err))
            }
        }
    }

    fn show_databases(&self) -> Result<SendableRecordBatchStream, Self::Error> {
        let mut databases = self.catalog.db_names();
        // sort them to ensure consistent order:
        databases.sort_unstable();
        let databases = StringArray::from(databases);
        let schema =
            DatafusionSchema::new(vec![Field::new("iox::database", DataType::Utf8, false)]);
        let batch = RecordBatch::try_new(Arc::new(schema), vec![Arc::new(databases)])
            .map_err(Error::DatabasesToRecordBatch)?;
        Ok(Box::pin(MemoryStream::new(vec![batch])))
    }

    async fn show_retention_policies(
        &self,
        database: Option<&str>,
        span_ctx: Option<SpanContext>,
    ) -> Result<SendableRecordBatchStream, Self::Error> {
        let mut databases = if let Some(db) = database {
            vec![db.to_owned()]
        } else {
            self.catalog.db_names()
        };
        // sort them to ensure consistent order:
        databases.sort_unstable();

        let mut rows = Vec::with_capacity(databases.len());
        for database in databases {
            let db = self
                .namespace(&database, span_ctx.child_span("get database"), false)
                .await
                .map_err(|_| Error::DatabaseNotFound {
                    db_name: database.to_string(),
                })?
                .ok_or_else(|| Error::DatabaseNotFound {
                    db_name: database.to_string(),
                })?;
            let duration = db.retention_time_ns();
            let (db_name, rp_name) = split_database_name(&database);
            rows.push(RetentionPolicyRow {
                database: db_name,
                name: rp_name,
                duration,
            });
        }

        let batch = retention_policy_rows_to_batch(&rows);
        Ok(Box::pin(MemoryStream::new(vec![batch])))
    }

    fn upcast(&self) -> Arc<(dyn QueryDatabase + 'static)> {
        // NB: This clone is required to get compiler to be happy
        //     to convert `self` to dyn QueryDatabase. This wasn't
        //     possible without getting owned value of self.
        //     TODO: see if this clone can be removed satisfying
        //           grpc setup in `make_flight_server`
        let cloned_self = (*self).clone();
        Arc::new(cloned_self) as _
    }
}

#[derive(Debug)]
struct RetentionPolicyRow {
    database: String,
    name: String,
    duration: Option<i64>,
}

#[derive(Debug, Default)]
struct RetentionPolicyRowBuilder {
    database: StringBuilder,
    name: StringBuilder,
    duration: Int64Builder,
}

impl RetentionPolicyRowBuilder {
    fn append(&mut self, row: &RetentionPolicyRow) {
        self.database.append_value(row.database.as_str());
        self.name.append_value(row.name.as_str());
        self.duration.append_option(row.duration);
    }

    // Note: may be able to use something simpler than StructArray here, this is just based
    // directly on the arrow docs: https://docs.rs/arrow/latest/arrow/array/builder/index.html
    fn finish(&mut self) -> StructArray {
        StructArray::from(vec![
            (
                Arc::new(Field::new("iox::database", DataType::Utf8, false)),
                Arc::new(self.database.finish()) as ArrayRef,
            ),
            (
                Arc::new(Field::new("name", DataType::Utf8, false)),
                Arc::new(self.name.finish()) as ArrayRef,
            ),
            (
                Arc::new(Field::new("duration", DataType::Int64, true)),
                Arc::new(self.duration.finish()) as ArrayRef,
            ),
        ])
    }
}

impl<'a> Extend<&'a RetentionPolicyRow> for RetentionPolicyRowBuilder {
    fn extend<T: IntoIterator<Item = &'a RetentionPolicyRow>>(&mut self, iter: T) {
        iter.into_iter().for_each(|row| self.append(row));
    }
}

fn retention_policy_rows_to_batch(rows: &[RetentionPolicyRow]) -> RecordBatch {
    let mut builder = RetentionPolicyRowBuilder::default();
    builder.extend(rows);
    RecordBatch::from(&builder.finish())
}

const AUTOGEN_RETENTION_POLICY: &str = "autogen";

fn split_database_name(db_name: &str) -> (String, String) {
    let mut split = db_name.split('/');
    (
        split.next().unwrap().to_owned(),
        split.next().unwrap_or(AUTOGEN_RETENTION_POLICY).to_owned(),
    )
}

#[derive(Debug, thiserror::Error)]
pub enum Error {
    #[error("database not found: {db_name}")]
    DatabaseNotFound { db_name: String },
    #[error("error while planning query: {0}")]
    QueryPlanning(#[source] DataFusionError),
    #[error("error while executing plan: {0}")]
    ExecuteStream(#[source] DataFusionError),
    #[error("unable to compose record batches from databases: {0}")]
    DatabasesToRecordBatch(#[source] ArrowError),
    #[error("unable to compose record batches from retention policies: {0}")]
    RetentionPoliciesToRecordBatch(#[source] ArrowError),
    #[error("method not implemented")]
    MethodNotImplemented,
}

// This implementation is for the Flight service
#[async_trait]
impl QueryDatabase for QueryExecutorImpl {
    async fn namespace(
        &self,
        name: &str,
        span: Option<Span>,
        // We expose the `system` tables by default in the monolithic versions of InfluxDB 3
        _include_debug_info_tables: bool,
    ) -> Result<Option<Arc<dyn QueryNamespace>>, DataFusionError> {
        let _span_recorder = SpanRecorder::new(span);

        let db_schema = self.catalog.db_schema(name).ok_or_else(|| {
            DataFusionError::External(Box::new(Error::DatabaseNotFound {
                db_name: name.into(),
            }))
        })?;
        Ok(Some(Arc::new(Database::new(
            db_schema,
            Arc::clone(&self.write_buffer),
            Arc::clone(&self.exec),
            Arc::clone(&self.datafusion_config),
            Arc::clone(&self.query_log),
            self.compacted_data.clone(),
            Arc::clone(&self.pro_config),
        ))))
    }

    async fn acquire_semaphore(&self, span: Option<Span>) -> InstrumentedAsyncOwnedSemaphorePermit {
        Arc::clone(&self.query_execution_semaphore)
            .acquire_owned(span)
            .await
            .expect("Semaphore should not be closed by anyone")
    }

    fn query_log(&self) -> QueryLogEntries {
        self.query_log.entries()
    }
}

#[derive(Debug, Clone)]
pub struct Database {
    db_schema: Arc<DatabaseSchema>,
    write_buffer: Arc<dyn WriteBuffer>,
    exec: Arc<Executor>,
    datafusion_config: Arc<HashMap<String, String>>,
    query_log: Arc<QueryLog>,
    system_schema_provider: Arc<SystemSchemaProvider>,
}

impl Database {
    pub fn new(
        db_schema: Arc<DatabaseSchema>,
        write_buffer: Arc<dyn WriteBuffer>,
        exec: Arc<Executor>,
        datafusion_config: Arc<HashMap<String, String>>,
        query_log: Arc<QueryLog>,
        compacted_data: Option<Arc<dyn CompactedDataSystemTableView>>,
        pro_config: Arc<RwLock<ProConfig>>,
    ) -> Self {
        let system_schema_provider = Arc::new(SystemSchemaProvider::new(
            Arc::clone(&db_schema),
            Arc::clone(&query_log),
            Arc::clone(&write_buffer),
            compacted_data.clone(),
            Arc::clone(&pro_config),
        ));
        Self {
            db_schema,
            write_buffer,
            exec,
            datafusion_config,
            query_log,
            system_schema_provider,
        }
    }

    fn from_namespace(db: &Self) -> Self {
        Self {
            db_schema: Arc::clone(&db.db_schema),
            write_buffer: Arc::clone(&db.write_buffer),
            exec: Arc::clone(&db.exec),
            datafusion_config: Arc::clone(&db.datafusion_config),
            query_log: Arc::clone(&db.query_log),
            system_schema_provider: Arc::clone(&db.system_schema_provider),
        }
    }

    async fn query_table(&self, table_name: &str) -> Option<Arc<QueryTable>> {
        let table_name: Arc<str> = table_name.into();
        self.db_schema
            .table_schema(Arc::clone(&table_name))
            .map(|schema| {
                Arc::new(QueryTable {
                    db_schema: Arc::clone(&self.db_schema),
                    table_name,
                    schema: schema.clone(),
                    write_buffer: Arc::clone(&self.write_buffer),
                })
            })
    }
}

#[async_trait]
impl QueryNamespace for Database {
    fn retention_time_ns(&self) -> Option<i64> {
        None
    }

    fn record_query(
        &self,
        span_ctx: Option<&SpanContext>,
        query_type: &'static str,
        query_text: QueryText,
        query_params: StatementParams,
    ) -> QueryCompletedToken<StateReceived> {
        let trace_id = span_ctx.map(|ctx| ctx.trace_id);
        let namespace_name: Arc<str> = Arc::from("influxdb3 edge");
        self.query_log.push(
            NamespaceId::new(0),
            namespace_name,
            query_type,
            query_text,
            query_params,
            trace_id,
        )
    }

    fn new_query_context(
        &self,
        span_ctx: Option<SpanContext>,
        _config: Option<&QueryConfig>,
    ) -> IOxSessionContext {
        let mut cfg = self
            .exec
            .new_session_config()
            .with_default_catalog(Arc::new(Self::from_namespace(self)))
            .with_span_context(span_ctx);

        for (k, v) in self.datafusion_config.as_ref() {
            cfg = cfg.with_config_option(k, v);
        }

        let ctx = cfg.build();
        ctx.inner().register_udtf(
            LAST_CACHE_UDTF_NAME,
            Arc::new(LastCacheFunction::new(
                self.db_schema.id,
                self.write_buffer.last_cache_provider(),
            )),
        );
        ctx.inner().register_udtf(
            META_CACHE_UDTF_NAME,
            Arc::new(MetaCacheFunction::new(
                self.db_schema.id,
                self.write_buffer.meta_cache_provider(),
            )),
        );
        ctx
    }

    fn new_extended_query_context(
        &self,
        _extension: std::option::Option<std::sync::Arc<(dyn iox_query::Extension + 'static)>>,
        _span_ctx: Option<SpanContext>,
        _query_config: Option<&QueryConfig>,
    ) -> IOxSessionContext {
        unimplemented!();
    }
}

const LAST_CACHE_UDTF_NAME: &str = "last_cache";

impl CatalogProvider for Database {
    fn as_any(&self) -> &dyn Any {
        self as &dyn Any
    }

    fn schema_names(&self) -> Vec<String> {
        debug!("Database as CatalogProvider::schema_names");
        vec![DEFAULT_SCHEMA.to_string(), SYSTEM_SCHEMA_NAME.to_string()]
    }

    fn schema(&self, name: &str) -> Option<Arc<dyn SchemaProvider>> {
        debug!(schema_name = %name, "Database as CatalogProvider::schema");
        match name {
            DEFAULT_SCHEMA => Some(Arc::new(Self::from_namespace(self))),
            SYSTEM_SCHEMA_NAME => Some(Arc::clone(&self.system_schema_provider) as _),
            _ => None,
        }
    }
}

#[async_trait]
impl SchemaProvider for Database {
    fn as_any(&self) -> &dyn Any {
        self as &dyn Any
    }

    fn table_names(&self) -> Vec<String> {
        self.db_schema
            .table_names()
            .iter()
            .map(|t| t.to_string())
            .collect()
    }

    async fn table(
        &self,
        table_name: &str,
    ) -> Result<Option<Arc<dyn TableProvider>>, DataFusionError> {
        Ok(self.query_table(table_name).await.map(|qt| qt as _))
    }

    fn table_exist(&self, name: &str) -> bool {
        self.db_schema.table_name_to_id(name).is_some()
    }
}

#[derive(Debug)]
pub struct QueryTable {
    db_schema: Arc<DatabaseSchema>,
    table_name: Arc<str>,
    schema: Schema,
    write_buffer: Arc<dyn WriteBuffer>,
}

impl QueryTable {
    fn chunks(
        &self,
        ctx: &dyn Session,
        projection: Option<&Vec<usize>>,
        filters: &[Expr],
        _limit: Option<usize>,
    ) -> Result<Vec<Arc<dyn QueryChunk>>, DataFusionError> {
        self.write_buffer.get_table_chunks(
            &self.db_schema.name,
            &self.table_name,
            filters,
            projection,
            ctx,
        )
    }
}

#[async_trait]
impl TableProvider for QueryTable {
    fn as_any(&self) -> &dyn Any {
        self as &dyn Any
    }

    fn schema(&self) -> SchemaRef {
        self.schema.as_arrow()
    }

    fn table_type(&self) -> TableType {
        TableType::Base
    }

    fn supports_filters_pushdown(
        &self,
        filters: &[&Expr],
    ) -> datafusion::common::Result<Vec<TableProviderFilterPushDown>> {
        Ok(vec![TableProviderFilterPushDown::Inexact; filters.len()])
    }

    async fn scan(
        &self,
        ctx: &dyn Session,
        projection: Option<&Vec<usize>>,
        filters: &[Expr],
        limit: Option<usize>,
    ) -> datafusion::common::Result<Arc<dyn ExecutionPlan>> {
        let filters = filters.to_vec();
        debug!(
            ?projection,
            ?filters,
            ?limit,
            "QueryTable as TableProvider::scan"
        );
        let mut builder = ProviderBuilder::new(Arc::clone(&self.table_name), self.schema.clone());

        let chunks = self.chunks(ctx, projection, &filters, limit)?;
        for chunk in chunks {
            builder = builder.add_chunk(chunk);
        }

        let provider = match builder.build() {
            Ok(provider) => provider,
            Err(e) => panic!("unexpected error: {e:?}"),
        };

        provider.scan(ctx, projection, &filters, limit).await
    }
}

#[derive(Debug, Clone)]
pub struct PlaceHolderQueryExecutorImpl;

#[async_trait]
impl QueryExecutor for PlaceHolderQueryExecutorImpl {
    type Error = Error;

    async fn query(
        &self,
        _database: &str,
        _q: &str,
        _params: Option<StatementParams>,
        _kind: QueryKind,
        _span_ctx: Option<SpanContext>,
        _external_span_ctx: Option<RequestLogContext>,
    ) -> Result<SendableRecordBatchStream, Self::Error> {
        Err(Error::MethodNotImplemented)
    }

    fn show_databases(&self) -> Result<SendableRecordBatchStream, Self::Error> {
        Err(Error::MethodNotImplemented)
    }

    async fn show_retention_policies(
        &self,
        _database: Option<&str>,
        _span_ctx: Option<SpanContext>,
    ) -> Result<SendableRecordBatchStream, Self::Error> {
        Err(Error::MethodNotImplemented)
    }

    fn upcast(&self) -> Arc<(dyn QueryDatabase + 'static)> {
        let cloned_self = (*self).clone();
        Arc::new(cloned_self)
    }
}

#[async_trait]
impl QueryDatabase for PlaceHolderQueryExecutorImpl {
    /// Get namespace if it exists.
    ///
    /// System tables may contain debug information depending on `include_debug_info_tables`.
    async fn namespace(
        &self,
        _name: &str,
        _span: Option<Span>,
        _include_debug_info_tables: bool,
    ) -> Result<Option<Arc<dyn QueryNamespace>>, DataFusionError> {
        Err(DataFusionError::External(Box::new(
            Error::MethodNotImplemented,
        )))
    }

    /// Acquire concurrency-limiting semapahore
    async fn acquire_semaphore(
        &self,
        _span: Option<Span>,
    ) -> InstrumentedAsyncOwnedSemaphorePermit {
        unimplemented!()
    }

    /// Return the query log entries
    fn query_log(&self) -> QueryLogEntries {
        unimplemented!()
    }
}

#[cfg(test)]
mod tests {
    use std::{num::NonZeroUsize, sync::Arc, time::Duration};

    use arrow::array::RecordBatch;
    use data_types::NamespaceName;
    use datafusion::{assert_batches_sorted_eq, error::DataFusionError};
    use futures::TryStreamExt;
    use influxdb3_cache::meta_cache::MetaCacheProvider;
    use influxdb3_catalog::catalog::Catalog;
    use influxdb3_id::ParquetFileId;
    use influxdb3_pro_data_layout::{
        CompactedDataSystemTableQueryResult, CompactedDataSystemTableView,
    };
    use influxdb3_telemetry::store::TelemetryStore;
    use influxdb3_wal::{Gen1Duration, WalConfig};
    use influxdb3_write::{
        last_cache::LastCacheProvider,
        parquet_cache::test_cached_obj_store_and_oracle,
        persister::Persister,
<<<<<<< HEAD
        write_buffer::{persisted_files::PersistedFiles, WriteBufferImpl},
        ParquetFile, WriteBuffer,
=======
        write_buffer::{persisted_files::PersistedFiles, WriteBufferImpl, WriteBufferImplArgs},
        WriteBuffer,
>>>>>>> b7fd8e23
    };
    use iox_query::exec::{DedicatedExecutor, Executor, ExecutorConfig};
    use iox_time::{MockProvider, Time};
    use metric::Registry;
    use object_store::{local::LocalFileSystem, ObjectStore};
    use parquet_file::storage::{ParquetStorage, StorageId};
    use pretty_assertions::assert_eq;
    use tokio::sync::RwLock;

    use crate::{
        query_executor::QueryExecutorImpl,
        system_tables::{table_name_predicate_error, PARQUET_FILES_TABLE_NAME},
        QueryExecutor,
    };

    use super::CreateQueryExecutorArgs;

    #[derive(Debug)]
    struct MockCompactedDataSysTable;

    impl CompactedDataSystemTableView for MockCompactedDataSysTable {
        fn query(
            &self,
            _db_name: &str,
            _table_name: &str,
        ) -> Option<Vec<influxdb3_pro_data_layout::CompactedDataSystemTableQueryResult>> {
            Some(vec![
                CompactedDataSystemTableQueryResult {
                    generation_id: 1,
                    generation_level: 2,
                    generation_time: "2024-01-02/23-00".to_owned(),
                    parquet_files: vec![Arc::new(ParquetFile {
                        id: ParquetFileId::new(),
                        path: "/some/path.parquet".to_owned(),
                        size_bytes: 450_000,
                        row_count: 100_000,
                        chunk_time: 1234567890000000000,
                        min_time: 1234567890000000000,
                        max_time: 1234567890000000000,
                    })],
                },
                CompactedDataSystemTableQueryResult {
                    generation_id: 2,
                    generation_level: 3,
                    generation_time: "2024-01-02/23-00".to_owned(),
                    parquet_files: vec![Arc::new(ParquetFile {
                        id: ParquetFileId::new(),
                        path: "/some/path2.parquet".to_owned(),
                        size_bytes: 450_000,
                        row_count: 100_000,
                        chunk_time: 1234567890000000000,
                        min_time: 1234567890000000000,
                        max_time: 1234567890000000000,
                    })],
                },
            ])
        }
    }

    fn make_exec(object_store: Arc<dyn ObjectStore>) -> Arc<Executor> {
        let metrics = Arc::new(metric::Registry::default());

        let parquet_store = ParquetStorage::new(
            Arc::clone(&object_store),
            StorageId::from("test_exec_storage"),
        );
        Arc::new(Executor::new_with_config_and_executor(
            ExecutorConfig {
                target_query_partitions: NonZeroUsize::new(1).unwrap(),
                object_stores: [&parquet_store]
                    .into_iter()
                    .map(|store| (store.id(), Arc::clone(store.object_store())))
                    .collect(),
                metric_registry: Arc::clone(&metrics),
                // Default to 1gb
                mem_pool_size: 1024 * 1024 * 1024, // 1024 (b/kb) * 1024 (kb/mb) * 1024 (mb/gb)
            },
            DedicatedExecutor::new_testing(),
        ))
    }

    async fn setup() -> (Arc<dyn WriteBuffer>, QueryExecutorImpl, Arc<MockProvider>) {
        // Set up QueryExecutor
        let object_store: Arc<dyn ObjectStore> =
            Arc::new(LocalFileSystem::new_with_prefix(test_helpers::tmp_dir().unwrap()).unwrap());
        let time_provider = Arc::new(MockProvider::new(Time::from_timestamp_nanos(0)));
        let (object_store, parquet_cache) =
            test_cached_obj_store_and_oracle(object_store, Arc::clone(&time_provider) as _);
        let persister = Arc::new(Persister::new(Arc::clone(&object_store), "test_host"));
        let exec = make_exec(Arc::clone(&object_store));
        let host_id = Arc::from("sample-host-id");
        let instance_id = Arc::from("instance-id");
        let catalog = Arc::new(Catalog::new(host_id, instance_id));
        let write_buffer_impl = Arc::new(
            WriteBufferImpl::new(WriteBufferImplArgs {
                persister,
                catalog: Arc::clone(&catalog),
                last_cache: LastCacheProvider::new_from_catalog(Arc::clone(&catalog)).unwrap(),
                meta_cache: MetaCacheProvider::new_from_catalog(
                    Arc::<MockProvider>::clone(&time_provider),
                    Arc::clone(&catalog),
                )
                .unwrap(),
                time_provider: Arc::<MockProvider>::clone(&time_provider),
                executor: Arc::clone(&exec),
                wal_config: WalConfig {
                    gen1_duration: Gen1Duration::new_1m(),
                    max_write_buffer_size: 100,
                    flush_interval: Duration::from_millis(10),
                    snapshot_size: 1,
                },
                parquet_cache: Some(parquet_cache),
            })
            .await
            .unwrap(),
        );

        let persisted_files: Arc<PersistedFiles> = Arc::clone(&write_buffer_impl.persisted_files());
        let telemetry_store = TelemetryStore::new_without_background_runners(persisted_files);
        let write_buffer: Arc<dyn WriteBuffer> = write_buffer_impl;
        let metrics = Arc::new(Registry::new());
        let datafusion_config = Arc::new(Default::default());
        let pro_config = Arc::new(RwLock::new(Default::default()));
        let query_executor = QueryExecutorImpl::new(CreateQueryExecutorArgs {
            catalog: write_buffer.catalog(),
            write_buffer: Arc::clone(&write_buffer),
            exec,
            metrics,
            datafusion_config,
            concurrent_query_limit: 10,
            query_log_size: 10,
            telemetry_store,
            compacted_data: Some(Arc::new(MockCompactedDataSysTable)),
            pro_config,
        });

        (write_buffer, query_executor, time_provider)
    }

    #[test_log::test(tokio::test)]
    async fn system_parquet_files_success() {
        let (write_buffer, query_executor, time_provider) = setup().await;
        // Perform some writes to multiple tables
        let db_name = "test_db";
        // perform writes over time to generate WAL files and some snapshots
        // the time provider is bumped to trick the system into persisting files:
        for i in 0..10 {
            let time = i * 10;
            let _ = write_buffer
                .write_lp(
                    NamespaceName::new(db_name).unwrap(),
                    "\
                cpu,host=a,region=us-east usage=250\n\
                mem,host=a,region=us-east usage=150000\n\
                ",
                    Time::from_timestamp_nanos(time),
                    false,
                    influxdb3_write::Precision::Nanosecond,
                )
                .await
                .unwrap();

            time_provider.set(Time::from_timestamp(time + 1, 0).unwrap());
        }

        // bump time again and sleep briefly to ensure time to persist things
        time_provider.set(Time::from_timestamp(20, 0).unwrap());
        tokio::time::sleep(Duration::from_millis(500)).await;

        struct TestCase<'a> {
            query: &'a str,
            expected: &'a [&'a str],
        }

        let test_cases = [
            TestCase {
                query: "SELECT table_name, size_bytes, row_count, min_time, max_time FROM system.parquet_files WHERE table_name = 'cpu'",
                expected: &[
                    "+------------+------------+-----------+----------+----------+",
                    "| table_name | size_bytes | row_count | min_time | max_time |",
                    "+------------+------------+-----------+----------+----------+",
                    "| cpu        | 1940       | 2         | 0        | 10       |",
                    "| cpu        | 1940       | 2         | 20       | 30       |",
                    "| cpu        | 1940       | 2         | 40       | 50       |",
                    "| cpu        | 1940       | 2         | 60       | 70       |",
                    "+------------+------------+-----------+----------+----------+",
                ],
            },
            TestCase {
                query: "SELECT table_name, size_bytes, row_count, min_time, max_time FROM system.parquet_files WHERE table_name = 'mem'",
                expected: &[
                    "+------------+------------+-----------+----------+----------+",
                    "| table_name | size_bytes | row_count | min_time | max_time |",
                    "+------------+------------+-----------+----------+----------+",
                    "| mem        | 1940       | 2         | 0        | 10       |",
                    "| mem        | 1940       | 2         | 20       | 30       |",
                    "| mem        | 1940       | 2         | 40       | 50       |",
                    "| mem        | 1940       | 2         | 60       | 70       |",
                    "+------------+------------+-----------+----------+----------+",
                ],
            },
        ];

        for t in test_cases {
            let batch_stream = query_executor
                .query(db_name, t.query, None, crate::QueryKind::Sql, None, None)
                .await
                .unwrap();
            let batches: Vec<RecordBatch> = batch_stream.try_collect().await.unwrap();
            assert_batches_sorted_eq!(t.expected, &batches);
        }
    }

    #[tokio::test]
    async fn system_parquet_files_predicate_error() {
        let (write_buffer, query_executor, time_provider) = setup().await;
        // make some writes, so that we have a database that we can query against:
        let db_name = "test_db";
        let _ = write_buffer
            .write_lp(
                NamespaceName::new(db_name).unwrap(),
                "cpu,host=a,region=us-east usage=0.1 1",
                Time::from_timestamp_nanos(0),
                false,
                influxdb3_write::Precision::Nanosecond,
            )
            .await
            .unwrap();

        // Bump time to trick the persister into persisting to parquet:
        time_provider.set(Time::from_timestamp(60 * 10, 0).unwrap());

        // query without the `WHERE table_name =` clause to trigger the error:
        let query = "SELECT * FROM system.parquet_files";
        let stream = query_executor
            .query(db_name, query, None, crate::QueryKind::Sql, None, None)
            .await
            .unwrap();
        let error: DataFusionError = stream.try_collect::<Vec<RecordBatch>>().await.unwrap_err();
        assert_eq!(
            error.message(),
            table_name_predicate_error(PARQUET_FILES_TABLE_NAME).message()
        );
    }

    #[test_log::test(tokio::test)]
    async fn system_table_compacted_data_success() {
        let (write_buffer, query_executor, _) = setup().await;
        // Perform some writes to multiple tables
        let db_name = "test_db";
        // perform writes over time to generate WAL files and some snapshots
        // the time provider is bumped to trick the system into persisting files:
        for i in 0..10 {
            let time = i * 10;
            let _ = write_buffer
                .write_lp(
                    NamespaceName::new(db_name).unwrap(),
                    "\
                cpu,host=a,region=us-east usage=250\n\
                mem,host=a,region=us-east usage=150000\n\
                ",
                    Time::from_timestamp_nanos(time),
                    false,
                    influxdb3_write::Precision::Nanosecond,
                )
                .await
                .unwrap();
        }
        let _ = write_buffer.watch_persisted_snapshots().changed().await;

        // don't add parquet_id as it's changes everytime it's ran now
        let query = "SELECT
            table_name,
            generation_id,
            generation_level,
            generation_time,
            parquet_path,
            parquet_size_bytes,
            parquet_row_count,
            parquet_chunk_time,
            parquet_min_time,
            parquet_max_time
            FROM system.compacted_data WHERE table_name = 'cpu'";
        let batch_stream = query_executor
            .query(db_name, query, None, crate::QueryKind::Sql, None, None)
            .await
            .unwrap();
        let batches: Vec<RecordBatch> = batch_stream.try_collect().await.unwrap();
        assert_batches_sorted_eq!(
            [
                "+------------+---------------+------------------+------------------+---------------------+--------------------+-------------------+---------------------+---------------------+---------------------+",
                "| table_name | generation_id | generation_level | generation_time  | parquet_path        | parquet_size_bytes | parquet_row_count | parquet_chunk_time  | parquet_min_time    | parquet_max_time    |",
                "+------------+---------------+------------------+------------------+---------------------+--------------------+-------------------+---------------------+---------------------+---------------------+",
                "| cpu        | 1             | 2                | 2024-01-02/23-00 | /some/path.parquet  | 450000             | 100000            | 2009-02-13T23:31:30 | 2009-02-13T23:31:30 | 2009-02-13T23:31:30 |",
                "| cpu        | 2             | 3                | 2024-01-02/23-00 | /some/path2.parquet | 450000             | 100000            | 2009-02-13T23:31:30 | 2009-02-13T23:31:30 | 2009-02-13T23:31:30 |",
                "+------------+---------------+------------------+------------------+---------------------+--------------------+-------------------+---------------------+---------------------+---------------------+",
            ],
            &batches);
    }
}<|MERGE_RESOLUTION|>--- conflicted
+++ resolved
@@ -714,13 +714,8 @@
         last_cache::LastCacheProvider,
         parquet_cache::test_cached_obj_store_and_oracle,
         persister::Persister,
-<<<<<<< HEAD
-        write_buffer::{persisted_files::PersistedFiles, WriteBufferImpl},
-        ParquetFile, WriteBuffer,
-=======
         write_buffer::{persisted_files::PersistedFiles, WriteBufferImpl, WriteBufferImplArgs},
         WriteBuffer,
->>>>>>> b7fd8e23
     };
     use iox_query::exec::{DedicatedExecutor, Executor, ExecutorConfig};
     use iox_time::{MockProvider, Time};
