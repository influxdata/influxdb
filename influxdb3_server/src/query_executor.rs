//! module for query executor
use crate::system_tables::{SystemSchemaProvider, SYSTEM_SCHEMA_NAME};
use crate::{QueryExecutor, QueryKind};
use arrow::array::{ArrayRef, Int64Builder, StringBuilder, StructArray};
use arrow::datatypes::SchemaRef;
use arrow::record_batch::RecordBatch;
use arrow_schema::ArrowError;
use async_trait::async_trait;
use data_types::NamespaceId;
use datafusion::catalog::{CatalogProvider, SchemaProvider, Session};
use datafusion::common::arrow::array::StringArray;
use datafusion::common::arrow::datatypes::{DataType, Field, Schema as DatafusionSchema};
use datafusion::datasource::{TableProvider, TableType};
use datafusion::error::DataFusionError;
use datafusion::execution::SendableRecordBatchStream;
use datafusion::logical_expr::TableProviderFilterPushDown;
use datafusion::physical_plan::ExecutionPlan;
use datafusion::prelude::Expr;
use datafusion_util::config::DEFAULT_SCHEMA;
use datafusion_util::MemoryStream;
use influxdb3_catalog::catalog::{Catalog, DatabaseSchema};
use influxdb3_write::last_cache::LastCacheFunction;
use influxdb3_write::WriteBuffer;
use iox_query::exec::{Executor, IOxSessionContext, QueryConfig};
use iox_query::frontend::sql::SqlQueryPlanner;
use iox_query::provider::ProviderBuilder;
use iox_query::query_log::QueryLog;
use iox_query::query_log::QueryText;
use iox_query::query_log::StateReceived;
use iox_query::query_log::{QueryCompletedToken, QueryLogEntries};
use iox_query::{Extension, QueryDatabase};
use iox_query::{QueryChunk, QueryNamespace};
use iox_query_influxql::frontend::planner::InfluxQLQueryPlanner;
use iox_query_params::StatementParams;
use metric::Registry;
use observability_deps::tracing::{debug, info};
use schema::Schema;
use std::any::Any;
use std::collections::HashMap;
use std::fmt::Debug;
use std::sync::Arc;
use trace::ctx::SpanContext;
use trace::span::{Span, SpanExt, SpanRecorder};
use trace_http::ctx::RequestLogContext;
use tracker::{
    AsyncSemaphoreMetrics, InstrumentedAsyncOwnedSemaphorePermit, InstrumentedAsyncSemaphore,
};

#[derive(Debug)]
pub struct QueryExecutorImpl {
    catalog: Arc<Catalog>,
    write_buffer: Arc<dyn WriteBuffer>,
    exec: Arc<Executor>,
    datafusion_config: Arc<HashMap<String, String>>,
    query_execution_semaphore: Arc<InstrumentedAsyncSemaphore>,
    query_log: Arc<QueryLog>,
}

impl QueryExecutorImpl {
    pub fn new(
        catalog: Arc<Catalog>,
        write_buffer: Arc<dyn WriteBuffer>,
        exec: Arc<Executor>,
        metrics: Arc<Registry>,
        datafusion_config: Arc<HashMap<String, String>>,
        concurrent_query_limit: usize,
        query_log_size: usize,
    ) -> Self {
        let semaphore_metrics = Arc::new(AsyncSemaphoreMetrics::new(
            &metrics,
            &[("semaphore", "query_execution")],
        ));
        let query_execution_semaphore =
            Arc::new(semaphore_metrics.new_semaphore(concurrent_query_limit));
        let query_log = Arc::new(QueryLog::new(
            query_log_size,
            Arc::new(iox_time::SystemProvider::new()),
        ));
        Self {
            catalog,
            write_buffer,
            exec,
            datafusion_config,
            query_execution_semaphore,
            query_log,
        }
    }
}

#[async_trait]
impl QueryExecutor for QueryExecutorImpl {
    type Error = Error;

    async fn query(
        &self,
        database: &str,
        query: &str,
        params: Option<StatementParams>,
        kind: QueryKind,
        span_ctx: Option<SpanContext>,
        external_span_ctx: Option<RequestLogContext>,
    ) -> Result<SendableRecordBatchStream, Self::Error> {
        info!(%database, %query, ?params, ?kind, "QueryExecutorImpl as QueryExecutor::query");
        let db = self
            .namespace(database, span_ctx.child_span("get database"), false)
            .await
            .map_err(|_| Error::DatabaseNotFound {
                db_name: database.to_string(),
            })?
            .ok_or_else(|| Error::DatabaseNotFound {
                db_name: database.to_string(),
            })?;

        // TODO - configure query here?
        let ctx = db.new_query_context(span_ctx, Default::default());

        let params = params.unwrap_or_default();

        debug!("create query plan");
        let (plan, query_type) = match kind {
            QueryKind::Sql => {
                let planner = SqlQueryPlanner::new();
                (planner.query(query, params.clone(), &ctx).await, "sql")
            }
            QueryKind::InfluxQl => (
                InfluxQLQueryPlanner::query(query, params.clone(), &ctx).await,
                "influxql",
            ),
        };
        let token = db.record_query(
            external_span_ctx.as_ref().map(RequestLogContext::ctx),
            query_type,
            Box::new(query.to_string()),
            params,
        );
        let plan = match plan.map_err(Error::QueryPlanning) {
            Ok(plan) => plan,
            Err(e) => {
                token.fail();
                return Err(e);
            }
        };
        let token = token.planned(&ctx, Arc::clone(&plan));

        // TODO: Enforce concurrency limit here
        let token = token.permit();

        debug!("execute stream of query results");
        match ctx.execute_stream(Arc::clone(&plan)).await {
            Ok(query_results) => {
                token.success();
                Ok(query_results)
            }
            Err(err) => {
                token.fail();
                Err(Error::ExecuteStream(err))
            }
        }
    }

    fn show_databases(&self) -> Result<SendableRecordBatchStream, Self::Error> {
        let mut databases = self.catalog.list_databases();
        // sort them to ensure consistent order:
        databases.sort_unstable();
        let databases = StringArray::from(databases);
        let schema =
            DatafusionSchema::new(vec![Field::new("iox::database", DataType::Utf8, false)]);
        let batch = RecordBatch::try_new(Arc::new(schema), vec![Arc::new(databases)])
            .map_err(Error::DatabasesToRecordBatch)?;
        Ok(Box::pin(MemoryStream::new(vec![batch])))
    }

    async fn show_retention_policies(
        &self,
        database: Option<&str>,
        span_ctx: Option<SpanContext>,
    ) -> Result<SendableRecordBatchStream, Self::Error> {
        let mut databases = if let Some(db) = database {
            vec![db.to_owned()]
        } else {
            self.catalog.list_databases()
        };
        // sort them to ensure consistent order:
        databases.sort_unstable();

        let mut rows = Vec::with_capacity(databases.len());
        for database in databases {
            let db = self
                .namespace(&database, span_ctx.child_span("get database"), false)
                .await
                .map_err(|_| Error::DatabaseNotFound {
                    db_name: database.to_string(),
                })?
                .ok_or_else(|| Error::DatabaseNotFound {
                    db_name: database.to_string(),
                })?;
            let duration = db.retention_time_ns();
            let (db_name, rp_name) = split_database_name(&database);
            rows.push(RetentionPolicyRow {
                database: db_name,
                name: rp_name,
                duration,
            });
        }

        let batch = retention_policy_rows_to_batch(&rows);
        Ok(Box::pin(MemoryStream::new(vec![batch])))
    }
}

#[derive(Debug)]
struct RetentionPolicyRow {
    database: String,
    name: String,
    duration: Option<i64>,
}

#[derive(Debug, Default)]
struct RetentionPolicyRowBuilder {
    database: StringBuilder,
    name: StringBuilder,
    duration: Int64Builder,
}

impl RetentionPolicyRowBuilder {
    fn append(&mut self, row: &RetentionPolicyRow) {
        self.database.append_value(row.database.as_str());
        self.name.append_value(row.name.as_str());
        self.duration.append_option(row.duration);
    }

    // Note: may be able to use something simpler than StructArray here, this is just based
    // directly on the arrow docs: https://docs.rs/arrow/latest/arrow/array/builder/index.html
    fn finish(&mut self) -> StructArray {
        StructArray::from(vec![
            (
                Arc::new(Field::new("iox::database", DataType::Utf8, false)),
                Arc::new(self.database.finish()) as ArrayRef,
            ),
            (
                Arc::new(Field::new("name", DataType::Utf8, false)),
                Arc::new(self.name.finish()) as ArrayRef,
            ),
            (
                Arc::new(Field::new("duration", DataType::Int64, true)),
                Arc::new(self.duration.finish()) as ArrayRef,
            ),
        ])
    }
}

impl<'a> Extend<&'a RetentionPolicyRow> for RetentionPolicyRowBuilder {
    fn extend<T: IntoIterator<Item = &'a RetentionPolicyRow>>(&mut self, iter: T) {
        iter.into_iter().for_each(|row| self.append(row));
    }
}

fn retention_policy_rows_to_batch(rows: &[RetentionPolicyRow]) -> RecordBatch {
    let mut builder = RetentionPolicyRowBuilder::default();
    builder.extend(rows);
    RecordBatch::from(&builder.finish())
}

const AUTOGEN_RETENTION_POLICY: &str = "autogen";

fn split_database_name(db_name: &str) -> (String, String) {
    let mut split = db_name.split('/');
    (
        split.next().unwrap().to_owned(),
        split.next().unwrap_or(AUTOGEN_RETENTION_POLICY).to_owned(),
    )
}

#[derive(Debug, thiserror::Error)]
pub enum Error {
    #[error("database not found: {db_name}")]
    DatabaseNotFound { db_name: String },
    #[error("error while planning query: {0}")]
    QueryPlanning(#[source] DataFusionError),
    #[error("error while executing plan: {0}")]
    ExecuteStream(#[source] DataFusionError),
    #[error("unable to compose record batches from databases: {0}")]
    DatabasesToRecordBatch(#[source] ArrowError),
    #[error("unable to compose record batches from retention policies: {0}")]
    RetentionPoliciesToRecordBatch(#[source] ArrowError),
}

// This implementation is for the Flight service
#[async_trait]
impl QueryDatabase for QueryExecutorImpl {
    async fn namespace(
        &self,
        name: &str,
        span: Option<Span>,
        // We expose the `system` tables by default in the monolithic versions of InfluxDB 3
        _include_debug_info_tables: bool,
    ) -> Result<Option<Arc<dyn QueryNamespace>>, DataFusionError> {
        let _span_recorder = SpanRecorder::new(span);

        let db_schema = self.catalog.db_schema(name).ok_or_else(|| {
            DataFusionError::External(Box::new(Error::DatabaseNotFound {
                db_name: name.into(),
            }))
        })?;

        Ok(Some(Arc::new(Database::new(
            db_schema,
            Arc::clone(&self.write_buffer),
            Arc::clone(&self.exec),
            Arc::clone(&self.datafusion_config),
            Arc::clone(&self.query_log),
        ))))
    }

    async fn acquire_semaphore(&self, span: Option<Span>) -> InstrumentedAsyncOwnedSemaphorePermit {
        Arc::clone(&self.query_execution_semaphore)
            .acquire_owned(span)
            .await
            .expect("Semaphore should not be closed by anyone")
    }

    fn query_log(&self) -> QueryLogEntries {
        self.query_log.entries()
    }
}

#[derive(Debug, Clone)]
pub struct Database {
    db_schema: Arc<DatabaseSchema>,
    write_buffer: Arc<dyn WriteBuffer>,
    exec: Arc<Executor>,
    datafusion_config: Arc<HashMap<String, String>>,
    query_log: Arc<QueryLog>,
    system_schema_provider: Arc<SystemSchemaProvider>,
}

impl Database {
    pub fn new(
        db_schema: Arc<DatabaseSchema>,
        write_buffer: Arc<dyn WriteBuffer>,
        exec: Arc<Executor>,
        datafusion_config: Arc<HashMap<String, String>>,
        query_log: Arc<QueryLog>,
    ) -> Self {
        let system_schema_provider = Arc::new(SystemSchemaProvider::new(
            Arc::clone(&db_schema.name),
            Arc::clone(&query_log),
            Arc::clone(&write_buffer),
        ));
        Self {
            db_schema,
            write_buffer,
            exec,
            datafusion_config,
            query_log,
            system_schema_provider,
        }
    }

    fn from_namespace(db: &Self) -> Self {
        Self {
            db_schema: Arc::clone(&db.db_schema),
            write_buffer: Arc::clone(&db.write_buffer),
            exec: Arc::clone(&db.exec),
            datafusion_config: Arc::clone(&db.datafusion_config),
            query_log: Arc::clone(&db.query_log),
            system_schema_provider: Arc::clone(&db.system_schema_provider),
        }
    }

    async fn query_table(&self, table_name: &str) -> Option<Arc<QueryTable>> {
        self.db_schema.get_table_schema(table_name).map(|schema| {
            Arc::new(QueryTable {
                db_schema: Arc::clone(&self.db_schema),
                name: table_name.into(),
                schema: schema.clone(),
                write_buffer: Arc::clone(&self.write_buffer),
            })
        })
    }
}

#[async_trait]
impl QueryNamespace for Database {
    async fn chunks(
        &self,
        table_name: &str,
        filters: &[Expr],
        projection: Option<&Vec<usize>>,
        ctx: IOxSessionContext,
    ) -> Result<Vec<Arc<dyn QueryChunk>>, DataFusionError> {
        let _span_recorder = SpanRecorder::new(ctx.child_span("QueryDatabase::chunks"));
        debug!(%table_name, ?filters, "Database as QueryNamespace::chunks");

        let Some(table) = self.query_table(table_name).await else {
            debug!(%table_name, "No entry for table");
            return Ok(vec![]);
        };

        table.chunks(&ctx.inner().state(), projection, filters, None)
    }

    fn retention_time_ns(&self) -> Option<i64> {
        None
    }

    fn record_query(
        &self,
        span_ctx: Option<&SpanContext>,
        query_type: &'static str,
        query_text: QueryText,
        query_params: StatementParams,
    ) -> QueryCompletedToken<StateReceived> {
        let trace_id = span_ctx.map(|ctx| ctx.trace_id);
        let namespace_name: Arc<str> = Arc::from("influxdb3 edge");
        self.query_log.push(
            NamespaceId::new(0),
            namespace_name,
            query_type,
            query_text,
            query_params,
            trace_id,
        )
    }

    fn new_query_context(
        &self,
        span_ctx: Option<SpanContext>,
        _config: Option<&QueryConfig>,
    ) -> IOxSessionContext {
        let mut cfg = self
            .exec
            .new_session_config()
            .with_default_catalog(Arc::new(Self::from_namespace(self)))
            .with_span_context(span_ctx);

        for (k, v) in self.datafusion_config.as_ref() {
            cfg = cfg.with_config_option(k, v);
        }

        let ctx = cfg.build();
        ctx.inner().register_udtf(
            LAST_CACHE_UDTF_NAME,
            Arc::new(LastCacheFunction::new(
                self.db_schema.name.to_string(),
                self.write_buffer.last_cache_provider(),
            )),
        );
        ctx
    }

    fn new_extended_query_context(
        &self,
        _extension: Arc<dyn Extension>,
        _span_ctx: Option<SpanContext>,
        _query_config: Option<&QueryConfig>,
    ) -> IOxSessionContext {
        unimplemented!();
    }
}

const LAST_CACHE_UDTF_NAME: &str = "last_cache";

impl CatalogProvider for Database {
    fn as_any(&self) -> &dyn Any {
        self as &dyn Any
    }

    fn schema_names(&self) -> Vec<String> {
        debug!("Database as CatalogProvider::schema_names");
        vec![DEFAULT_SCHEMA.to_string(), SYSTEM_SCHEMA_NAME.to_string()]
    }

    fn schema(&self, name: &str) -> Option<Arc<dyn SchemaProvider>> {
        debug!(schema_name = %name, "Database as CatalogProvider::schema");
        match name {
            DEFAULT_SCHEMA => Some(Arc::new(Self::from_namespace(self))),
            SYSTEM_SCHEMA_NAME => Some(Arc::clone(&self.system_schema_provider) as _),
            _ => None,
        }
    }
}

#[async_trait]
impl SchemaProvider for Database {
    fn as_any(&self) -> &dyn Any {
        self as &dyn Any
    }

    fn table_names(&self) -> Vec<String> {
        self.db_schema
            .table_names()
            .iter()
            .map(|t| t.to_string())
            .collect()
    }

    async fn table(&self, name: &str) -> Result<Option<Arc<dyn TableProvider>>, DataFusionError> {
        Ok(self.query_table(name).await.map(|qt| qt as _))
    }

    fn table_exist(&self, name: &str) -> bool {
        self.db_schema.table_exists(name)
    }
}

#[derive(Debug)]
pub struct QueryTable {
    db_schema: Arc<DatabaseSchema>,
    name: Arc<str>,
    schema: Schema,
    write_buffer: Arc<dyn WriteBuffer>,
}

impl QueryTable {
    fn chunks(
        &self,
        ctx: &dyn Session,
        projection: Option<&Vec<usize>>,
        filters: &[Expr],
        _limit: Option<usize>,
    ) -> Result<Vec<Arc<dyn QueryChunk>>, DataFusionError> {
        self.write_buffer.get_table_chunks(
            &self.db_schema.name,
            self.name.as_ref(),
            filters,
            projection,
            ctx,
        )
    }
}

#[async_trait]
impl TableProvider for QueryTable {
    fn as_any(&self) -> &dyn Any {
        self as &dyn Any
    }

    fn schema(&self) -> SchemaRef {
        self.schema.as_arrow()
    }

    fn table_type(&self) -> TableType {
        TableType::Base
    }

    fn supports_filters_pushdown(
        &self,
        filters: &[&Expr],
    ) -> datafusion::common::Result<Vec<TableProviderFilterPushDown>> {
        Ok(vec![TableProviderFilterPushDown::Inexact; filters.len()])
    }

    async fn scan(
        &self,
        ctx: &dyn Session,
        projection: Option<&Vec<usize>>,
        filters: &[Expr],
        limit: Option<usize>,
    ) -> datafusion::common::Result<Arc<dyn ExecutionPlan>> {
        let filters = filters.to_vec();
        debug!(
            ?projection,
            ?filters,
            ?limit,
            "QueryTable as TableProvider::scan"
        );
        let mut builder = ProviderBuilder::new(Arc::clone(&self.name), self.schema.clone());

        let chunks = self.chunks(ctx, projection, &filters, limit)?;
        for chunk in chunks {
            builder = builder.add_chunk(chunk);
        }

        let provider = match builder.build() {
            Ok(provider) => provider,
            Err(e) => panic!("unexpected error: {e:?}"),
        };

        provider.scan(ctx, projection, &filters, limit).await
    }
}
#[cfg(test)]
mod tests {
    use std::{num::NonZeroUsize, sync::Arc, time::Duration};

    use arrow::array::RecordBatch;
    use data_types::NamespaceName;
    use datafusion::{assert_batches_sorted_eq, error::DataFusionError};
    use futures::TryStreamExt;
    use influxdb3_catalog::catalog::Catalog;
<<<<<<< HEAD
    use influxdb3_wal::{Level0Duration, WalConfig};
=======
    use influxdb3_wal::{Gen1Duration, WalConfig};
>>>>>>> f8b6cfac
    use influxdb3_write::{
        last_cache::LastCacheProvider, persister::Persister, write_buffer::WriteBufferImpl,
        WriteBuffer,
    };
    use iox_query::exec::{DedicatedExecutor, Executor, ExecutorConfig};
    use iox_time::{MockProvider, Time};
    use metric::Registry;
    use object_store::{local::LocalFileSystem, ObjectStore};
    use parquet_file::storage::{ParquetStorage, StorageId};

    use crate::{
        query_executor::QueryExecutorImpl, system_tables::table_name_predicate_error, QueryExecutor,
    };

    fn make_exec(object_store: Arc<dyn ObjectStore>) -> Arc<Executor> {
        let metrics = Arc::new(metric::Registry::default());

        let parquet_store = ParquetStorage::new(
            Arc::clone(&object_store),
            StorageId::from("test_exec_storage"),
        );
        Arc::new(Executor::new_with_config_and_executor(
            ExecutorConfig {
                target_query_partitions: NonZeroUsize::new(1).unwrap(),
                object_stores: [&parquet_store]
                    .into_iter()
                    .map(|store| (store.id(), Arc::clone(store.object_store())))
                    .collect(),
                metric_registry: Arc::clone(&metrics),
                // Default to 1gb
                mem_pool_size: 1024 * 1024 * 1024, // 1024 (b/kb) * 1024 (kb/mb) * 1024 (mb/gb)
            },
            DedicatedExecutor::new_testing(),
        ))
    }

    async fn setup() -> (Arc<dyn WriteBuffer>, QueryExecutorImpl, Arc<MockProvider>) {
        // Set up QueryExecutor
        let object_store: Arc<dyn ObjectStore> =
            Arc::new(LocalFileSystem::new_with_prefix(test_helpers::tmp_dir().unwrap()).unwrap());
        let persister = Arc::new(Persister::new(Arc::clone(&object_store), "test_host"));
        let time_provider = Arc::new(MockProvider::new(Time::from_timestamp_nanos(0)));
        let executor = make_exec(object_store);
        let write_buffer: Arc<dyn WriteBuffer> = Arc::new(
            WriteBufferImpl::new(
                Arc::clone(&persister),
                Arc::new(Catalog::new()),
                Arc::new(LastCacheProvider::new()),
                Arc::<MockProvider>::clone(&time_provider),
                Arc::clone(&executor),
                WalConfig {
                    gen1_duration: Gen1Duration::new_1m(),
                    max_write_buffer_size: 100,
                    flush_interval: Duration::from_millis(10),
                    snapshot_size: 1,
                },
            )
            .await
            .unwrap(),
        );
        let metrics = Arc::new(Registry::new());
        let df_config = Arc::new(Default::default());
        let query_executor = QueryExecutorImpl::new(
            write_buffer.catalog(),
            Arc::clone(&write_buffer),
            executor,
            metrics,
            df_config,
            10,
            10,
        );

        (write_buffer, query_executor, time_provider)
    }

    #[test_log::test(tokio::test)]
    async fn system_parquet_files_success() {
        let (write_buffer, query_executor, time_provider) = setup().await;
        // Perform some writes to multiple tables
        let db_name = "test_db";
        // perform writes over time to generate WAL files and some snapshots
        // the time provider is bumped to trick the system into persisting files:
        for i in 0..10 {
            let time = i * 10;
            let _ = write_buffer
                .write_lp(
                    NamespaceName::new(db_name).unwrap(),
                    "\
                cpu,host=a,region=us-east usage=250\n\
                mem,host=a,region=us-east usage=150000\n\
                ",
                    Time::from_timestamp_nanos(time),
                    false,
                    influxdb3_write::Precision::Nanosecond,
                )
                .await
                .unwrap();

            time_provider.set(Time::from_timestamp(time + 1, 0).unwrap());
        }

        // bump time again and sleep briefly to ensure time to persist things
        time_provider.set(Time::from_timestamp(20, 0).unwrap());
        tokio::time::sleep(Duration::from_millis(500)).await;

        struct TestCase<'a> {
            query: &'a str,
            expected: &'a [&'a str],
        }

        let test_cases = [
            TestCase {
                query: "SELECT * FROM system.parquet_files WHERE table_name = 'cpu'",
                expected: &[
                    "+------------+-----------------------------------------------------+------------+-----------+----------+----------+",
                    "| table_name | path                                                | size_bytes | row_count | min_time | max_time |",
                    "+------------+-----------------------------------------------------+------------+-----------+----------+----------+",
                    "| cpu        | dbs/test_db/cpu/1970-01-01/00-00/0000000003.parquet | 2142       | 2         | 0        | 10       |",
                    "| cpu        | dbs/test_db/cpu/1970-01-01/00-00/0000000005.parquet | 2142       | 2         | 20       | 30       |",
                    "| cpu        | dbs/test_db/cpu/1970-01-01/00-00/0000000007.parquet | 2142       | 2         | 40       | 50       |",
                    "| cpu        | dbs/test_db/cpu/1970-01-01/00-00/0000000009.parquet | 2142       | 2         | 60       | 70       |",
                    "+------------+-----------------------------------------------------+------------+-----------+----------+----------+",
                ],
            },
            TestCase {
                query: "SELECT * FROM system.parquet_files WHERE table_name = 'mem'",
                expected: &[
                    "+------------+-----------------------------------------------------+------------+-----------+----------+----------+",
                    "| table_name | path                                                | size_bytes | row_count | min_time | max_time |",
                    "+------------+-----------------------------------------------------+------------+-----------+----------+----------+",
                    "| mem        | dbs/test_db/mem/1970-01-01/00-00/0000000003.parquet | 2142       | 2         | 0        | 10       |",
                    "| mem        | dbs/test_db/mem/1970-01-01/00-00/0000000005.parquet | 2142       | 2         | 20       | 30       |",
                    "| mem        | dbs/test_db/mem/1970-01-01/00-00/0000000007.parquet | 2142       | 2         | 40       | 50       |",
                    "| mem        | dbs/test_db/mem/1970-01-01/00-00/0000000009.parquet | 2142       | 2         | 60       | 70       |",
                    "+------------+-----------------------------------------------------+------------+-----------+----------+----------+",
                ],
            },
        ];

        for t in test_cases {
            let batch_stream = query_executor
                .query(db_name, t.query, None, crate::QueryKind::Sql, None, None)
                .await
                .unwrap();
            let batches: Vec<RecordBatch> = batch_stream.try_collect().await.unwrap();
            assert_batches_sorted_eq!(t.expected, &batches);
        }
    }

    #[tokio::test]
    async fn system_parquet_files_predicate_error() {
        let (write_buffer, query_executor, time_provider) = setup().await;
        // make some writes, so that we have a database that we can query against:
        let db_name = "test_db";
        let _ = write_buffer
            .write_lp(
                NamespaceName::new(db_name).unwrap(),
                "cpu,host=a,region=us-east usage=0.1 1",
                Time::from_timestamp_nanos(0),
                false,
                influxdb3_write::Precision::Nanosecond,
            )
            .await
            .unwrap();

        // Bump time to trick the persister into persisting to parquet:
        time_provider.set(Time::from_timestamp(60 * 10, 0).unwrap());

        // query without the `WHERE table_name =` clause to trigger the error:
        let query = "SELECT * FROM system.parquet_files";
        let stream = query_executor
            .query(db_name, query, None, crate::QueryKind::Sql, None, None)
            .await
            .unwrap();
        let error: DataFusionError = stream.try_collect::<Vec<RecordBatch>>().await.unwrap_err();
        assert_eq!(error.message(), table_name_predicate_error().message());
    }
}<|MERGE_RESOLUTION|>--- conflicted
+++ resolved
@@ -589,11 +589,7 @@
     use datafusion::{assert_batches_sorted_eq, error::DataFusionError};
     use futures::TryStreamExt;
     use influxdb3_catalog::catalog::Catalog;
-<<<<<<< HEAD
-    use influxdb3_wal::{Level0Duration, WalConfig};
-=======
     use influxdb3_wal::{Gen1Duration, WalConfig};
->>>>>>> f8b6cfac
     use influxdb3_write::{
         last_cache::LastCacheProvider, persister::Persister, write_buffer::WriteBufferImpl,
         WriteBuffer,
