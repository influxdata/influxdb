//! InfluxDB 3 Enterprise server implementation
//!
//! The server is responsible for handling the HTTP API
#![deny(rustdoc::broken_intra_doc_links, rustdoc::bare_urls, rust_2018_idioms)]
#![warn(
missing_debug_implementations,
clippy::explicit_iter_loop,
clippy::use_self,
clippy::clone_on_ref_ptr,
// See https://github.com/influxdata/influxdb_iox/pull/1671
clippy::future_not_send
)]

pub mod auth;
pub mod builder;
mod grpc;
mod http;
pub mod query_executor;
mod query_planner;
mod service;
mod system_tables;

use crate::grpc::make_flight_server;
use crate::http::route_request;
use crate::http::HttpApi;
use authz::Authorizer;
use hyper::server::conn::AddrIncoming;
use hyper::server::conn::Http;
use hyper::service::service_fn;
use influxdb3_config::EnterpriseConfig;
use influxdb3_telemetry::store::TelemetryStore;
use influxdb3_write::persister::Persister;
use iox_time::TimeProvider;
use object_store::ObjectStore;
use observability_deps::tracing::error;
use observability_deps::tracing::info;
use service::hybrid;
use std::convert::Infallible;
use std::fmt::Debug;
use std::path::PathBuf;
use std::sync::atomic::AtomicBool;
use std::sync::Arc;
use thiserror::Error;
use tokio::net::TcpListener;
use tokio::sync::RwLock;
use tokio::time::Instant;
use tokio_util::sync::CancellationToken;
use tower::Layer;
use trace::TraceCollector;
use trace_http::ctx::TraceHeaderParser;
use trace_http::metrics::MetricFamily;
use trace_http::metrics::RequestMetrics;
use trace_http::tower::TraceLayer;

const TRACE_SERVER_NAME: &str = "influxdb3_http";

pub static EXPIRED_LICENSE: AtomicBool = AtomicBool::new(false);

#[derive(Debug, Error)]
pub enum Error {
    #[error("hyper error: {0}")]
    Hyper(#[from] hyper::Error),

    #[error("http error: {0}")]
    Http(#[from] http::Error),

    #[error("database not found {db_name}")]
    DatabaseNotFound { db_name: String },

    #[error("datafusion error: {0}")]
    DataFusion(#[from] datafusion::error::DataFusionError),

    #[error("influxdb3_write error: {0}")]
    InfluxDB3Write(#[from] influxdb3_write::Error),

    #[error("from hex error: {0}")]
    FromHex(#[from] hex::FromHexError),
}

pub type Result<T, E = Error> = std::result::Result<T, E>;

#[derive(Debug, Clone)]
pub struct CommonServerState {
    metrics: Arc<metric::Registry>,
    trace_exporter: Option<Arc<trace_exporters::export::AsyncExporter>>,
    trace_header_parser: TraceHeaderParser,
    telemetry_store: Arc<TelemetryStore>,
    enterprise_config: Arc<RwLock<EnterpriseConfig>>,
    object_store: Arc<dyn ObjectStore>,
    plugin_dir: Option<PathBuf>,
}

impl CommonServerState {
    pub fn new(
        metrics: Arc<metric::Registry>,
        trace_exporter: Option<Arc<trace_exporters::export::AsyncExporter>>,
        trace_header_parser: TraceHeaderParser,
        telemetry_store: Arc<TelemetryStore>,
        enterprise_config: Arc<RwLock<EnterpriseConfig>>,
        object_store: Arc<dyn ObjectStore>,
        plugin_dir: Option<PathBuf>,
    ) -> Result<Self> {
        Ok(Self {
            metrics,
            trace_exporter,
            trace_header_parser,
            telemetry_store,
            enterprise_config,
            object_store,
            plugin_dir,
        })
    }

    pub fn trace_exporter(&self) -> Option<Arc<trace_exporters::export::AsyncExporter>> {
        self.trace_exporter.clone()
    }

    pub fn trace_collector(&self) -> Option<Arc<dyn TraceCollector>> {
        self.trace_exporter
            .clone()
            .map(|x| -> Arc<dyn TraceCollector> { x })
    }

    pub fn trace_header_parser(&self) -> TraceHeaderParser {
        self.trace_header_parser.clone()
    }

    pub fn metric_registry(&self) -> Arc<metric::Registry> {
        Arc::<metric::Registry>::clone(&self.metrics)
    }
}

#[allow(dead_code)]
#[derive(Debug)]
pub struct Server<T> {
    common_state: CommonServerState,
    http: Arc<HttpApi<T>>,
    persister: Arc<Persister>,
    authorizer: Arc<dyn Authorizer>,
    listener: TcpListener,
}

impl<T> Server<T> {
    pub fn authorizer(&self) -> Arc<dyn Authorizer> {
        Arc::clone(&self.authorizer)
    }
}

pub async fn serve<T>(
    server: Server<T>,
    shutdown: CancellationToken,
    startup_timer: Instant,
) -> Result<()>
where
    T: TimeProvider,
{
    let req_metrics = RequestMetrics::new(
        Arc::clone(&server.common_state.metrics),
        MetricFamily::HttpServer,
    );
    let trace_layer = TraceLayer::new(
        server.common_state.trace_header_parser.clone(),
        Arc::new(req_metrics),
        server.common_state.trace_collector().clone(),
        TRACE_SERVER_NAME,
    );

    // let query_executor: Arc<dyn QueryDatabase> = Arc::clone(&server.http.query_executor) as Arc<dyn QueryDatabase>;
    let grpc_service = trace_layer.clone().layer(make_flight_server(
        Arc::clone(&server.http.query_executor),
        Some(server.authorizer()),
    ));

    let rest_service = hyper::service::make_service_fn(|_| {
        let http_server = Arc::clone(&server.http);
        let service = service_fn(move |req: hyper::Request<hyper::Body>| {
            route_request(Arc::clone(&http_server), req)
        });
        let service = trace_layer.layer(service);
        futures::future::ready(Ok::<_, Infallible>(service))
    });

    let hybrid_make_service = hybrid(rest_service, grpc_service);

    let addr = AddrIncoming::from_listener(server.listener)?;
    let timer_end = Instant::now();
    let startup_time = timer_end.duration_since(startup_timer);
    info!(
        address = %addr.local_addr(),
        "startup time: {}ms",
        startup_time.as_millis()
    );
    hyper::server::Builder::new(addr, Http::new())
        .tcp_nodelay(true)
        .serve(hybrid_make_service)
        .with_graceful_shutdown(shutdown.cancelled())
        .await?;

    Ok(())
}

/// On unix platforms we want to intercept SIGINT and SIGTERM
/// This method returns if either are signalled
#[cfg(unix)]
pub async fn wait_for_signal() {
    use observability_deps::tracing::info;
    use tokio::signal::unix::{signal, SignalKind};
    let mut term = signal(SignalKind::terminate()).expect("failed to register signal handler");
    let mut int = signal(SignalKind::interrupt()).expect("failed to register signal handler");

    tokio::select! {
        _ = term.recv() => info!("Received SIGTERM"),
        _ = int.recv() => info!("Received SIGINT"),
    }
}

#[cfg(windows)]
/// ctrl_c is the cross-platform way to intercept the equivalent of SIGINT
/// This method returns if this occurs
pub async fn wait_for_signal() {
    let _ = tokio::signal::ctrl_c().await;
}

#[cfg(test)]
mod tests {
    use crate::auth::DefaultAuthorizer;
    use crate::builder::ServerBuilder;
    use crate::query_executor::{CreateQueryExecutorArgs, QueryExecutorImpl};
    use crate::serve;
    use datafusion::parquet::data_type::AsBytes;
    use hyper::{body, Body, Client, Request, Response, StatusCode};
    use influxdb3_cache::distinct_cache::DistinctCacheProvider;
    use influxdb3_cache::last_cache::LastCacheProvider;
    use influxdb3_cache::parquet_cache::test_cached_obj_store_and_oracle;
    use influxdb3_catalog::catalog::Catalog;
    use influxdb3_config::EnterpriseConfig;
    use influxdb3_id::{DbId, TableId};
    use influxdb3_telemetry::store::TelemetryStore;
    use influxdb3_wal::WalConfig;
    use influxdb3_write::persister::Persister;
    use influxdb3_write::write_buffer::persisted_files::PersistedFiles;
    use influxdb3_write::WriteBuffer;
    use iox_query::exec::{DedicatedExecutor, Executor, ExecutorConfig};
    use iox_time::{MockProvider, Time};
    use object_store::DynObjectStore;
    use parquet_file::storage::{ParquetStorage, StorageId};
    use pretty_assertions::assert_eq;
    use std::net::{IpAddr, Ipv4Addr, SocketAddr};
    use std::num::NonZeroUsize;
    use std::sync::Arc;
    use tokio::net::TcpListener;
    use tokio::sync::RwLock;
    use tokio_util::sync::CancellationToken;

    #[tokio::test(flavor = "multi_thread", worker_threads = 2)]
    async fn write_and_query() {
        let start_time = 0;
        let (server, shutdown, _) = setup_server(start_time).await;

        write_lp(
            &server,
            "foo",
            "cpu,host=a val=1i 123",
            None,
            false,
            "nanosecond",
        )
        .await;

        // Test that we can query the output with a pretty output
        let res = query(
            &server,
            "foo",
            "select host, time, val from cpu",
            "pretty",
            None,
        )
        .await;
        let body = body::to_bytes(res.into_body()).await.unwrap();
        let body = String::from_utf8(body.as_bytes().to_vec()).unwrap();
        let expected = vec![
            "+------+-------------------------------+-----+",
            "| host | time                          | val |",
            "+------+-------------------------------+-----+",
            "| a    | 1970-01-01T00:00:00.000000123 | 1   |",
            "+------+-------------------------------+-----+",
        ];
        let actual: Vec<_> = body.split('\n').collect();
        assert_eq!(
            expected, actual,
            "\n\nexpected:\n\n{:#?}\nactual:\n\n{:#?}\n\n",
            expected, actual
        );
        // Test that we can query the output with a json output
        let res = query(
            &server,
            "foo",
            "select host, time, val from cpu",
            "json",
            None,
        )
        .await;
        let body = body::to_bytes(res.into_body()).await.unwrap();
        let actual = std::str::from_utf8(body.as_bytes()).unwrap();
        let expected = r#"[{"host":"a","time":"1970-01-01T00:00:00.000000123","val":1}]"#;
        assert_eq!(actual, expected);
        // Test that we can query the output with a csv output
        let res = query(
            &server,
            "foo",
            "select host, time, val from cpu",
            "csv",
            None,
        )
        .await;
        let body = body::to_bytes(res.into_body()).await.unwrap();
        let actual = std::str::from_utf8(body.as_bytes()).unwrap();
        let expected = "host,time,val\na,1970-01-01T00:00:00.000000123,1\n";
        assert_eq!(actual, expected);

        // Test that we can query the output with a parquet
        use arrow::buffer::Buffer;
        use parquet::arrow::arrow_reader;
        let res = query(&server, "foo", "select * from cpu", "parquet", None).await;
        let body = body::to_bytes(res.into_body()).await.unwrap();
        let batches = arrow_reader::ParquetRecordBatchReaderBuilder::try_new(body)
            .unwrap()
            .build()
            .unwrap();
        let batches = batches.into_iter().collect::<Result<Vec<_>, _>>().unwrap();
        assert_eq!(batches.len(), 1);

        // Check that we only have the columns we expect
        assert_eq!(batches[0].num_columns(), 3);
        assert!(batches[0].schema().column_with_name("host").is_some());
        assert!(batches[0].schema().column_with_name("time").is_some());
        assert!(batches[0].schema().column_with_name("val").is_some());
        assert!(batches[0]
            .schema()
            .column_with_name("random_name")
            .is_none());

        assert_eq!(
            batches[0]["host"].to_data().child_data()[0].buffers()[1],
            Buffer::from([b'a'])
        );

        assert_eq!(
            batches[0]["time"].to_data().buffers(),
            &[Buffer::from([123, 0, 0, 0, 0, 0, 0, 0])]
        );
        assert_eq!(
            batches[0]["val"].to_data().buffers(),
            &[Buffer::from(1_u64.to_le_bytes())]
        );

        shutdown.cancel();
    }

    #[tokio::test(flavor = "multi_thread", worker_threads = 2)]
    async fn write_lp_tests() {
        let start_time = 0;
        let (server, shutdown, _) = setup_server(start_time).await;

        let resp = write_lp(
            &server,
            "foo",
            "cpu,host=a val= 123\ncpu,host=b val=5 124\ncpu,host=b val= 124",
            None,
            false,
            "nanosecond",
        )
        .await;

        let status = resp.status();
        let body =
            String::from_utf8(body::to_bytes(resp.into_body()).await.unwrap().to_vec()).unwrap();

        assert_eq!(status, StatusCode::BAD_REQUEST);
        assert_eq!(
            body,
            "{\
                \"error\":\"parsing failed for write_lp endpoint\",\
                \"data\":{\
                    \"original_line\":\"cpu,host=a val= 123\",\
                    \"line_number\":1,\
                    \"error_message\":\"No fields were provided\"\
                }\
            }"
        );

        let resp = write_lp(
            &server,
            "foo",
            "cpu,host=b val=2 155\ncpu,host=a val= 123\ncpu,host=b val=5 199",
            None,
            true,
            "nanosecond",
        )
        .await;

        let status = resp.status();
        let body =
            String::from_utf8(body::to_bytes(resp.into_body()).await.unwrap().to_vec()).unwrap();

        assert_eq!(status, StatusCode::BAD_REQUEST);
        assert_eq!(
            body,
            "{\
                \"error\":\"partial write of line protocol occurred\",\
                \"data\":[{\
                    \"original_line\":\"cpu,host=a val= 123\",\
                    \"line_number\":2,\
                    \"error_message\":\"No fields were provided\"\
                }]\
            }"
        );

        // Check that the first write did not partially write any data. We
        // should only see 2 values from the above write.
        let res = query(
            &server,
            "foo",
            "select host, time, val from cpu",
            "csv",
            None,
        )
        .await;
        let body = body::to_bytes(res.into_body()).await.unwrap();
        let actual = std::str::from_utf8(body.as_bytes()).unwrap();
        let expected = "host,time,val\n\
                        b,1970-01-01T00:00:00.000000155,2.0\n\
                        b,1970-01-01T00:00:00.000000199,5.0\n";
        assert_eq!(actual, expected);

        // Check that invalid database names are rejected
        let resp = write_lp(
            &server,
            "this/_is_fine",
            "cpu,host=b val=2 155\n",
            None,
            true,
            "nanosecond",
        )
        .await;

        let status = resp.status();
        let body =
            String::from_utf8(body::to_bytes(resp.into_body()).await.unwrap().to_vec()).unwrap();

        assert_eq!(status, StatusCode::BAD_REQUEST);
        assert_eq!(
            body,
            "{\
                \"error\":\"invalid character in database name: must be ASCII, containing only letters, numbers, underscores, or hyphens\",\
                \"data\":null\
            }"
        );

        let resp = write_lp(
            &server,
            "?this_is_fine",
            "cpu,host=b val=2 155\n",
            None,
            true,
            "nanosecond",
        )
        .await;

        let status = resp.status();
        let body =
            String::from_utf8(body::to_bytes(resp.into_body()).await.unwrap().to_vec()).unwrap();

        assert_eq!(status, StatusCode::BAD_REQUEST);
        assert_eq!(
            body,
            "{\
                \"error\":\"db name did not start with a number or letter\",\
                \"data\":null\
            }"
        );

        let resp = write_lp(
            &server,
            "",
            "cpu,host=b val=2 155\n",
            None,
            true,
            "nanosecond",
        )
        .await;

        let status = resp.status();
        let body =
            String::from_utf8(body::to_bytes(resp.into_body()).await.unwrap().to_vec()).unwrap();

        assert_eq!(status, StatusCode::BAD_REQUEST);
        assert_eq!(
            body,
            "{\
                \"error\":\"db name cannot be empty\",\
                \"data\":null\
            }"
        );

        shutdown.cancel();
    }

    #[tokio::test(flavor = "multi_thread", worker_threads = 2)]
    async fn write_lp_precision_tests() {
        let start_time = 1708473607000000000;
        let (server, shutdown, _) = setup_server(start_time).await;

        let resp = write_lp(
            &server,
            "foo",
            "cpu,host=b val=5 1708473600",
            None,
            false,
            "auto",
        )
        .await;
        assert_eq!(resp.status(), StatusCode::NO_CONTENT);
        let resp = write_lp(
            &server,
            "foo",
            "cpu,host=b val=5 1708473601000",
            None,
            false,
            "auto",
        )
        .await;
        assert_eq!(resp.status(), StatusCode::NO_CONTENT);
        let resp = write_lp(
            &server,
            "foo",
            "cpu,host=b val=5 1708473602000000",
            None,
            false,
            "auto",
        )
        .await;
        assert_eq!(resp.status(), StatusCode::NO_CONTENT);
        let resp = write_lp(
            &server,
            "foo",
            "cpu,host=b val=5 1708473603000000000",
            None,
            false,
            "auto",
        )
        .await;
        assert_eq!(resp.status(), StatusCode::NO_CONTENT);
        let resp = write_lp(
            &server,
            "foo",
            "cpu,host=b val=6 1708473604",
            None,
            false,
            "second",
        )
        .await;
        assert_eq!(resp.status(), StatusCode::NO_CONTENT);
        let resp = write_lp(
            &server,
            "foo",
            "cpu,host=b val=6 1708473605000",
            None,
            false,
            "millisecond",
        )
        .await;
        assert_eq!(resp.status(), StatusCode::NO_CONTENT);
        let resp = write_lp(
            &server,
            "foo",
            "cpu,host=b val=6 1708473606000000",
            None,
            false,
            "microsecond",
        )
        .await;
        assert_eq!(resp.status(), StatusCode::NO_CONTENT);
        let resp = write_lp(
            &server,
            "foo",
            "cpu,host=b val=6 1708473607000000000",
            None,
            false,
            "nanosecond",
        )
        .await;
        assert_eq!(resp.status(), StatusCode::NO_CONTENT);

        let res = query(
            &server,
            "foo",
            "select host, time, val from cpu",
            "csv",
            None,
        )
        .await;
        let body = body::to_bytes(res.into_body()).await.unwrap();
        // Since a query can come back with data in any order we need to sort it
        // here before we do any assertions
        let mut unsorted = String::from_utf8(body.as_bytes().to_vec())
            .unwrap()
            .lines()
            .skip(1)
            .map(|s| s.to_string())
            .collect::<Vec<String>>();
        unsorted.sort();
        let actual = unsorted.join("\n");
        let expected = "b,2024-02-21T00:00:00,5.0\n\
                        b,2024-02-21T00:00:01,5.0\n\
                        b,2024-02-21T00:00:02,5.0\n\
                        b,2024-02-21T00:00:03,5.0\n\
                        b,2024-02-21T00:00:04,6.0\n\
                        b,2024-02-21T00:00:05,6.0\n\
                        b,2024-02-21T00:00:06,6.0\n\
                        b,2024-02-21T00:00:07,6.0";
        assert_eq!(actual, expected);

        shutdown.cancel();
    }

    #[tokio::test]
    async fn query_from_last_cache() {
        let start_time = 0;
        let (url, shutdown, wbuf) = setup_server(start_time).await;
        let db_name = "foo";
        let db_id = DbId::from(0);
        let tbl_name = "cpu";
        let tbl_id = TableId::from(0);

        // Write to generate a db/table in the catalog:
        let resp = write_lp(
            &url,
            db_name,
            format!("{tbl_name},region=us,host=a usage=50 500"),
            None,
            false,
            "second",
        )
        .await;
        assert_eq!(resp.status(), StatusCode::NO_CONTENT);

        // Create the last cache:
        wbuf.create_last_cache(db_id, tbl_id, None, None, None, None, None)
            .await
            .expect("create last cache");

        // Write to put something in the last cache:
        let resp = write_lp(
            &url,
            db_name,
            format!(
                "\
                {tbl_name},region=us,host=a usage=11 1000\n\
                {tbl_name},region=us,host=b usage=22 1000\n\
                {tbl_name},region=us,host=c usage=33 1000\n\
                {tbl_name},region=ca,host=d usage=44 1000\n\
                {tbl_name},region=ca,host=e usage=55 1000\n\
                {tbl_name},region=eu,host=f usage=66 1000\n\
                "
            ),
            None,
            false,
            "second",
        )
        .await;
        assert_eq!(resp.status(), StatusCode::NO_CONTENT);

        struct TestCase {
            query: &'static str,
            expected: &'static str,
        }

        let test_cases = [
            TestCase {
                query: "SELECT * FROM last_cache('cpu') ORDER BY host",
                expected: "\
                    +--------+------+---------------------+-------+\n\
                    | region | host | time                | usage |\n\
                    +--------+------+---------------------+-------+\n\
                    | us     | a    | 1970-01-01T00:16:40 | 11.0  |\n\
                    | us     | b    | 1970-01-01T00:16:40 | 22.0  |\n\
                    | us     | c    | 1970-01-01T00:16:40 | 33.0  |\n\
                    | ca     | d    | 1970-01-01T00:16:40 | 44.0  |\n\
                    | ca     | e    | 1970-01-01T00:16:40 | 55.0  |\n\
                    | eu     | f    | 1970-01-01T00:16:40 | 66.0  |\n\
                    +--------+------+---------------------+-------+",
            },
            TestCase {
                query: "SELECT * FROM last_cache('cpu') WHERE region = 'us' ORDER BY host",
                expected: "\
                    +--------+------+---------------------+-------+\n\
                    | region | host | time                | usage |\n\
                    +--------+------+---------------------+-------+\n\
                    | us     | a    | 1970-01-01T00:16:40 | 11.0  |\n\
                    | us     | b    | 1970-01-01T00:16:40 | 22.0  |\n\
                    | us     | c    | 1970-01-01T00:16:40 | 33.0  |\n\
                    +--------+------+---------------------+-------+",
            },
            TestCase {
                query: "SELECT * FROM last_cache('cpu') WHERE region != 'us' ORDER BY host",
                expected: "\
                    +--------+------+---------------------+-------+\n\
                    | region | host | time                | usage |\n\
                    +--------+------+---------------------+-------+\n\
                    | ca     | d    | 1970-01-01T00:16:40 | 44.0  |\n\
                    | ca     | e    | 1970-01-01T00:16:40 | 55.0  |\n\
                    | eu     | f    | 1970-01-01T00:16:40 | 66.0  |\n\
                    +--------+------+---------------------+-------+",
            },
            TestCase {
                query: "SELECT * FROM last_cache('cpu') WHERE host IN ('a', 'b') ORDER BY host",
                expected: "\
                    +--------+------+---------------------+-------+\n\
                    | region | host | time                | usage |\n\
                    +--------+------+---------------------+-------+\n\
                    | us     | a    | 1970-01-01T00:16:40 | 11.0  |\n\
                    | us     | b    | 1970-01-01T00:16:40 | 22.0  |\n\
                    +--------+------+---------------------+-------+",
            },
            TestCase {
                query: "SELECT * FROM last_cache('cpu') WHERE host NOT IN ('a', 'b') ORDER BY host",
                expected: "\
                    +--------+------+---------------------+-------+\n\
                    | region | host | time                | usage |\n\
                    +--------+------+---------------------+-------+\n\
                    | us     | c    | 1970-01-01T00:16:40 | 33.0  |\n\
                    | ca     | d    | 1970-01-01T00:16:40 | 44.0  |\n\
                    | ca     | e    | 1970-01-01T00:16:40 | 55.0  |\n\
                    | eu     | f    | 1970-01-01T00:16:40 | 66.0  |\n\
                    +--------+------+---------------------+-------+",
            },
        ];

        for t in test_cases {
            let res = query(&url, db_name, t.query, "pretty", None).await;
            let body = body::to_bytes(res.into_body()).await.unwrap();
            let body = String::from_utf8(body.as_bytes().to_vec()).unwrap();
            assert_eq!(t.expected, body, "query failed: {}", t.query);
        }
        // Query from the last cache:

        shutdown.cancel();
    }

    async fn setup_server(start_time: i64) -> (String, CancellationToken, Arc<dyn WriteBuffer>) {
        let server_start_time = tokio::time::Instant::now();
        let trace_header_parser = trace_http::ctx::TraceHeaderParser::new();
        let metrics = Arc::new(metric::Registry::new());
        let object_store: Arc<DynObjectStore> = Arc::new(object_store::memory::InMemory::new());
        let time_provider = Arc::new(MockProvider::new(Time::from_timestamp_nanos(start_time)));
        let (object_store, parquet_cache) = test_cached_obj_store_and_oracle(
            object_store,
            Arc::clone(&time_provider) as _,
            Default::default(),
        );
        let parquet_store =
            ParquetStorage::new(Arc::clone(&object_store), StorageId::from("influxdb3"));
        let exec = Arc::new(Executor::new_with_config_and_executor(
            ExecutorConfig {
                target_query_partitions: NonZeroUsize::new(1).unwrap(),
                object_stores: [&parquet_store]
                    .into_iter()
                    .map(|store| (store.id(), Arc::clone(store.object_store())))
                    .collect(),
                metric_registry: Arc::clone(&metrics),
                mem_pool_size: usize::MAX,
            },
            DedicatedExecutor::new_testing(),
        ));
        let persister = Arc::new(Persister::new(Arc::clone(&object_store), "test_host"));
        let sample_writer_id = Arc::from("sample-host-id");
        let instance_id = Arc::from("sample-instance-id");
        let catalog = Arc::new(Catalog::new(sample_writer_id, instance_id));
        let write_buffer_impl = influxdb3_write::write_buffer::WriteBufferImpl::new(
            influxdb3_write::write_buffer::WriteBufferImplArgs {
                persister: Arc::clone(&persister),
                catalog: Arc::clone(&catalog),
                last_cache: LastCacheProvider::new_from_catalog(Arc::clone(&catalog)).unwrap(),
                distinct_cache: DistinctCacheProvider::new_from_catalog(
                    Arc::clone(&time_provider) as _,
                    Arc::clone(&catalog),
                )
                .unwrap(),
                time_provider: Arc::clone(&time_provider) as _,
                executor: Arc::clone(&exec),
                wal_config: WalConfig::test_config(),
                parquet_cache: Some(parquet_cache),
                metric_registry: Arc::clone(&metrics),
                snapshotted_wal_files_to_keep: 100,
            },
        )
        .await
        .unwrap();

<<<<<<< HEAD
=======
        let sys_events_store = Arc::new(SysEventStore::new(Arc::clone(&time_provider) as _));
>>>>>>> 1d8d3d66
        let parquet_metrics_provider: Arc<PersistedFiles> =
            Arc::clone(&write_buffer_impl.persisted_files());
        let sample_telem_store =
            TelemetryStore::new_without_background_runners(Some(parquet_metrics_provider));
        let write_buffer: Arc<dyn WriteBuffer> = write_buffer_impl;
        let enterprise_config = Arc::new(RwLock::new(EnterpriseConfig::default()));
        let common_state = crate::CommonServerState::new(
            Arc::clone(&metrics),
            None,
            trace_header_parser,
            Arc::clone(&sample_telem_store),
            Arc::clone(&enterprise_config),
            Arc::clone(&object_store),
            None,
        )
        .unwrap();
        let query_executor = QueryExecutorImpl::new(CreateQueryExecutorArgs {
            catalog: write_buffer.catalog(),
            write_buffer: Arc::clone(&write_buffer),
            exec: Arc::clone(&exec),
            metrics: Arc::clone(&metrics),
            datafusion_config: Default::default(),
            query_log_size: 10,
            telemetry_store: Arc::clone(&sample_telem_store),
        });

        // bind to port 0 will assign a random available port:
        let socket_addr = SocketAddr::new(IpAddr::V4(Ipv4Addr::new(127, 0, 0, 1)), 0);
        let listener = TcpListener::bind(socket_addr)
            .await
            .expect("bind tcp address");
        let addr = listener.local_addr().unwrap();

        let server = ServerBuilder::new(common_state)
            .write_buffer(Arc::clone(&write_buffer))
            .query_executor(Arc::new(query_executor))
            .persister(persister)
            .authorizer(Arc::new(DefaultAuthorizer))
            .time_provider(Arc::clone(&time_provider))
            .tcp_listener(listener)
            .build()
            .await;
        let frontend_shutdown = CancellationToken::new();
        let shutdown = frontend_shutdown.clone();

        tokio::spawn(async move { serve(server, frontend_shutdown, server_start_time).await });

        (format!("http://{addr}"), shutdown, write_buffer)
    }

    pub(crate) async fn write_lp(
        server: impl Into<String> + Send,
        database: impl Into<String> + Send,
        lp: impl Into<String> + Send,
        authorization: Option<&str>,
        accept_partial: bool,
        precision: impl Into<String> + Send,
    ) -> Response<Body> {
        let server = server.into();
        let client = Client::new();
        let url = format!(
            "{}/api/v3/write_lp?db={}&accept_partial={accept_partial}&precision={}",
            server,
            database.into(),
            precision.into(),
        );
        println!("{}", url);

        let mut builder = Request::builder().uri(url).method("POST");
        if let Some(authorization) = authorization {
            builder = builder.header(hyper::header::AUTHORIZATION, authorization);
        };
        let request = builder
            .body(Body::from(lp.into()))
            .expect("failed to construct HTTP request");

        client
            .request(request)
            .await
            .expect("http error sending write")
    }

    pub(crate) async fn query(
        server: impl Into<String> + Send,
        database: impl Into<String> + Send,
        query: impl Into<String> + Send,
        format: impl Into<String> + Send,
        authorization: Option<&str>,
    ) -> Response<Body> {
        let client = Client::new();
        // query escaped for uri
        let query = urlencoding::encode(&query.into());
        let url = format!(
            "{}/api/v3/query_sql?db={}&q={}&format={}",
            server.into(),
            database.into(),
            query,
            format.into()
        );

        println!("query url: {}", url);
        let mut builder = Request::builder().uri(url).method("GET");
        if let Some(authorization) = authorization {
            builder = builder.header(hyper::header::AUTHORIZATION, authorization);
        };
        let request = builder
            .body(Body::empty())
            .expect("failed to construct HTTP request");

        client
            .request(request)
            .await
            .expect("http error sending query")
    }
}<|MERGE_RESOLUTION|>--- conflicted
+++ resolved
@@ -235,6 +235,7 @@
     use influxdb3_catalog::catalog::Catalog;
     use influxdb3_config::EnterpriseConfig;
     use influxdb3_id::{DbId, TableId};
+    use influxdb3_sys_events::SysEventStore;
     use influxdb3_telemetry::store::TelemetryStore;
     use influxdb3_wal::WalConfig;
     use influxdb3_write::persister::Persister;
@@ -798,10 +799,7 @@
         .await
         .unwrap();
 
-<<<<<<< HEAD
-=======
         let sys_events_store = Arc::new(SysEventStore::new(Arc::clone(&time_provider) as _));
->>>>>>> 1d8d3d66
         let parquet_metrics_provider: Arc<PersistedFiles> =
             Arc::clone(&write_buffer_impl.persisted_files());
         let sample_telem_store =
@@ -826,6 +824,7 @@
             datafusion_config: Default::default(),
             query_log_size: 10,
             telemetry_store: Arc::clone(&sample_telem_store),
+            sys_events_store,
         });
 
         // bind to port 0 will assign a random available port:
