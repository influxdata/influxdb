--- conflicted
+++ resolved
@@ -27,11 +27,7 @@
 use hyper::server::conn::AddrIncoming;
 use hyper::server::conn::Http;
 use hyper::service::service_fn;
-<<<<<<< HEAD
 use influxdb3_config::EnterpriseConfig;
-use influxdb3_processing_engine::plugins::ProcessingEngineEnvironmentManager;
-=======
->>>>>>> cf1dd5c8
 use influxdb3_telemetry::store::TelemetryStore;
 use influxdb3_write::persister::Persister;
 use iox_time::TimeProvider;
@@ -87,12 +83,8 @@
     trace_exporter: Option<Arc<trace_exporters::export::AsyncExporter>>,
     trace_header_parser: TraceHeaderParser,
     telemetry_store: Arc<TelemetryStore>,
-<<<<<<< HEAD
     enterprise_config: Arc<EnterpriseConfig>,
     object_store: Arc<dyn ObjectStore>,
-    processing_engine_environment: ProcessingEngineEnvironmentManager,
-=======
->>>>>>> cf1dd5c8
 }
 
 impl CommonServerState {
@@ -101,24 +93,16 @@
         trace_exporter: Option<Arc<trace_exporters::export::AsyncExporter>>,
         trace_header_parser: TraceHeaderParser,
         telemetry_store: Arc<TelemetryStore>,
-<<<<<<< HEAD
         enterprise_config: Arc<EnterpriseConfig>,
         object_store: Arc<dyn ObjectStore>,
-        processing_engine_environment: ProcessingEngineEnvironmentManager,
-=======
->>>>>>> cf1dd5c8
     ) -> Result<Self> {
         Ok(Self {
             metrics,
             trace_exporter,
             trace_header_parser,
             telemetry_store,
-<<<<<<< HEAD
             enterprise_config,
             object_store,
-            processing_engine_environment,
-=======
->>>>>>> cf1dd5c8
         })
     }
 
@@ -828,16 +812,8 @@
             None,
             trace_header_parser,
             Arc::clone(&sample_telem_store),
-<<<<<<< HEAD
             Arc::clone(&enterprise_config),
             Arc::clone(&object_store),
-            ProcessingEngineEnvironmentManager {
-                plugin_dir: None,
-                virtual_env_location: None,
-                package_manager: Arc::new(DisabledManager),
-            },
-=======
->>>>>>> cf1dd5c8
         )
         .unwrap();
         let query_executor = Arc::new(QueryExecutorImpl::new(CreateQueryExecutorArgs {
@@ -848,13 +824,8 @@
             datafusion_config: Default::default(),
             query_log_size: 10,
             telemetry_store: Arc::clone(&sample_telem_store),
-<<<<<<< HEAD
-            sys_events_store,
-        });
-=======
             sys_events_store: Arc::clone(&sys_events_store),
         }));
->>>>>>> cf1dd5c8
 
         // bind to port 0 will assign a random available port:
         let socket_addr = SocketAddr::new(IpAddr::V4(Ipv4Addr::new(127, 0, 0, 1)), 0);
