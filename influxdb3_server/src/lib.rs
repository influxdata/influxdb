//! InfluxDB 3.0 Edge server implementation
//!
//! The server is responsible for handling the HTTP API
#![deny(rustdoc::broken_intra_doc_links, rustdoc::bare_urls, rust_2018_idioms)]
#![warn(
missing_debug_implementations,
clippy::explicit_iter_loop,
clippy::use_self,
clippy::clone_on_ref_ptr,
// See https://github.com/influxdata/influxdb_iox/pull/1671
clippy::future_not_send
)]

mod grpc;
mod http;
pub mod query_executor;
mod service;

use crate::grpc::make_flight_server;
use crate::http::route_request;
use crate::http::HttpApi;
use async_trait::async_trait;
use datafusion::execution::SendableRecordBatchStream;
use hyper::service::service_fn;
use influxdb3_write::{Persister, WriteBuffer};
use iox_query::QueryNamespaceProvider;
use observability_deps::tracing::{error, info};
use service::hybrid;
use std::convert::Infallible;
use std::fmt::Debug;
use std::net::SocketAddr;
use std::sync::Arc;
use thiserror::Error;
use tokio_util::sync::CancellationToken;
use tower::Layer;
use trace::ctx::SpanContext;
use trace::TraceCollector;
use trace_http::ctx::RequestLogContext;
use trace_http::ctx::TraceHeaderParser;
use trace_http::metrics::MetricFamily;
use trace_http::metrics::RequestMetrics;
use trace_http::tower::TraceLayer;

const TRACE_SERVER_NAME: &str = "influxdb3_http";

#[derive(Debug, Error)]
pub enum Error {
    #[error("hyper error: {0}")]
    Hyper(#[from] hyper::Error),

    #[error("http error: {0}")]
    Http(#[from] http::Error),

    #[error("database not found {db_name}")]
    DatabaseNotFound { db_name: String },

    #[error("datafusion error: {0}")]
    DataFusion(#[from] datafusion::error::DataFusionError),

    #[error("influxdb3_write error: {0}")]
    InfluxDB3Write(#[from] influxdb3_write::Error),

    #[error("from hex error: {0}")]
    FromHex(#[from] hex::FromHexError),
}

pub type Result<T, E = Error> = std::result::Result<T, E>;

#[derive(Debug, Clone)]
pub struct CommonServerState {
    metrics: Arc<metric::Registry>,
    trace_exporter: Option<Arc<trace_exporters::export::AsyncExporter>>,
    trace_header_parser: TraceHeaderParser,
    http_addr: SocketAddr,
    bearer_token: Option<Vec<u8>>,
}

impl CommonServerState {
    pub fn new(
        metrics: Arc<metric::Registry>,
        trace_exporter: Option<Arc<trace_exporters::export::AsyncExporter>>,
        trace_header_parser: TraceHeaderParser,
        http_addr: SocketAddr,
        bearer_token: Option<String>,
    ) -> Result<Self> {
        Ok(Self {
            metrics,
            trace_exporter,
            trace_header_parser,
            http_addr,
            bearer_token: bearer_token.map(hex::decode).transpose()?,
        })
    }

    pub fn trace_exporter(&self) -> Option<Arc<trace_exporters::export::AsyncExporter>> {
        self.trace_exporter.clone()
    }

    pub fn trace_collector(&self) -> Option<Arc<dyn TraceCollector>> {
        self.trace_exporter
            .clone()
            .map(|x| -> Arc<dyn TraceCollector> { x })
    }

    pub fn trace_header_parser(&self) -> TraceHeaderParser {
        self.trace_header_parser.clone()
    }

    pub fn metric_registry(&self) -> Arc<metric::Registry> {
        Arc::<metric::Registry>::clone(&self.metrics)
    }

    pub fn bearer_token(&self) -> Option<&[u8]> {
        self.bearer_token.as_deref()
    }
}

#[derive(Debug)]
pub struct Server<W, Q> {
    common_state: CommonServerState,
    http: Arc<HttpApi<W, Q>>,
}

#[async_trait]
pub trait QueryExecutor: QueryNamespaceProvider + Debug + Send + Sync + 'static {
    async fn query(
        &self,
        database: &str,
        q: &str,
        kind: QueryKind,
        span_ctx: Option<SpanContext>,
        external_span_ctx: Option<RequestLogContext>,
    ) -> Result<SendableRecordBatchStream>;
}

<<<<<<< HEAD
#[derive(Debug)]
pub enum QueryKind {
    Sql,
    InfluxQl,
}

impl<W, Q> Server<W, Q> {
=======
impl<W, Q> Server<W, Q>
where
    Q: QueryExecutor,
{
>>>>>>> 298055e9
    pub fn new(
        common_state: CommonServerState,
        _persister: Arc<dyn Persister>,
        write_buffer: Arc<W>,
        query_executor: Arc<Q>,
        max_http_request_size: usize,
    ) -> Self {
        let http = Arc::new(HttpApi::new(
            common_state.clone(),
            Arc::clone(&write_buffer),
            Arc::clone(&query_executor),
            max_http_request_size,
        ));

        Self { common_state, http }
    }
}

pub async fn serve<W, Q>(server: Server<W, Q>, shutdown: CancellationToken) -> Result<()>
where
    W: WriteBuffer,
    Q: QueryExecutor,
{
    // TODO:
    //  1. load the persisted catalog and segments from the persister
    //  2. load semgments into the buffer
    //  3. persist any segments from the buffer that are closed and haven't yet been persisted
    //  4. start serving

    let req_metrics = RequestMetrics::new(
        Arc::clone(&server.common_state.metrics),
        MetricFamily::HttpServer,
    );
    let trace_layer = TraceLayer::new(
        server.common_state.trace_header_parser.clone(),
        Arc::new(req_metrics),
        server.common_state.trace_collector().clone(),
        TRACE_SERVER_NAME,
    );

    let grpc_service = trace_layer.clone().layer(make_flight_server(
        Arc::clone(&server.http.query_executor),
        // TODO - need to configure authz here:
        None,
    ));
    let rest_service = hyper::service::make_service_fn(|_| {
        let http_server = Arc::clone(&server.http);
        let service = service_fn(move |req: hyper::Request<hyper::Body>| {
            route_request(Arc::clone(&http_server), req)
        });
        let service = trace_layer.layer(service);
        futures::future::ready(Ok::<_, Infallible>(service))
    });

    let hybrid_make_service = hybrid(rest_service, grpc_service);

    hyper::Server::bind(&server.common_state.http_addr)
        .serve(hybrid_make_service)
        .with_graceful_shutdown(shutdown.cancelled())
        .await?;

    Ok(())
}

/// On unix platforms we want to intercept SIGINT and SIGTERM
/// This method returns if either are signalled
#[cfg(unix)]
pub async fn wait_for_signal() {
    use tokio::signal::unix::{signal, SignalKind};
    let mut term = signal(SignalKind::terminate()).expect("failed to register signal handler");
    let mut int = signal(SignalKind::interrupt()).expect("failed to register signal handler");

    tokio::select! {
        _ = term.recv() => info!("Received SIGTERM"),
        _ = int.recv() => info!("Received SIGINT"),
    }
}

#[cfg(windows)]
/// ctrl_c is the cross-platform way to intercept the equivalent of SIGINT
/// This method returns if this occurs
pub async fn wait_for_signal() {
    let _ = tokio::signal::ctrl_c().await;
}

#[cfg(test)]
mod tests {
    use crate::serve;
    use datafusion::parquet::data_type::AsBytes;
    use hyper::{body, Body, Client, Request, Response};
    use influxdb3_write::persister::PersisterImpl;
    use influxdb3_write::SegmentId;
    use iox_query::exec::{Executor, ExecutorConfig};
    use object_store::DynObjectStore;
    use parquet_file::storage::{ParquetStorage, StorageId};
    use std::collections::HashMap;
    use std::net::{SocketAddr, SocketAddrV4};
    use std::num::NonZeroUsize;
    use std::sync::atomic::{AtomicU16, Ordering};
    use std::sync::Arc;
    use tokio_util::sync::CancellationToken;

    static NEXT_PORT: AtomicU16 = AtomicU16::new(8090);

    #[tokio::test(flavor = "multi_thread", worker_threads = 2)]
    async fn write_and_query() {
        let addr = get_free_port();
        let trace_header_parser = trace_http::ctx::TraceHeaderParser::new();
        let metrics = Arc::new(metric::Registry::new());
        let common_state = crate::CommonServerState::new(
            Arc::clone(&metrics),
            None,
            trace_header_parser,
            addr,
            None,
        )
        .unwrap();
        let catalog = Arc::new(influxdb3_write::catalog::Catalog::new());
        let object_store: Arc<DynObjectStore> = Arc::new(object_store::memory::InMemory::new());
        let parquet_store =
            ParquetStorage::new(Arc::clone(&object_store), StorageId::from("influxdb3"));
        let num_threads = NonZeroUsize::new(2).unwrap();
        let exec = Arc::new(Executor::new_with_config(ExecutorConfig {
            num_threads,
            target_query_partitions: NonZeroUsize::new(1).unwrap(),
            object_stores: [&parquet_store]
                .into_iter()
                .map(|store| (store.id(), Arc::clone(store.object_store())))
                .collect(),
            metric_registry: Arc::clone(&metrics),
            mem_pool_size: usize::MAX,
        }));

        let write_buffer = Arc::new(
            influxdb3_write::write_buffer::WriteBufferImpl::new(
                Arc::clone(&catalog),
                None::<Arc<influxdb3_write::wal::WalImpl>>,
                SegmentId::new(0),
            )
            .unwrap(),
        );
        let query_executor = crate::query_executor::QueryExecutorImpl::new(
            catalog,
            Arc::clone(&write_buffer),
            Arc::clone(&exec),
            Arc::clone(&metrics),
            Arc::new(HashMap::new()),
            10,
        );
        let persister = Arc::new(PersisterImpl::new(Arc::clone(&object_store)));

        let server = crate::Server::new(
            common_state,
            persister,
            Arc::clone(&write_buffer),
            Arc::new(query_executor),
            usize::MAX,
        );
        let frontend_shutdown = CancellationToken::new();
        let shutdown = frontend_shutdown.clone();

        tokio::spawn(async move { serve(server, frontend_shutdown).await });

        let server = format!("http://{}", addr);
        write_lp(&server, "foo", "cpu,host=a val=1i 123", None).await;

        // Test that we can query the output with a pretty output
        let res = query(&server, "foo", "select * from cpu", "pretty", None).await;
        let body = body::to_bytes(res.into_body()).await.unwrap();
        let body = String::from_utf8(body.as_bytes().to_vec()).unwrap();
        let expected = vec![
            "+------+-------------------------------+-----+",
            "| host | time                          | val |",
            "+------+-------------------------------+-----+",
            "| a    | 1970-01-01T00:00:00.000000123 | 1   |",
            "+------+-------------------------------+-----+",
        ];
        let actual: Vec<_> = body.split('\n').collect();
        assert_eq!(
            expected, actual,
            "\n\nexpected:\n\n{:#?}\nactual:\n\n{:#?}\n\n",
            expected, actual
        );
        // Test that we can query the output with a json output
        let res = query(&server, "foo", "select * from cpu", "json", None).await;
        let body = body::to_bytes(res.into_body()).await.unwrap();
        let actual = std::str::from_utf8(body.as_bytes()).unwrap();
        let expected = r#"[{"host":"a","time":"1970-01-01T00:00:00.000000123","val":1}]"#;
        assert_eq!(actual, expected);
        // Test that we can query the output with a csv output
        let res = query(&server, "foo", "select * from cpu", "csv", None).await;
        let body = body::to_bytes(res.into_body()).await.unwrap();
        let actual = std::str::from_utf8(body.as_bytes()).unwrap();
        let expected = "host,time,val\na,1970-01-01T00:00:00.000000123,1\n";
        assert_eq!(actual, expected);

        // Test that we can query the output with a parquet
        use arrow::buffer::Buffer;
        use parquet::arrow::arrow_reader;
        let res = query(&server, "foo", "select * from cpu", "parquet", None).await;
        let body = body::to_bytes(res.into_body()).await.unwrap();
        let batches = arrow_reader::ParquetRecordBatchReaderBuilder::try_new(body)
            .unwrap()
            .build()
            .unwrap();
        let batches = batches.into_iter().collect::<Result<Vec<_>, _>>().unwrap();
        assert_eq!(batches.len(), 1);

        // Check that we only have the columns we expect
        assert_eq!(batches[0].num_columns(), 3);
        assert!(batches[0].schema().column_with_name("host").is_some());
        assert!(batches[0].schema().column_with_name("time").is_some());
        assert!(batches[0].schema().column_with_name("val").is_some());
        assert!(batches[0]
            .schema()
            .column_with_name("random_name")
            .is_none());

        assert_eq!(
            batches[0]["host"].to_data().child_data()[0].buffers()[1],
            Buffer::from([b'a'].to_vec())
        );

        assert_eq!(
            batches[0]["time"].to_data().buffers(),
            &[Buffer::from(vec![123, 0, 0, 0, 0, 0, 0, 0])]
        );
        assert_eq!(
            batches[0]["val"].to_data().buffers(),
            &[Buffer::from(1_u64.to_le_bytes().to_vec())]
        );

        shutdown.cancel();
    }

    pub(crate) async fn write_lp(
        server: impl Into<String> + Send,
        database: impl Into<String> + Send,
        lp: impl Into<String> + Send,
        authorization: Option<&str>,
    ) -> Response<Body> {
        let server = server.into();
        let client = Client::new();
        let url = format!("{}/api/v3/write_lp?db={}", server, database.into());
        println!("{}", url);

        let mut builder = Request::builder().uri(url).method("POST");
        if let Some(authorization) = authorization {
            builder = builder.header(hyper::header::AUTHORIZATION, authorization);
        };
        let request = builder
            .body(Body::from(lp.into()))
            .expect("failed to construct HTTP request");

        client
            .request(request)
            .await
            .expect("http error sending write")
    }

    pub(crate) async fn query(
        server: impl Into<String> + Send,
        database: impl Into<String> + Send,
        query: impl Into<String> + Send,
        format: impl Into<String> + Send,
        authorization: Option<&str>,
    ) -> Response<Body> {
        let client = Client::new();
        // query escaped for uri
        let query = urlencoding::encode(&query.into());
        let url = format!(
            "{}/api/v3/query_sql?db={}&q={}&format={}",
            server.into(),
            database.into(),
            query,
            format.into()
        );

        println!("query url: {}", url);
        let mut builder = Request::builder().uri(url).method("GET");
        if let Some(authorization) = authorization {
            builder = builder.header(hyper::header::AUTHORIZATION, authorization);
        };
        let request = builder
            .body(Body::empty())
            .expect("failed to construct HTTP request");

        client
            .request(request)
            .await
            .expect("http error sending query")
    }

    pub(crate) fn get_free_port() -> SocketAddr {
        let ip = std::net::Ipv4Addr::new(127, 0, 0, 1);

        loop {
            let port = NEXT_PORT.fetch_add(1, Ordering::SeqCst);
            let addr = SocketAddrV4::new(ip, port);

            if std::net::TcpListener::bind(addr).is_ok() {
                return addr.into();
            }
        }
    }
}<|MERGE_RESOLUTION|>--- conflicted
+++ resolved
@@ -133,20 +133,16 @@
     ) -> Result<SendableRecordBatchStream>;
 }
 
-<<<<<<< HEAD
 #[derive(Debug)]
 pub enum QueryKind {
     Sql,
     InfluxQl,
 }
 
-impl<W, Q> Server<W, Q> {
-=======
 impl<W, Q> Server<W, Q>
 where
     Q: QueryExecutor,
 {
->>>>>>> 298055e9
     pub fn new(
         common_state: CommonServerState,
         _persister: Arc<dyn Persister>,
