//! HTTP API service implementations for `server`

use crate::CommonServerState;
use arrow::record_batch::RecordBatch;
use arrow::util::pretty;
use authz::http::AuthorizationHeaderExtension;
use authz::Authorizer;
use bytes::{Bytes, BytesMut};
use data_types::NamespaceName;
use datafusion::error::DataFusionError;
use datafusion::execution::memory_pool::UnboundedMemoryPool;
use datafusion::execution::RecordBatchStream;
use datafusion::physical_plan::SendableRecordBatchStream;
use futures::{StreamExt, TryStreamExt};
use hyper::header::ACCEPT;
use hyper::header::AUTHORIZATION;
use hyper::header::CONTENT_ENCODING;
use hyper::header::CONTENT_TYPE;
use hyper::http::HeaderValue;
use hyper::HeaderMap;
use hyper::{Body, Method, Request, Response, StatusCode};
use influxdb3_cache::distinct_cache::{self, CreateDistinctCacheArgs, MaxAge, MaxCardinality};
use influxdb3_cache::last_cache;
use influxdb3_catalog::catalog::Error as CatalogError;
use influxdb3_internal_api::query_executor::{QueryExecutor, QueryExecutorError, QueryKind};
use influxdb3_process::{INFLUXDB3_GIT_HASH_SHORT, INFLUXDB3_VERSION};
use influxdb3_processing_engine::manager::ProcessingEngineManager;
use influxdb3_wal::{PluginType, TriggerSpecificationDefinition};
use influxdb3_write::persister::TrackedMemoryArrowWriter;
use influxdb3_write::write_buffer::Error as WriteBufferError;
use influxdb3_write::BufferedWriteRequest;
use influxdb3_write::Precision;
use influxdb3_write::WriteBuffer;
use iox_http::write::single_tenant::SingleTenantRequestUnifier;
use iox_http::write::v1::V1_NAMESPACE_RP_SEPARATOR;
use iox_http::write::{WriteParseError, WriteRequestUnifier};
use iox_query_influxql_rewrite as rewrite;
use iox_query_params::StatementParams;
use iox_time::TimeProvider;
use observability_deps::tracing::{debug, error, info};
use serde::de::DeserializeOwned;
use serde::Deserialize;
use serde::Serialize;
use std::convert::Infallible;
use std::fmt::Debug;
use std::pin::Pin;
use std::str::Utf8Error;
use std::string::FromUtf8Error;
use std::sync::Arc;
use std::task::Poll;
use std::time::Duration;
use thiserror::Error;
use unicode_segmentation::UnicodeSegmentation;

mod enterprise;
mod v1;

#[derive(Debug, Error)]
pub enum Error {
    /// The requested path has no registered handler.
    #[error("not found")]
    NoHandler,

    /// The request body content is not valid utf8.
    #[error("body content is not valid utf8: {0}")]
    NonUtf8Body(Utf8Error),

    /// The `Content-Encoding` header is invalid and cannot be read.
    #[error("invalid content-encoding header: {0}")]
    NonUtf8ContentEncodingHeader(hyper::header::ToStrError),

    /// The `Content-Type` header is invalid and cannot be read.
    #[error("invalid content-type header: {0}")]
    NonUtf8ContentTypeHeader(hyper::header::ToStrError),

    /// The specified `Content-Encoding` is not acceptable.
    #[error("unacceptable content-encoding: {0}")]
    InvalidContentEncoding(String),

    /// The specified `Content-Type` is not acceptable.
    #[error("unacceptable content-type, expected: {expected}")]
    InvalidContentType { expected: mime::Mime },

    /// The client disconnected.
    #[error("client disconnected")]
    ClientHangup(hyper::Error),

    /// The client sent a request body that exceeds the configured maximum.
    #[error("max request size ({0} bytes) exceeded")]
    RequestSizeExceeded(usize),

    /// Decoding a gzip-compressed stream of data failed.
    #[error("error decoding gzip stream: {0}")]
    InvalidGzip(std::io::Error),

    #[error("invalid mime type ({0})")]
    InvalidMimeType(String),

    /// NamespaceName validation error.
    #[error("error validating namespace name: {0}")]
    InvalidNamespaceName(#[from] data_types::NamespaceNameError),

    /// Failure to decode the provided line protocol.
    #[error("failed to parse line protocol: {0}")]
    ParseLineProtocol(influxdb_line_protocol::Error),

    /// The router is currently servicing the maximum permitted number of
    /// simultaneous requests.
    #[error("this service is overloaded, please try again later")]
    RequestLimit,

    /// The request has no authentication, but authorization is configured.
    #[error("authentication required")]
    Unauthenticated,

    /// The provided authorization is not sufficient to perform the request.
    #[error("access denied")]
    Forbidden,

    /// The HTTP request method is not supported for this resource
    #[error("unsupported method")]
    UnsupportedMethod,

    /// Hyper serving error
    #[error("error serving http: {0}")]
    ServingHttp(#[from] hyper::Error),

    /// Missing parameters for query
    #[error("missing query parameters 'db'")]
    MissingDeleteDatabaseParams,

    /// Missing parameters for query
    #[error("missing query parameters 'db' and 'q'")]
    MissingQueryParams,

    /// Missing the `q` parameter in the v1 /query API
    #[error("missing query parameter 'q'")]
    MissingQueryV1Params,

    /// MIssing parameters for write
    #[error("missing query parameter 'db'")]
    MissingWriteParams,

    #[error("the mime type specified was not valid UTF8: {0}")]
    NonUtf8MimeType(#[from] FromUtf8Error),

    /// Serde decode error
    #[error("serde error: {0}")]
    SerdeUrlDecoding(#[from] serde_urlencoded::de::Error),

    /// Arrow error
    #[error("arrow error: {0}")]
    Arrow(#[from] arrow::error::ArrowError),

    /// Hyper error
    #[error("hyper http error: {0}")]
    Hyper(#[from] hyper::http::Error),

    /// WriteBuffer error
    #[error("write buffer error: {0}")]
    WriteBuffer(#[from] influxdb3_write::write_buffer::Error),

    /// Persister error
    #[error("persister error: {0}")]
    Persister(#[from] influxdb3_write::persister::Error),

    // ToStrError
    #[error("to str error: {0}")]
    ToStr(#[from] hyper::header::ToStrError),

    // SerdeJsonError
    #[error("serde json error: {0}")]
    SerdeJson(#[from] serde_json::Error),

    // Influxdb3 Write
    #[error("serde json error: {0}")]
    Influxdb3Write(#[from] influxdb3_write::Error),

    #[error("datafusion error: {0}")]
    Datafusion(#[from] DataFusionError),

    #[error("io error: {0}")]
    Io(#[from] std::io::Error),

    #[error("query error: {0}")]
    Query(#[from] QueryExecutorError),

    #[error(transparent)]
    DbName(#[from] ValidateDbNameError),

    #[error("partial write of line protocol occurred")]
    PartialLpWrite(BufferedWriteRequest),

    #[error("error in InfluxQL statement: {0}")]
    InfluxqlRewrite(#[from] rewrite::Error),

    #[error("must provide only one InfluxQl statement per query")]
    InfluxqlSingleStatement,

    #[error("must specify a 'db' parameter, or provide the database in the InfluxQL query")]
    InfluxqlNoDatabase,

    #[error(
        "provided a database in both the parameters ({param_db}) and \
        query string ({query_db}) that do not match, if providing a query \
        that specifies the database, you can omit the 'database' parameter \
        from your request"
    )]
    InfluxqlDatabaseMismatch { param_db: String, query_db: String },

    #[error("v1 query API error: {0}")]
    V1Query(#[from] v1::QueryError),

    #[error("Configuration failed as the DB '{0}' does not exist in the database or the index")]
    FileIndexDbDoesNotExist(String),
    #[error("Configuration failed as the table '{1}' in DB '{0}' does not exist in the database or the index")]
    FileIndexTableDoesNotExist(String, String),
    #[error("Configuration failed as the column '{2}' in table '{1}' in DB '{0}' does not exist in the database or the index")]
    FileIndexColumnDoesNotExist(String, String, String),

    #[error("Operation with object store failed: {0}")]
    ObjectStore(#[from] object_store::Error),

    #[error(transparent)]
    Catalog(#[from] CatalogError),

    #[error("Python plugins not enabled on this server")]
    PythonPluginsNotEnabled,

    #[error("Plugin error")]
    Plugin(#[from] influxdb3_processing_engine::plugins::Error),

    #[error("Processing engine error: {0}")]
    ProcessingEngine(#[from] influxdb3_processing_engine::manager::ProcessingEngineError),
}

#[derive(Debug, Error)]
pub enum AuthorizationError {
    #[error("the request was not authorized")]
    Unauthorized,
    #[error("the request was not in the form of 'Authorization: Bearer <token>'")]
    MalformedRequest,
    #[error("requestor is forbidden from requested resource")]
    Forbidden,
    #[error("to str error: {0}")]
    ToStr(#[from] hyper::header::ToStrError),
}

#[derive(Debug, Serialize)]
struct ErrorMessage<T: Serialize> {
    error: String,
    data: Option<T>,
}

impl Error {
    /// Convert this error into an HTTP [`Response`]
    fn into_response(self) -> Response<Body> {
        debug!(error = ?self, "API error");
        match self {
            Self::Query(err @ query_executor::Error::MethodNotImplemented) => Response::builder()
                .status(StatusCode::METHOD_NOT_ALLOWED)
                .body(Body::from(err.to_string()))
                .unwrap(),
            Self::WriteBuffer(err @ WriteBufferError::DatabaseNotFound { db_name: _ }) => {
                Response::builder()
                    .status(StatusCode::NOT_FOUND)
                    .body(Body::from(err.to_string()))
                    .unwrap()
            }
            Self::WriteBuffer(
                err @ WriteBufferError::TableNotFound {
                    db_name: _,
                    table_name: _,
                },
            ) => Response::builder()
                .status(StatusCode::NOT_FOUND)
                .body(Body::from(err.to_string()))
                .unwrap(),
            Self::WriteBuffer(err @ WriteBufferError::DatabaseExists(_)) => Response::builder()
                .status(StatusCode::BAD_REQUEST)
                .body(Body::from(err.to_string()))
                .unwrap(),
            Self::WriteBuffer(WriteBufferError::CatalogUpdateError(
                err @ (CatalogError::TooManyDbs
                | CatalogError::TooManyColumns
                | CatalogError::TooManyTables),
            )) => {
                let err: ErrorMessage<()> = ErrorMessage {
                    error: err.to_string(),
                    data: None,
                };
                let serialized = serde_json::to_string(&err).unwrap();
                let body = Body::from(serialized);
                Response::builder()
                    .status(StatusCode::UNPROCESSABLE_ENTITY)
                    .body(body)
                    .unwrap()
            }
            Self::WriteBuffer(WriteBufferError::ParseError(err)) => {
                let err = ErrorMessage {
                    error: "parsing failed for write_lp endpoint".into(),
                    data: Some(err),
                };
                let serialized = serde_json::to_string(&err).unwrap();
                let body = Body::from(serialized);
                Response::builder()
                    .status(StatusCode::BAD_REQUEST)
                    .body(body)
                    .unwrap()
            }
            Self::WriteBuffer(err @ WriteBufferError::ColumnDoesNotExist(_)) => {
                let err: ErrorMessage<()> = ErrorMessage {
                    error: err.to_string(),
                    data: None,
                };
                let serialized = serde_json::to_string(&err).unwrap();
                let body = Body::from(serialized);
                Response::builder()
                    .status(StatusCode::BAD_REQUEST)
                    .body(body)
                    .unwrap()
            }
            Self::WriteBuffer(WriteBufferError::LastCacheError(ref lc_err)) => match lc_err {
                last_cache::Error::InvalidCacheSize
                | last_cache::Error::CacheAlreadyExists { .. }
                | last_cache::Error::ColumnDoesNotExistByName { .. }
                | last_cache::Error::ColumnDoesNotExistById { .. }
                | last_cache::Error::KeyColumnDoesNotExist { .. }
                | last_cache::Error::KeyColumnDoesNotExistByName { .. }
                | last_cache::Error::InvalidKeyColumn { .. }
                | last_cache::Error::ValueColumnDoesNotExist { .. } => Response::builder()
                    .status(StatusCode::BAD_REQUEST)
                    .body(Body::from(lc_err.to_string()))
                    .unwrap(),
                last_cache::Error::CacheDoesNotExist => Response::builder()
                    .status(StatusCode::NOT_FOUND)
                    .body(Body::from(self.to_string()))
                    .unwrap(),
            },
            Self::WriteBuffer(WriteBufferError::DistinctCacheError(ref mc_err)) => match mc_err {
                distinct_cache::ProviderError::Cache(ref cache_err) => match cache_err {
                    distinct_cache::CacheError::EmptyColumnSet
                    | distinct_cache::CacheError::NonTagOrStringColumn { .. }
                    | distinct_cache::CacheError::ConfigurationMismatch { .. } => {
                        Response::builder()
                            .status(StatusCode::BAD_REQUEST)
                            .body(Body::from(mc_err.to_string()))
                            .unwrap()
                    }
                    distinct_cache::CacheError::Unexpected(_) => Response::builder()
                        .status(StatusCode::INTERNAL_SERVER_ERROR)
                        .body(Body::from(mc_err.to_string()))
                        .unwrap(),
                },
                distinct_cache::ProviderError::CacheNotFound { .. } => Response::builder()
                    .status(StatusCode::NOT_FOUND)
                    .body(Body::from(mc_err.to_string()))
                    .unwrap(),
                distinct_cache::ProviderError::Unexpected(_) => Response::builder()
                    .status(StatusCode::INTERNAL_SERVER_ERROR)
                    .body(Body::from(mc_err.to_string()))
                    .unwrap(),
            },
            Self::DbName(e) => {
                let err: ErrorMessage<()> = ErrorMessage {
                    error: e.to_string(),
                    data: None,
                };
                let serialized = serde_json::to_string(&err).unwrap();
                let body = Body::from(serialized);
                Response::builder()
                    .status(StatusCode::BAD_REQUEST)
                    .body(body)
                    .unwrap()
            }
            Self::PartialLpWrite(data) => {
                let limit_hit = data.invalid_lines.iter().any(|err| {
                    err.error_message
                        .starts_with("Update to schema would exceed number of")
                        || err
                            .error_message
                            .starts_with("Adding a new database would exceed limit of")
                });
                let err = ErrorMessage {
                    error: "partial write of line protocol occurred".into(),
                    data: Some(data.invalid_lines),
                };
                let serialized = serde_json::to_string(&err).unwrap();
                let body = Body::from(serialized);
                Response::builder()
                    .status(if limit_hit {
                        StatusCode::UNPROCESSABLE_ENTITY
                    } else {
                        StatusCode::BAD_REQUEST
                    })
                    .body(body)
                    .unwrap()
            }
            Self::UnsupportedMethod => {
                let err: ErrorMessage<()> = ErrorMessage {
                    error: self.to_string(),
                    data: None,
                };
                let serialized = serde_json::to_string(&err).unwrap();
                let body = Body::from(serialized);
                Response::builder()
                    .status(StatusCode::METHOD_NOT_ALLOWED)
                    .body(body)
                    .unwrap()
            }
            Self::Query(QueryExecutorError::DatabaseNotFound { .. }) => {
                let err: ErrorMessage<()> = ErrorMessage {
                    error: self.to_string(),
                    data: None,
                };
                let serialized = serde_json::to_string(&err).unwrap();
                let body = Body::from(serialized);
                Response::builder()
                    .status(StatusCode::NOT_FOUND)
                    .body(body)
                    .unwrap()
            }
            Self::SerdeJson(_) => Response::builder()
                .status(StatusCode::BAD_REQUEST)
                .body(Body::from(self.to_string()))
                .unwrap(),
            Self::InvalidContentEncoding(_) => Response::builder()
                .status(StatusCode::BAD_REQUEST)
                .body(Body::from(self.to_string()))
                .unwrap(),
            Self::InvalidContentType { .. } => Response::builder()
                .status(StatusCode::UNSUPPORTED_MEDIA_TYPE)
                .body(Body::from(self.to_string()))
                .unwrap(),
            Self::SerdeUrlDecoding(_) => Response::builder()
                .status(StatusCode::BAD_REQUEST)
                .body(Body::from(self.to_string()))
                .unwrap(),
<<<<<<< HEAD
            Self::FileIndexDbDoesNotExist(_) => Response::builder()
                .status(StatusCode::BAD_REQUEST)
                .body(Body::from(self.to_string()))
                .unwrap(),
            Self::FileIndexTableDoesNotExist(_, _) => Response::builder()
=======
            Self::MissingQueryParams
            | Self::MissingQueryV1Params
            | Self::MissingWriteParams
            | Self::MissingDeleteDatabaseParams => Response::builder()
>>>>>>> c71dafc3
                .status(StatusCode::BAD_REQUEST)
                .body(Body::from(self.to_string()))
                .unwrap(),
            _ => {
                let body = Body::from(self.to_string());
                Response::builder()
                    .status(StatusCode::INTERNAL_SERVER_ERROR)
                    .body(body)
                    .unwrap()
            }
        }
    }
}

pub type Result<T, E = Error> = std::result::Result<T, E>;

#[derive(Debug)]
pub(crate) struct HttpApi<T> {
    common_state: CommonServerState,
    write_buffer: Arc<dyn WriteBuffer>,
    processing_engine: Arc<dyn ProcessingEngineManager>,
    time_provider: Arc<T>,
    pub(crate) query_executor: Arc<dyn QueryExecutor>,
    max_request_bytes: usize,
    authorizer: Arc<dyn Authorizer>,
    legacy_write_param_unifier: SingleTenantRequestUnifier,
}

impl<T> HttpApi<T> {
    pub(crate) fn new(
        common_state: CommonServerState,
        time_provider: Arc<T>,
        write_buffer: Arc<dyn WriteBuffer>,
        query_executor: Arc<dyn QueryExecutor>,
        processing_engine: Arc<dyn ProcessingEngineManager>,
        max_request_bytes: usize,
        authorizer: Arc<dyn Authorizer>,
    ) -> Self {
        let legacy_write_param_unifier = SingleTenantRequestUnifier::new(Arc::clone(&authorizer));
        Self {
            common_state,
            time_provider,
            write_buffer,
            query_executor,
            max_request_bytes,
            authorizer,
            legacy_write_param_unifier,
            processing_engine,
        }
    }
}

fn expired_license() -> Option<Response<Body>> {
    if crate::EXPIRED_LICENSE.load(std::sync::atomic::Ordering::Relaxed) {
        #[derive(Debug, Serialize)]
        struct ExpiredLicense {
            error: &'static str,
        }
        let el = ExpiredLicense {
            error: "License is expired. Please update your license and place it in the object store under enterprise/license"
        };

        let body = Body::from(serde_json::to_string(&el).unwrap());
        // Return a 403 FORBIDDEN if the license is expired for this route
        Some(Response::builder().status(403).body(body).unwrap())
    } else {
        None
    }
}

impl<T> HttpApi<T>
where
    T: TimeProvider,
{
    async fn write_lp(&self, req: Request<Body>) -> Result<Response<Body>> {
        let query = req.uri().query().ok_or(Error::MissingWriteParams)?;
        let params: WriteParams = serde_urlencoded::from_str(query)?;
        self.write_lp_inner(params, req, false).await
    }

    async fn write_lp_inner(
        &self,
        params: WriteParams,
        req: Request<Body>,
        accept_rp: bool,
    ) -> Result<Response<Body>> {
        validate_db_name(&params.db, accept_rp)?;
        info!("write_lp to {}", params.db);

        let body = self.read_body(req).await?;
        let body = std::str::from_utf8(&body).map_err(Error::NonUtf8Body)?;

        let database = NamespaceName::new(params.db)?;

        let default_time = self.time_provider.now();

        let result = self
            .write_buffer
            .write_lp(
                database,
                body,
                default_time,
                params.accept_partial,
                params.precision,
            )
            .await?;

        let num_lines = result.line_count;
        let payload_size = body.len();
        self.common_state
            .telemetry_store
            .add_write_metrics(num_lines, payload_size);

        if result.invalid_lines.is_empty() {
            Response::builder()
                .status(StatusCode::NO_CONTENT)
                .body(Body::empty())
                .map_err(Into::into)
        } else {
            Err(Error::PartialLpWrite(result))
        }
    }

    async fn query_sql(&self, req: Request<Body>) -> Result<Response<Body>> {
        if let Some(res) = expired_license() {
            return Ok(res);
        }
        let QueryRequest {
            database,
            query_str,
            format,
            params,
        } = self.extract_query_request::<String>(req).await?;

        info!(%database, %query_str, ?format, "handling query_sql");

        let stream = self
            .query_executor
            .query(&database, &query_str, params, QueryKind::Sql, None, None)
            .await?;

        Response::builder()
            .status(StatusCode::OK)
            .header(CONTENT_TYPE, format.as_content_type())
            .body(record_batch_stream_to_body(stream, format).await?)
            .map_err(Into::into)
    }

    async fn query_influxql(&self, req: Request<Body>) -> Result<Response<Body>> {
        if let Some(res) = expired_license() {
            return Ok(res);
        }
        let QueryRequest {
            database,
            query_str,
            format,
            params,
        } = self.extract_query_request::<Option<String>>(req).await?;

        info!(?database, %query_str, ?format, "handling query_influxql");

        let stream = self
            .query_influxql_inner(database, &query_str, params)
            .await?;

        Response::builder()
            .status(StatusCode::OK)
            .header(CONTENT_TYPE, format.as_content_type())
            .body(record_batch_stream_to_body(stream, format).await?)
            .map_err(Into::into)
    }

    fn health(&self) -> Result<Response<Body>> {
        let response_body = "OK";
        Ok(Response::new(Body::from(response_body.to_string())))
    }

    fn ping(&self) -> Result<Response<Body>> {
        #[derive(Debug, Serialize)]
        struct PingResponse<'a> {
            version: &'a str,
            revision: &'a str,
        }

        let body = serde_json::to_string(&PingResponse {
            version: &INFLUXDB3_VERSION,
            revision: INFLUXDB3_GIT_HASH_SHORT,
        })?;

        Ok(Response::new(Body::from(body)))
    }

    fn handle_metrics(&self) -> Result<Response<Body>> {
        let mut body: Vec<u8> = Default::default();
        let mut reporter = metric_exporters::PrometheusTextEncoder::new(&mut body);
        self.common_state.metrics.report(&mut reporter);

        Ok(Response::new(Body::from(body)))
    }

    /// Parse the request's body into raw bytes, applying the configured size
    /// limits and decoding any content encoding.
    async fn read_body(&self, req: hyper::Request<Body>) -> Result<Bytes> {
        let encoding = req
            .headers()
            .get(&CONTENT_ENCODING)
            .map(|v| v.to_str().map_err(Error::NonUtf8ContentEncodingHeader))
            .transpose()?;
        let ungzip = match encoding {
            None | Some("identity") => false,
            Some("gzip") => true,
            Some(v) => return Err(Error::InvalidContentEncoding(v.to_string())),
        };

        let mut payload = req.into_body();

        let mut body = BytesMut::new();
        while let Some(chunk) = payload.next().await {
            let chunk = chunk.map_err(Error::ClientHangup)?;
            // limit max size of in-memory payload
            if (body.len() + chunk.len()) > self.max_request_bytes {
                return Err(Error::RequestSizeExceeded(self.max_request_bytes));
            }
            body.extend_from_slice(&chunk);
        }
        let body = body.freeze();

        // If the body is not compressed, return early.
        if !ungzip {
            return Ok(body);
        }

        // Unzip the gzip-encoded content
        use std::io::Read;
        let decoder = flate2::read::GzDecoder::new(&body[..]);

        // Read at most max_request_bytes bytes to prevent a decompression bomb
        // based DoS.
        //
        // In order to detect if the entire stream ahs been read, or truncated,
        // read an extra byte beyond the limit and check the resulting data
        // length - see the max_request_size_truncation test.
        let mut decoder = decoder.take(self.max_request_bytes as u64 + 1);
        let mut decoded_data = Vec::new();
        decoder
            .read_to_end(&mut decoded_data)
            .map_err(Error::InvalidGzip)?;

        // If the length is max_size+1, the body is at least max_size+1 bytes in
        // length, and possibly longer, but truncated.
        if decoded_data.len() > self.max_request_bytes {
            return Err(Error::RequestSizeExceeded(self.max_request_bytes));
        }

        Ok(decoded_data.into())
    }

    async fn authorize_request(&self, req: &mut Request<Body>) -> Result<(), AuthorizationError> {
        // Extend the request with the authorization token; this is used downstream in some
        // APIs, such as write, that need the full header value to authorize a request.
        let auth_header = req.headers().get(AUTHORIZATION).cloned();
        req.extensions_mut()
            .insert(AuthorizationHeaderExtension::new(auth_header));

        let auth = if let Some(p) = extract_v1_auth_token(req) {
            Some(p)
        } else {
            // We won't need the authorization header anymore and we don't want to accidentally log it.
            // Take it out so we can use it and not log it later by accident.
            req.headers_mut()
                .remove(AUTHORIZATION)
                .map(validate_auth_header)
                .transpose()?
        };

        // Currently we pass an empty permissions list, but in future we may be able to derive
        // the permissions based on the incoming request
        let permissions = self.authorizer.permissions(auth, &[]).await?;

        // Extend the request with the permissions, which may be useful in future
        req.extensions_mut().insert(permissions);

        Ok(())
    }

    async fn extract_query_request<D: DeserializeOwned>(
        &self,
        req: Request<Body>,
    ) -> Result<QueryRequest<D, QueryFormat, StatementParams>> {
        let header_format = QueryFormat::try_from_headers(req.headers())?;
        let request = match *req.method() {
            Method::GET => {
                let query = req.uri().query().ok_or(Error::MissingQueryParams)?;
                let r = serde_urlencoded::from_str::<QueryRequest<D, Option<QueryFormat>, String>>(
                    query,
                )?;
                QueryRequest {
                    database: r.database,
                    query_str: r.query_str,
                    format: r.format,
                    params: r.params.map(|s| serde_json::from_str(&s)).transpose()?,
                }
            }
            Method::POST => {
                let body = self.read_body(req).await?;
                serde_json::from_slice(body.as_ref())?
            }
            _ => return Err(Error::UnsupportedMethod),
        };

        Ok(QueryRequest {
            database: request.database,
            query_str: request.query_str,
            format: request.format.unwrap_or(header_format),
            params: request.params,
        })
    }

    /// Inner function for performing InfluxQL queries
    ///
    /// This is used by both the `/api/v3/query_influxql` and `/api/v1/query`
    /// APIs.
    async fn query_influxql_inner(
        &self,
        database: Option<String>,
        query_str: &str,
        params: Option<StatementParams>,
    ) -> Result<SendableRecordBatchStream> {
        let mut statements = rewrite::parse_statements(query_str)?;

        if statements.len() != 1 {
            return Err(Error::InfluxqlSingleStatement);
        }
        let statement = statements.pop().unwrap();

        let database = match (database, statement.resolve_dbrp()) {
            (None, None) => None,
            (None, Some(db)) | (Some(db), None) => Some(db),
            (Some(p), Some(q)) => {
                if p == q {
                    Some(p)
                } else {
                    return Err(Error::InfluxqlDatabaseMismatch {
                        param_db: p,
                        query_db: q,
                    });
                }
            }
        };

        if statement.statement().is_show_databases() {
            self.query_executor.show_databases(true)
        } else if statement.statement().is_show_retention_policies() {
            self.query_executor
                .show_retention_policies(database.as_deref(), None)
                .await
        } else {
            let Some(database) = database else {
                return Err(Error::InfluxqlNoDatabase);
            };

            self.query_executor
                .query(
                    &database,
                    // TODO - implement an interface that takes the statement directly,
                    // so we don't need to double down on the parsing
                    &statement.to_statement().to_string(),
                    params,
                    QueryKind::InfluxQl,
                    None,
                    None,
                )
                .await
        }
        .map_err(Into::into)
    }

    /// Create a new distinct value cache given the [`DistinctCacheCreateRequest`] arguments in the request
    /// body.
    ///
    /// If the result is to create a cache that already exists, with the same configuration, this
    /// will respond with a 204 NOT CREATED. If an existing cache would be overwritten with a
    /// different configuration, that is a 400 BAD REQUEST
    async fn configure_distinct_cache_create(&self, req: Request<Body>) -> Result<Response<Body>> {
        let args = self.read_body_json(req).await?;
        info!(?args, "create distinct value cache request");
        let DistinctCacheCreateRequest {
            db,
            table,
            name,
            columns,
            max_cardinality,
            max_age,
        } = args;

        let db_schema = self.write_buffer.catalog().db_schema(&db).ok_or_else(|| {
            WriteBufferError::DatabaseNotFound {
                db_name: db.to_string(),
            }
        })?;
        let table_def = db_schema.table_definition(table.as_str()).ok_or_else(|| {
            WriteBufferError::TableNotFound {
                db_name: db,
                table_name: table,
            }
        })?;
        let column_ids = columns
            .into_iter()
            .map(|name| {
                table_def
                    .column_name_to_id(name.as_str())
                    .ok_or_else(|| WriteBufferError::ColumnDoesNotExist(name))
            })
            .collect::<Result<Vec<_>, WriteBufferError>>()?;
        let max_age = max_age.map(MaxAge::from).unwrap_or_default();
        let max_cardinality = max_cardinality.unwrap_or_default();
        match self
            .write_buffer
            .create_distinct_cache(
                db_schema,
                name,
                CreateDistinctCacheArgs {
                    table_def,
                    max_cardinality,
                    max_age,
                    column_ids,
                },
            )
            .await?
        {
            Some(def) => Response::builder()
                .status(StatusCode::CREATED)
                .header(CONTENT_TYPE, mime::APPLICATION_JSON.as_ref())
                .body(Body::from(serde_json::to_string(&def).unwrap()))
                .map_err(Into::into),
            None => Response::builder()
                .status(StatusCode::NO_CONTENT)
                .body(Body::empty())
                .map_err(Into::into),
        }
    }

    /// Delete a distinct value cache entry with the given [`DistinctCacheDeleteRequest`] parameters
    ///
    /// The parameters must be passed in either the query string or the body of the request as JSON.
    async fn configure_distinct_cache_delete(&self, req: Request<Body>) -> Result<Response<Body>> {
        let DistinctCacheDeleteRequest { db, table, name } = if let Some(query) = req.uri().query()
        {
            serde_urlencoded::from_str(query)?
        } else {
            self.read_body_json(req).await?
        };

        let (db_id, db_schema) = self
            .write_buffer
            .catalog()
            .db_id_and_schema(&db)
            .ok_or_else(|| WriteBufferError::DatabaseNotFound {
                db_name: db.to_string(),
            })?;
        let table_id = db_schema.table_name_to_id(table.as_str()).ok_or_else(|| {
            WriteBufferError::TableNotFound {
                db_name: db,
                table_name: table,
            }
        })?;
        self.write_buffer
            .delete_distinct_cache(&db_id, &table_id, &name)
            .await?;
        Ok(Response::builder()
            .status(StatusCode::OK)
            .body(Body::empty())
            .unwrap())
    }

    async fn configure_last_cache_create(&self, req: Request<Body>) -> Result<Response<Body>> {
        let LastCacheCreateRequest {
            db,
            table,
            name,
            key_columns,
            value_columns,
            count,
            ttl,
        } = self.read_body_json(req).await?;

        let (db_id, db_schema) = self
            .write_buffer
            .catalog()
            .db_id_and_schema(&db)
            .ok_or_else(|| WriteBufferError::DatabaseNotFound {
                db_name: db.to_string(),
            })?;
        let (table_id, table_def) = db_schema
            .table_id_and_definition(table.as_str())
            .ok_or_else(|| WriteBufferError::TableNotFound {
                db_name: db,
                table_name: table,
            })?;
        let key_columns = key_columns
            .map(|names| {
                names
                    .into_iter()
                    .map(|name| {
                        table_def
                            .column_name_to_id(name.as_str())
                            .ok_or_else(|| WriteBufferError::ColumnDoesNotExist(name))
                    })
                    .collect::<Result<Vec<_>, WriteBufferError>>()
            })
            .transpose()?;
        let value_columns = value_columns
            .map(|names| {
                names
                    .into_iter()
                    .map(|name| {
                        table_def
                            .column_name_to_id(name.as_str())
                            .ok_or_else(|| WriteBufferError::ColumnDoesNotExist(name))
                    })
                    .collect::<Result<Vec<_>, WriteBufferError>>()
            })
            .transpose()?;

        match self
            .write_buffer
            .create_last_cache(
                db_id,
                table_id,
                name.as_deref(),
                count,
                ttl.map(Duration::from_secs),
                key_columns,
                value_columns,
            )
            .await?
        {
            Some(def) => Response::builder()
                .status(StatusCode::CREATED)
                .header(CONTENT_TYPE, mime::APPLICATION_JSON.as_ref())
                .body(Body::from(serde_json::to_string(&def).unwrap()))
                .map_err(Into::into),
            None => Response::builder()
                .status(StatusCode::NO_CONTENT)
                .body(Body::empty())
                .map_err(Into::into),
        }
    }

    /// Delete a last cache entry with the given [`LastCacheDeleteRequest`] parameters
    ///
    /// This will first attempt to parse the parameters from the URI query string, if a query string
    /// is provided, but if not, will attempt to parse them from the request body as JSON.
    async fn configure_last_cache_delete(&self, req: Request<Body>) -> Result<Response<Body>> {
        let LastCacheDeleteRequest { db, table, name } = if let Some(query) = req.uri().query() {
            serde_urlencoded::from_str(query)?
        } else {
            self.read_body_json(req).await?
        };

        let (db_id, db_schema) = self
            .write_buffer
            .catalog()
            .db_id_and_schema(&db)
            .ok_or_else(|| WriteBufferError::DatabaseNotFound {
                db_name: db.to_string(),
            })?;
        let table_id = db_schema.table_name_to_id(table.as_str()).ok_or_else(|| {
            WriteBufferError::TableNotFound {
                db_name: db.to_string(),
                table_name: table.to_string(),
            }
        })?;
        self.write_buffer
            .delete_last_cache(db_id, table_id, &name)
            .await?;

        Ok(Response::builder()
            .status(StatusCode::OK)
            .body(Body::empty())?)
    }

    async fn configure_processing_engine_plugin(
        &self,
        req: Request<Body>,
    ) -> Result<Response<Body>> {
        let ProcessingEnginePluginCreateRequest {
            db,
            plugin_name,
            code,
            plugin_type,
        } = if let Some(query) = req.uri().query() {
            serde_urlencoded::from_str(query)?
        } else {
            self.read_body_json(req).await?
        };
        self.processing_engine
            .insert_plugin(&db, plugin_name, code, plugin_type)
            .await?;

        Ok(Response::builder()
            .status(StatusCode::OK)
            .body(Body::empty())?)
    }

    async fn delete_processing_engine_plugin(&self, req: Request<Body>) -> Result<Response<Body>> {
        let ProcessingEnginePluginDeleteRequest { db, plugin_name } =
            if let Some(query) = req.uri().query() {
                serde_urlencoded::from_str(query)?
            } else {
                self.read_body_json(req).await?
            };
        self.processing_engine
            .delete_plugin(&db, &plugin_name)
            .await?;
        Ok(Response::builder()
            .status(StatusCode::OK)
            .body(Body::empty())?)
    }

    async fn configure_processing_engine_trigger(
        &self,
        req: Request<Body>,
    ) -> Result<Response<Body>> {
        let ProcessEngineTriggerCreateRequest {
            db,
            plugin_name,
            trigger_name,
            trigger_specification,
            disabled,
        } = if let Some(query) = req.uri().query() {
            serde_urlencoded::from_str(query)?
        } else {
            self.read_body_json(req).await?
        };
        let Ok(trigger_spec) =
            TriggerSpecificationDefinition::from_string_rep(&trigger_specification)
        else {
            return Err(Error::Catalog(
                CatalogError::ProcessingEngineTriggerSpecParseError {
                    trigger_spec: trigger_specification,
                },
            ));
        };
        self.processing_engine
            .insert_trigger(
                db.as_str(),
                trigger_name.clone(),
                plugin_name,
                trigger_spec,
                disabled,
            )
            .await?;
        if !disabled {
            self.processing_engine
                .run_trigger(
                    Arc::clone(&self.write_buffer),
                    Arc::clone(&self.query_executor),
                    db.as_str(),
                    trigger_name.as_str(),
                )
                .await?;
        }
        Ok(Response::builder()
            .status(StatusCode::OK)
            .body(Body::empty())?)
    }

    async fn delete_processing_engine_trigger(&self, req: Request<Body>) -> Result<Response<Body>> {
        let ProcessEngineTriggerDeleteRequest {
            db,
            trigger_name,
            force,
        } = if let Some(query) = req.uri().query() {
            serde_urlencoded::from_str(query)?
        } else {
            self.read_body_json(req).await?
        };
        self.processing_engine
            .delete_trigger(&db, &trigger_name, force)
            .await?;
        Ok(Response::builder()
            .status(StatusCode::OK)
            .body(Body::empty())?)
    }

    async fn deactivate_processing_engine_trigger(
        &self,
        req: Request<Body>,
    ) -> Result<Response<Body>> {
        let query = req.uri().query().unwrap_or("");
        let delete_req = serde_urlencoded::from_str::<ProcessingEngineTriggerIdentifier>(query)?;
        self.processing_engine
            .deactivate_trigger(delete_req.db.as_str(), delete_req.trigger_name.as_str())
            .await?;
        Ok(Response::builder()
            .status(StatusCode::OK)
            .body(Body::empty())?)
    }
    async fn activate_processing_engine_trigger(
        &self,
        req: Request<Body>,
    ) -> Result<Response<Body>> {
        let query = req.uri().query().unwrap_or("");
        let delete_req = serde_urlencoded::from_str::<ProcessingEngineTriggerIdentifier>(query)?;
        self.processing_engine
            .activate_trigger(
                Arc::clone(&self.write_buffer),
                Arc::clone(&self.query_executor),
                delete_req.db.as_str(),
                delete_req.trigger_name.as_str(),
            )
            .await?;
        Ok(Response::builder()
            .status(StatusCode::OK)
            .body(Body::empty())?)
    }

    async fn show_databases(&self, req: Request<Body>) -> Result<Response<Body>> {
        let query = req.uri().query().unwrap_or("");
        let ShowDatabasesRequest {
            format,
            show_deleted,
        } = serde_urlencoded::from_str(query)?;
        let stream = self.query_executor.show_databases(show_deleted)?;
        Response::builder()
            .status(StatusCode::OK)
            .header(CONTENT_TYPE, format.as_content_type())
            .body(record_batch_stream_to_body(stream, format).await?)
            .map_err(Into::into)
    }

    async fn create_database(&self, req: Request<Body>) -> Result<Response<Body>> {
        let CreateDatabaseRequest { db } = self.read_body_json(req).await?;
        self.write_buffer.create_database(db).await?;
        Ok(Response::builder()
            .status(StatusCode::OK)
            .body(Body::empty())
            .unwrap())
    }

    /// Endpoint for testing a plugin that will be trigger on WAL writes.
    #[cfg(feature = "system-py")]
    async fn test_processing_engine_wal_plugin(
        &self,
        req: Request<Body>,
    ) -> Result<Response<Body>> {
        let request: influxdb3_client::plugin_development::WalPluginTestRequest =
            self.read_body_json(req).await?;

        let output = self
            .processing_engine
            .test_wal_plugin(request, Arc::clone(&self.query_executor))
            .await?;
        let body = serde_json::to_string(&output)?;

        Ok(Response::builder()
            .status(StatusCode::OK)
            .body(Body::from(body))?)
    }

    #[cfg(not(feature = "system-py"))]
    async fn test_processing_engine_wal_plugin(
        &self,
        _req: Request<Body>,
    ) -> Result<Response<Body>> {
        Err(Error::PythonPluginsNotEnabled)
    }

    async fn delete_database(&self, req: Request<Body>) -> Result<Response<Body>> {
        let query = req.uri().query().unwrap_or("");
        let delete_req = serde_urlencoded::from_str::<DeleteDatabaseRequest>(query)?;
        self.write_buffer
            .soft_delete_database(delete_req.db)
            .await?;
        Ok(Response::builder()
            .status(StatusCode::OK)
            .body(Body::empty())
            .unwrap())
    }

    async fn create_table(&self, req: Request<Body>) -> Result<Response<Body>> {
        let CreateTableRequest {
            db,
            table,
            tags,
            fields,
        } = self.read_body_json(req).await?;
        self.write_buffer
            .create_table(
                db,
                table,
                tags,
                fields
                    .into_iter()
                    .map(|field| (field.name, field.r#type))
                    .collect(),
            )
            .await?;
        Ok(Response::builder()
            .status(StatusCode::OK)
            .body(Body::empty())
            .unwrap())
    }

    async fn delete_table(&self, req: Request<Body>) -> Result<Response<Body>> {
        let query = req.uri().query().unwrap_or("");
        let delete_req = serde_urlencoded::from_str::<DeleteTableRequest>(query)?;
        self.write_buffer
            .soft_delete_table(delete_req.db, delete_req.table)
            .await?;
        Ok(Response::builder()
            .status(StatusCode::OK)
            .body(Body::empty())
            .unwrap())
    }

    async fn read_body_json<ReqBody: DeserializeOwned>(
        &self,
        req: hyper::Request<Body>,
    ) -> Result<ReqBody> {
        if !json_content_type(req.headers()) {
            return Err(Error::InvalidContentType {
                expected: mime::APPLICATION_JSON,
            });
        }
        let bytes = self.read_body(req).await?;
        serde_json::from_slice(&bytes).map_err(Into::into)
    }
}

/// Check that the content type is application/json
fn json_content_type(headers: &HeaderMap) -> bool {
    let content_type = if let Some(content_type) = headers.get(CONTENT_TYPE) {
        content_type
    } else {
        return false;
    };

    let content_type = if let Ok(content_type) = content_type.to_str() {
        content_type
    } else {
        return false;
    };

    let mime = if let Ok(mime) = content_type.parse::<mime::Mime>() {
        mime
    } else {
        return false;
    };

    let is_json_content_type = mime.type_() == "application"
        && (mime.subtype() == "json" || mime.suffix().map_or(false, |name| name == "json"));

    is_json_content_type
}

#[derive(Debug, Deserialize)]
struct V1AuthParameters {
    #[serde(rename = "p")]
    password: Option<String>,
}

/// Extract the authentication token for v1 API requests, which may use the `p` query
/// parameter to pass the authentication token.
fn extract_v1_auth_token(req: &mut Request<Body>) -> Option<Vec<u8>> {
    req.uri()
        .path_and_query()
        .and_then(|pq| match pq.path() {
            "/query" | "/write" => pq.query(),
            _ => None,
        })
        .map(serde_urlencoded::from_str::<V1AuthParameters>)
        .transpose()
        .ok()
        .flatten()
        .and_then(|params| params.password)
        .map(String::into_bytes)
}

fn validate_auth_header(header: HeaderValue) -> Result<Vec<u8>, AuthorizationError> {
    // Split the header value into two parts
    let mut header = header.to_str()?.split(' ');

    // Check that the header is the 'Bearer' or 'Token' auth scheme
    let auth_scheme = header.next().ok_or(AuthorizationError::MalformedRequest)?;
    if auth_scheme != "Bearer" && auth_scheme != "Token" {
        return Err(AuthorizationError::MalformedRequest);
    }

    // Get the token that we want to hash to check the request is valid
    let token = header.next().ok_or(AuthorizationError::MalformedRequest)?;

    // There should only be two parts the 'Bearer' scheme and the actual
    // token, error otherwise
    if header.next().is_some() {
        return Err(AuthorizationError::MalformedRequest);
    }

    Ok(token.as_bytes().to_vec())
}

impl From<authz::Error> for AuthorizationError {
    fn from(auth_error: authz::Error) -> Self {
        match auth_error {
            authz::Error::Forbidden => Self::Forbidden,
            _ => Self::Unauthorized,
        }
    }
}

/// Validate a database name
///
/// A valid name:
/// - Starts with a letter or a number
/// - Is ASCII not UTF-8
/// - Contains only letters, numbers, underscores or hyphens
/// - if `accept_rp` is true, then a single slash ('/') is allowed, separating the
///   the database name from the retention policy name, e.g., '<db_name>/<rp_name>'
fn validate_db_name(name: &str, accept_rp: bool) -> Result<(), ValidateDbNameError> {
    if name.is_empty() {
        return Err(ValidateDbNameError::Empty);
    }
    let mut is_first_char = true;
    let mut rp_seperator_found = false;
    let mut last_char = None;
    for grapheme in name.graphemes(true) {
        if grapheme.as_bytes().len() > 1 {
            // In the case of a unicode we need to handle multibyte chars
            return Err(ValidateDbNameError::InvalidChar);
        }
        let char = grapheme.as_bytes()[0] as char;
        if !is_first_char {
            match (accept_rp, rp_seperator_found, char) {
                (true, true, V1_NAMESPACE_RP_SEPARATOR) => {
                    return Err(ValidateDbNameError::InvalidRetentionPolicy)
                }
                (true, false, V1_NAMESPACE_RP_SEPARATOR) => {
                    rp_seperator_found = true;
                }
                (false, _, char)
                    if !(char.is_ascii_alphanumeric() || char == '_' || char == '-') =>
                {
                    return Err(ValidateDbNameError::InvalidChar)
                }
                _ => (),
            }
        } else {
            if !char.is_ascii_alphanumeric() {
                return Err(ValidateDbNameError::InvalidStartChar);
            }
            is_first_char = false;
        }
        last_char.replace(char);
    }

    if last_char.is_some_and(|c| c == '/') {
        return Err(ValidateDbNameError::InvalidRetentionPolicy);
    }

    Ok(())
}

#[derive(Debug, thiserror::Error)]
pub enum ValidateDbNameError {
    #[error(
        "invalid character in database name: must be ASCII, \
        containing only letters, numbers, underscores, or hyphens"
    )]
    InvalidChar,
    #[error("db name did not start with a number or letter")]
    InvalidStartChar,
    #[error(
        "db name with invalid retention policy, if providing a \
        retention policy name, must be of form '<db_name>/<rp_name>'"
    )]
    InvalidRetentionPolicy,
    #[error("db name cannot be empty")]
    Empty,
}

#[derive(Debug, Deserialize)]
pub(crate) struct QueryRequest<D, F, P> {
    #[serde(rename = "db")]
    pub(crate) database: D,
    #[serde(rename = "q")]
    pub(crate) query_str: String,
    pub(crate) format: F,
    pub(crate) params: Option<P>,
}

#[derive(Debug, Deserialize)]
#[serde(rename_all = "snake_case")]
pub(crate) enum QueryFormat {
    Parquet,
    Csv,
    Pretty,
    Json,
    #[serde(alias = "jsonl")]
    JsonLines,
}

impl QueryFormat {
    fn as_content_type(&self) -> &str {
        match self {
            Self::Parquet => "application/vnd.apache.parquet",
            Self::Csv => "text/csv",
            Self::Pretty => "text/plain; charset=utf-8",
            Self::Json => "application/json",
            Self::JsonLines => "application/jsonl",
        }
    }

    fn try_from_headers(headers: &HeaderMap) -> Result<Self> {
        match headers.get(ACCEPT).map(HeaderValue::as_bytes) {
            // Accept Headers use the MIME types maintained by IANA here:
            // https://www.iana.org/assignments/media-types/media-types.xhtml
            // Note parquet hasn't been accepted yet just Arrow, but there
            // is the possibility it will be:
            // https://issues.apache.org/jira/browse/PARQUET-1889
            Some(b"application/vnd.apache.parquet") => Ok(Self::Parquet),
            Some(b"text/csv") => Ok(Self::Csv),
            Some(b"text/plain") => Ok(Self::Pretty),
            Some(b"application/json" | b"*/*") | None => Ok(Self::Json),
            Some(mime_type) => match String::from_utf8(mime_type.to_vec()) {
                Ok(s) => Err(Error::InvalidMimeType(s)),
                Err(e) => Err(Error::NonUtf8MimeType(e)),
            },
        }
    }
}

async fn record_batch_stream_to_body(
    mut stream: Pin<Box<dyn RecordBatchStream + Send>>,
    format: QueryFormat,
) -> Result<Body, Error> {
    fn to_json(batches: Vec<RecordBatch>) -> Result<Bytes> {
        let mut writer = arrow_json::ArrayWriter::new(Vec::new());
        for batch in batches {
            writer.write(&batch)?;
        }

        writer.finish()?;

        Ok(Bytes::from(writer.into_inner()))
    }

    fn to_csv(batches: Vec<RecordBatch>) -> Result<Bytes> {
        let mut writer = arrow_csv::writer::Writer::new(Vec::new());
        for batch in batches {
            writer.write(&batch)?;
        }

        Ok(Bytes::from(writer.into_inner()))
    }

    fn to_pretty(batches: Vec<RecordBatch>) -> Result<Bytes> {
        Ok(Bytes::from(format!(
            "{}",
            pretty::pretty_format_batches(&batches)?
        )))
    }

    fn to_parquet(batches: Vec<RecordBatch>) -> Result<Bytes> {
        let mut bytes = Vec::new();
        let mem_pool = Arc::new(UnboundedMemoryPool::default());
        let mut writer =
            TrackedMemoryArrowWriter::try_new(&mut bytes, batches[0].schema(), mem_pool)?;
        for batch in batches {
            writer.write(batch)?;
        }
        writer.close()?;
        Ok(Bytes::from(bytes))
    }

    match format {
        QueryFormat::Pretty => {
            let batches = stream.try_collect::<Vec<RecordBatch>>().await?;
            to_pretty(batches).map(Body::from)
        }
        QueryFormat::Parquet => {
            let batches = stream.try_collect::<Vec<RecordBatch>>().await?;
            to_parquet(batches).map(Body::from)
        }
        QueryFormat::Csv => {
            let batches = stream.try_collect::<Vec<RecordBatch>>().await?;
            to_csv(batches).map(Body::from)
        }
        QueryFormat::Json => {
            let batches = stream.try_collect::<Vec<RecordBatch>>().await?;
            to_json(batches).map(Body::from)
        }
        QueryFormat::JsonLines => {
            let stream = futures::stream::poll_fn(move |ctx| match stream.poll_next_unpin(ctx) {
                Poll::Ready(Some(batch)) => {
                    let mut writer = arrow_json::LineDelimitedWriter::new(Vec::new());
                    let batch = match batch {
                        Ok(batch) => batch,
                        Err(e) => return Poll::Ready(Some(Err(e))),
                    };
                    writer.write(&batch).unwrap();
                    writer.finish().unwrap();
                    Poll::Ready(Some(Ok(Bytes::from(writer.into_inner()))))
                }
                Poll::Ready(None) => Poll::Ready(None),
                Poll::Pending => Poll::Pending,
            });
            Ok(Body::wrap_stream(stream))
        }
    }
}

// This is a hack around the fact that bool default is false not true
const fn true_fn() -> bool {
    true
}
#[derive(Debug, Deserialize)]
pub(crate) struct WriteParams {
    pub(crate) db: String,
    #[serde(default = "true_fn")]
    pub(crate) accept_partial: bool,
    #[serde(default)]
    pub(crate) precision: Precision,
}

impl From<iox_http::write::WriteParams> for WriteParams {
    fn from(legacy: iox_http::write::WriteParams) -> Self {
        Self {
            db: legacy.namespace.to_string(),
            // legacy behaviour was to not accept partial:
            accept_partial: false,
            precision: legacy.precision.into(),
        }
    }
}

/// Request definition for the `POST /api/v3/configure/distinct_cache` API
#[derive(Debug, Deserialize)]
struct DistinctCacheCreateRequest {
    /// The name of the database associated with the cache
    db: String,
    /// The name of the table associated with the cache
    table: String,
    /// The name of the cache. If not provided, the cache name will be generated from the table
    /// name and selected column names.
    name: Option<String>,
    /// The columns to create the cache on.
    // TODO: this should eventually be made optional, so that if not provided, the columns used will
    // correspond to the series key columns for the table, i.e., the tags. See:
    // https://github.com/influxdata/influxdb/issues/25585
    columns: Vec<String>,
    /// The maximumn number of distinct value combinations to hold in the cache
    max_cardinality: Option<MaxCardinality>,
    /// The duration in seconds that entries will be kept in the cache before being evicted
    max_age: Option<u64>,
}

/// Request definition for the `DELETE /api/v3/configure/distinct_cache` API
#[derive(Debug, Deserialize)]
struct DistinctCacheDeleteRequest {
    db: String,
    table: String,
    name: String,
}

/// Request definition for the `POST /api/v3/configure/last_cache` API
#[derive(Debug, Deserialize)]
struct LastCacheCreateRequest {
    db: String,
    table: String,
    name: Option<String>,
    key_columns: Option<Vec<String>>,
    value_columns: Option<Vec<String>>,
    count: Option<usize>,
    ttl: Option<u64>,
}

/// Request definition for the `DELETE /api/v3/configure/last_cache` API
#[derive(Debug, Deserialize)]
struct LastCacheDeleteRequest {
    db: String,
    table: String,
    name: String,
}

/// Request definition for `POST /api/v3/configure/processing_engine_plugin` API
#[derive(Debug, Deserialize)]
struct ProcessingEnginePluginCreateRequest {
    db: String,
    plugin_name: String,
    code: String,
    plugin_type: PluginType,
}

#[derive(Debug, Deserialize)]
struct ProcessingEnginePluginDeleteRequest {
    db: String,
    plugin_name: String,
}

/// Request definition for `POST /api/v3/configure/processing_engine_trigger` API
#[derive(Debug, Deserialize)]
struct ProcessEngineTriggerCreateRequest {
    db: String,
    plugin_name: String,
    trigger_name: String,
    trigger_specification: String,
    disabled: bool,
}

#[derive(Debug, Deserialize)]
struct ProcessEngineTriggerDeleteRequest {
    db: String,
    trigger_name: String,
    #[serde(default)]
    force: bool,
}

#[derive(Debug, Deserialize)]
struct ProcessingEngineTriggerIdentifier {
    db: String,
    trigger_name: String,
}

#[derive(Debug, Deserialize)]
struct ShowDatabasesRequest {
    format: QueryFormat,
    #[serde(default)]
    show_deleted: bool,
}

#[derive(Debug, Deserialize)]
struct CreateDatabaseRequest {
    db: String,
}

#[derive(Debug, Deserialize)]
struct DeleteDatabaseRequest {
    db: String,
}

#[derive(Debug, Deserialize)]
struct CreateTableRequest {
    db: String,
    table: String,
    tags: Vec<String>,
    fields: Vec<CreateTableField>,
}

#[derive(Debug, Deserialize)]
struct CreateTableField {
    name: String,
    r#type: String,
}

#[derive(Debug, Deserialize)]
struct DeleteTableRequest {
    db: String,
    table: String,
}

pub(crate) async fn route_request<T: TimeProvider>(
    http_server: Arc<HttpApi<T>>,
    mut req: Request<Body>,
) -> Result<Response<Body>, Infallible> {
    if let Err(e) = http_server.authorize_request(&mut req).await {
        match e {
            AuthorizationError::Unauthorized => {
                return Ok(Response::builder()
                    .status(StatusCode::UNAUTHORIZED)
                    .body(Body::empty())
                    .unwrap())
            }
            AuthorizationError::MalformedRequest => {
                return Ok(Response::builder()
                    .status(StatusCode::BAD_REQUEST)
                    .body(Body::from("{\"error\":\
                        \"Authorization header was malformed and should be in the form 'Authorization: Bearer <token>'\"\
                    }"))
                    .unwrap());
            }
            AuthorizationError::Forbidden => {
                return Ok(Response::builder()
                    .status(StatusCode::FORBIDDEN)
                    .body(Body::empty())
                    .unwrap())
            }
            // We don't expect this to happen, but if the header is messed up
            // better to handle it then not at all
            AuthorizationError::ToStr(_) => {
                return Ok(Response::builder()
                    .status(StatusCode::INTERNAL_SERVER_ERROR)
                    .body(Body::empty())
                    .unwrap())
            }
        }
    }
    debug!(request = ?req,"Processing request");

    let method = req.method().clone();
    let uri = req.uri().clone();
    let content_length = req.headers().get("content-length").cloned();

    let response = match (method.clone(), uri.path()) {
        (Method::POST, "/write") => {
            let params = match http_server.legacy_write_param_unifier.parse_v1(&req).await {
                Ok(p) => p.into(),
                Err(e) => return Ok(legacy_write_error_to_response(e)),
            };

            http_server.write_lp_inner(params, req, true).await
        }
        (Method::POST, "/api/v2/write") => {
            let params = match http_server.legacy_write_param_unifier.parse_v2(&req).await {
                Ok(p) => p.into(),
                Err(e) => return Ok(legacy_write_error_to_response(e)),
            };

            http_server.write_lp_inner(params, req, false).await
        }
        (Method::POST, "/api/v3/pro/echo") => http_server.pro_echo(req).await,
        (Method::POST, "/api/v3/pro/configure/file_index") => {
            http_server.configure_file_index_create(req).await
        }
        (Method::DELETE, "/api/v3/pro/configure/file_index") => {
            http_server.configure_file_index_delete(req).await
        }
        (Method::POST, "/api/v3/write_lp") => http_server.write_lp(req).await,
        (Method::GET | Method::POST, "/api/v3/query_sql") => http_server.query_sql(req).await,
        (Method::GET | Method::POST, "/api/v3/query_influxql") => {
            http_server.query_influxql(req).await
        }
        (Method::GET | Method::POST, "/query") => http_server.v1_query(req).await,
        (Method::GET, "/health" | "/api/v1/health") => http_server.health(),
        (Method::GET | Method::POST, "/ping") => http_server.ping(),
        (Method::GET, "/metrics") => http_server.handle_metrics(),
        (Method::POST, "/api/v3/configure/distinct_cache") => {
            http_server.configure_distinct_cache_create(req).await
        }
        (Method::DELETE, "/api/v3/configure/distinct_cache") => {
            http_server.configure_distinct_cache_delete(req).await
        }
        (Method::POST, "/api/v3/configure/last_cache") => {
            http_server.configure_last_cache_create(req).await
        }
        (Method::DELETE, "/api/v3/configure/last_cache") => {
            http_server.configure_last_cache_delete(req).await
        }
        (Method::POST, "/api/v3/configure/processing_engine_plugin") => {
            http_server.configure_processing_engine_plugin(req).await
        }
        (Method::DELETE, "/api/v3/configure/processing_engine_plugin") => {
            http_server.delete_processing_engine_plugin(req).await
        }
        (Method::POST, "/api/v3/configure/processing_engine_trigger/deactivate") => {
            http_server.deactivate_processing_engine_trigger(req).await
        }
        (Method::POST, "/api/v3/configure/processing_engine_trigger/activate") => {
            http_server.activate_processing_engine_trigger(req).await
        }
        (Method::POST, "/api/v3/configure/processing_engine_trigger") => {
            http_server.configure_processing_engine_trigger(req).await
        }
        (Method::DELETE, "/api/v3/configure/processing_engine_trigger") => {
            http_server.delete_processing_engine_trigger(req).await
        }
        (Method::GET, "/api/v3/configure/database") => http_server.show_databases(req).await,
        (Method::POST, "/api/v3/configure/database") => http_server.create_database(req).await,
        (Method::DELETE, "/api/v3/configure/database") => http_server.delete_database(req).await,
        (Method::POST, "/api/v3/configure/table") => http_server.create_table(req).await,
        // TODO: make table delete to use path param (DELETE db/foodb/table/bar)
        (Method::DELETE, "/api/v3/configure/table") => http_server.delete_table(req).await,
        (Method::POST, "/api/v3/plugin_test/wal") => {
            http_server.test_processing_engine_wal_plugin(req).await
        }
        _ => {
            let body = Body::from("not found");
            Ok(Response::builder()
                .status(StatusCode::NOT_FOUND)
                .body(body)
                .unwrap())
        }
    };

    // TODO: Move logging to TraceLayer
    match response {
        Ok(response) => {
            debug!(?response, "Successfully processed request");
            Ok(response)
        }
        Err(error) => {
            error!(%error, %method, %uri, ?content_length, "Error while handling request");
            Ok(error.into_response())
        }
    }
}

fn legacy_write_error_to_response(e: WriteParseError) -> Response<Body> {
    let err: ErrorMessage<()> = ErrorMessage {
        error: e.to_string(),
        data: None,
    };
    let serialized = serde_json::to_string(&err).unwrap();
    let body = Body::from(serialized);
    let status = match e {
        WriteParseError::NotImplemented => StatusCode::NOT_FOUND,
        WriteParseError::SingleTenantError(e) => StatusCode::from(&e),
        WriteParseError::MultiTenantError(e) => StatusCode::from(&e),
    };
    Response::builder().status(status).body(body).unwrap()
}

#[cfg(test)]
mod tests {
    use super::validate_db_name;
    use super::ValidateDbNameError;

    macro_rules! assert_validate_db_name {
        ($name:literal, $accept_rp:literal, $expected:pat) => {
            let actual = validate_db_name($name, $accept_rp);
            assert!(matches!(&actual, $expected), "got: {actual:?}",);
        };
    }

    #[test]
    fn test_validate_db_name() {
        assert_validate_db_name!("foo/bar", false, Err(ValidateDbNameError::InvalidChar));
        assert!(validate_db_name("foo/bar", true).is_ok());
        assert_validate_db_name!(
            "foo/bar/baz",
            true,
            Err(ValidateDbNameError::InvalidRetentionPolicy)
        );
        assert_validate_db_name!(
            "foo/",
            true,
            Err(ValidateDbNameError::InvalidRetentionPolicy)
        );
        assert_validate_db_name!("foo/bar", false, Err(ValidateDbNameError::InvalidChar));
        assert_validate_db_name!("foo/bar/baz", false, Err(ValidateDbNameError::InvalidChar));
        assert_validate_db_name!("_foo", false, Err(ValidateDbNameError::InvalidStartChar));
        assert_validate_db_name!("", false, Err(ValidateDbNameError::Empty));
    }
}<|MERGE_RESOLUTION|>--- conflicted
+++ resolved
@@ -257,7 +257,7 @@
     fn into_response(self) -> Response<Body> {
         debug!(error = ?self, "API error");
         match self {
-            Self::Query(err @ query_executor::Error::MethodNotImplemented) => Response::builder()
+            Self::Query(err @ QueryExecutorError::MethodNotImplemented(_)) => Response::builder()
                 .status(StatusCode::METHOD_NOT_ALLOWED)
                 .body(Body::from(err.to_string()))
                 .unwrap(),
@@ -436,18 +436,18 @@
                 .status(StatusCode::BAD_REQUEST)
                 .body(Body::from(self.to_string()))
                 .unwrap(),
-<<<<<<< HEAD
             Self::FileIndexDbDoesNotExist(_) => Response::builder()
                 .status(StatusCode::BAD_REQUEST)
                 .body(Body::from(self.to_string()))
                 .unwrap(),
             Self::FileIndexTableDoesNotExist(_, _) => Response::builder()
-=======
+                .status(StatusCode::BAD_REQUEST)
+                .body(Body::from(self.to_string()))
+                .unwrap(),
             Self::MissingQueryParams
             | Self::MissingQueryV1Params
             | Self::MissingWriteParams
             | Self::MissingDeleteDatabaseParams => Response::builder()
->>>>>>> c71dafc3
                 .status(StatusCode::BAD_REQUEST)
                 .body(Body::from(self.to_string()))
                 .unwrap(),
@@ -1300,7 +1300,7 @@
     };
 
     let is_json_content_type = mime.type_() == "application"
-        && (mime.subtype() == "json" || mime.suffix().map_or(false, |name| name == "json"));
+        && (mime.subtype() == "json" || mime.suffix().is_some_and(|name| name == "json"));
 
     is_json_content_type
 }
@@ -1375,7 +1375,7 @@
     let mut rp_seperator_found = false;
     let mut last_char = None;
     for grapheme in name.graphemes(true) {
-        if grapheme.as_bytes().len() > 1 {
+        if grapheme.len() > 1 {
             // In the case of a unicode we need to handle multibyte chars
             return Err(ValidateDbNameError::InvalidChar);
         }
