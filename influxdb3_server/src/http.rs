--- conflicted
+++ resolved
@@ -959,13 +959,7 @@
         (Method::GET, "/health" | "/api/v1/health") => http_server.health(),
         (Method::GET | Method::POST, "/ping") => http_server.ping(),
         (Method::GET, "/metrics") => http_server.handle_metrics(),
-<<<<<<< HEAD
-        (Method::GET, "/debug/pprof") => pprof_home(req).await,
-        (Method::GET, "/debug/pprof/profile") => pprof_profile(req).await,
-        (Method::GET, "/debug/pprof/allocs") => pprof_heappy_profile(req).await,
         (Method::POST, "/api/v3/pro/echo") => http_server.pro_echo(req).await,
-=======
->>>>>>> 8f01e9c6
         _ => {
             let body = Body::from("not found");
             Ok(Response::builder()
