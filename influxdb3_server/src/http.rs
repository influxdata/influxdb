--- conflicted
+++ resolved
@@ -143,7 +143,6 @@
     #[error("serde json error: {0}")]
     Influxdb3Write(#[from] influxdb3_write::Error),
 
-<<<<<<< HEAD
     #[error("datafusion error: {0}")]
     Datafusion(#[from] datafusion::error::DataFusionError),
 
@@ -152,7 +151,7 @@
 
     #[error("query error: {0}")]
     Query(#[from] query_executor::Error),
-=======
+
     // Invalid Start Character for a Database Name
     #[error("db name did not start with a number or letter")]
     DbNameInvalidStartChar,
@@ -163,7 +162,6 @@
 
     #[error("partial write of line protocol ocurred")]
     PartialLpWrite(BufferedWriteRequest),
->>>>>>> 8fec1d63
 }
 
 #[derive(Debug, Error)]
