--- conflicted
+++ resolved
@@ -239,10 +239,10 @@
     fn into_response(self) -> Response<Body> {
         debug!(error = ?self, "API error");
         match self {
-<<<<<<< HEAD
             Self::Query(err @ query_executor::Error::MethodNotImplemented) => Response::builder()
                 .status(StatusCode::METHOD_NOT_ALLOWED)
-=======
+                .body(Body::from(err.to_string()))
+                .unwrap(),
             Self::WriteBuffer(err @ WriteBufferError::DatabaseNotFound { db_name: _ }) => {
                 Response::builder()
                     .status(StatusCode::NOT_FOUND)
@@ -256,7 +256,6 @@
                 },
             ) => Response::builder()
                 .status(StatusCode::NOT_FOUND)
->>>>>>> b7fd8e23
                 .body(Body::from(err.to_string()))
                 .unwrap(),
             Self::WriteBuffer(WriteBufferError::CatalogUpdateError(
@@ -968,7 +967,6 @@
             .unwrap())
     }
 
-<<<<<<< HEAD
     async fn configure_file_index_create(&self, req: Request<Body>) -> Result<Response<Body>> {
         let FileIndexCreateRequest { db, table, columns } = self.read_body_json(req).await?;
 
@@ -1058,20 +1056,12 @@
                     .await?;
             }
         }
-=======
-    async fn delete_database(&self, req: Request<Body>) -> Result<Response<Body>> {
-        let query = req.uri().query().unwrap_or("");
-        let delete_req = serde_urlencoded::from_str::<DeleteDatabaseRequest>(query)?;
-        self.write_buffer
-            .soft_delete_database(delete_req.db)
-            .await?;
->>>>>>> b7fd8e23
         Ok(Response::builder()
             .status(StatusCode::OK)
             .body(Body::empty())
             .unwrap())
     }
-<<<<<<< HEAD
+
     async fn configure_file_index_delete(&self, req: Request<Body>) -> Result<Response<Body>> {
         let FileIndexDeleteRequest { db, table } = self.read_body_json(req).await?;
         let catalog = self.write_buffer.catalog();
@@ -1124,14 +1114,30 @@
                 self.write_buffer.catalog().host_id(),
                 &self.common_state.object_store,
             )
-=======
+            .await?;
+        Ok(Response::builder()
+            .status(StatusCode::OK)
+            .body(Body::empty())
+            .unwrap())
+    }
+
+    async fn delete_database(&self, req: Request<Body>) -> Result<Response<Body>> {
+        let query = req.uri().query().unwrap_or("");
+        let delete_req = serde_urlencoded::from_str::<DeleteDatabaseRequest>(query)?;
+        self.write_buffer
+            .soft_delete_database(delete_req.db)
+            .await?;
+        Ok(Response::builder()
+            .status(StatusCode::OK)
+            .body(Body::empty())
+            .unwrap())
+    }
 
     async fn delete_table(&self, req: Request<Body>) -> Result<Response<Body>> {
         let query = req.uri().query().unwrap_or("");
         let delete_req = serde_urlencoded::from_str::<DeleteTableRequest>(query)?;
         self.write_buffer
             .soft_delete_table(delete_req.db, delete_req.table)
->>>>>>> b7fd8e23
             .await?;
         Ok(Response::builder()
             .status(StatusCode::OK)
@@ -1478,7 +1484,6 @@
     name: String,
 }
 
-<<<<<<< HEAD
 /// Request definition for the `POST /api/v3/pro/configure/file_index` API
 #[derive(Debug, Deserialize)]
 struct FileIndexCreateRequest {
@@ -1492,7 +1497,8 @@
 struct FileIndexDeleteRequest {
     db: String,
     table: Option<String>,
-=======
+}
+
 #[derive(Debug, Deserialize)]
 struct DeleteDatabaseRequest {
     db: String,
@@ -1502,7 +1508,6 @@
 struct DeleteTableRequest {
     db: String,
     table: String,
->>>>>>> b7fd8e23
 }
 
 pub(crate) async fn route_request<T: TimeProvider>(
