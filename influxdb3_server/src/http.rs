//! HTTP API service implementations for `server`

use crate::{query_executor, QueryKind};
use crate::{CommonServerState, QueryExecutor};
use arrow::record_batch::RecordBatch;
use arrow::util::pretty;
use authz::http::AuthorizationHeaderExtension;
use authz::Authorizer;
use bytes::{Bytes, BytesMut};
use data_types::NamespaceName;
use datafusion::error::DataFusionError;
use datafusion::execution::memory_pool::UnboundedMemoryPool;
use datafusion::execution::RecordBatchStream;
use datafusion::physical_plan::SendableRecordBatchStream;
use futures::{StreamExt, TryStreamExt};
use hyper::header::ACCEPT;
use hyper::header::AUTHORIZATION;
use hyper::header::CONTENT_ENCODING;
use hyper::header::CONTENT_TYPE;
use hyper::http::HeaderValue;
use hyper::HeaderMap;
use hyper::{Body, Method, Request, Response, StatusCode};
use influxdb3_cache::last_cache;
use influxdb3_cache::meta_cache::{self, CreateMetaCacheArgs, MaxAge, MaxCardinality};
use influxdb3_catalog::catalog::Error as CatalogError;
use influxdb3_process::{INFLUXDB3_GIT_HASH_SHORT, INFLUXDB3_VERSION};
use influxdb3_wal::{PluginType, TriggerSpecificationDefinition};
use influxdb3_write::persister::TrackedMemoryArrowWriter;
use influxdb3_write::write_buffer::Error as WriteBufferError;
use influxdb3_write::BufferedWriteRequest;
use influxdb3_write::Precision;
use influxdb3_write::WriteBuffer;
use iox_http::write::single_tenant::SingleTenantRequestUnifier;
use iox_http::write::v1::V1_NAMESPACE_RP_SEPARATOR;
use iox_http::write::{WriteParseError, WriteRequestUnifier};
use iox_query_influxql_rewrite as rewrite;
use iox_query_params::StatementParams;
use iox_time::TimeProvider;
use observability_deps::tracing::{debug, error, info};
use serde::de::DeserializeOwned;
use serde::Deserialize;
use serde::Serialize;
use std::convert::Infallible;
use std::fmt::Debug;
use std::pin::Pin;
use std::str::Utf8Error;
use std::string::FromUtf8Error;
use std::sync::Arc;
use std::task::Poll;
use std::time::Duration;
use thiserror::Error;
use unicode_segmentation::UnicodeSegmentation;

mod pro;
mod v1;

#[derive(Debug, Error)]
pub enum Error {
    /// The requested path has no registered handler.
    #[error("not found")]
    NoHandler,

    /// The request body content is not valid utf8.
    #[error("body content is not valid utf8: {0}")]
    NonUtf8Body(Utf8Error),

    /// The `Content-Encoding` header is invalid and cannot be read.
    #[error("invalid content-encoding header: {0}")]
    NonUtf8ContentEncodingHeader(hyper::header::ToStrError),

    /// The `Content-Type` header is invalid and cannot be read.
    #[error("invalid content-type header: {0}")]
    NonUtf8ContentTypeHeader(hyper::header::ToStrError),

    /// The specified `Content-Encoding` is not acceptable.
    #[error("unacceptable content-encoding: {0}")]
    InvalidContentEncoding(String),

    /// The specified `Content-Type` is not acceptable.
    #[error("unacceptable content-type, expected: {expected}")]
    InvalidContentType { expected: mime::Mime },

    /// The client disconnected.
    #[error("client disconnected")]
    ClientHangup(hyper::Error),

    /// The client sent a request body that exceeds the configured maximum.
    #[error("max request size ({0} bytes) exceeded")]
    RequestSizeExceeded(usize),

    /// Decoding a gzip-compressed stream of data failed.
    #[error("error decoding gzip stream: {0}")]
    InvalidGzip(std::io::Error),

    #[error("invalid mime type ({0})")]
    InvalidMimeType(String),

    /// NamespaceName validation error.
    #[error("error validating namespace name: {0}")]
    InvalidNamespaceName(#[from] data_types::NamespaceNameError),

    /// Failure to decode the provided line protocol.
    #[error("failed to parse line protocol: {0}")]
    ParseLineProtocol(influxdb_line_protocol::Error),

    /// The router is currently servicing the maximum permitted number of
    /// simultaneous requests.
    #[error("this service is overloaded, please try again later")]
    RequestLimit,

    /// The request has no authentication, but authorization is configured.
    #[error("authentication required")]
    Unauthenticated,

    /// The provided authorization is not sufficient to perform the request.
    #[error("access denied")]
    Forbidden,

    /// The HTTP request method is not supported for this resource
    #[error("unsupported method")]
    UnsupportedMethod,

    /// Hyper serving error
    #[error("error serving http: {0}")]
    ServingHttp(#[from] hyper::Error),

    /// Missing parameters for query
    #[error("missing query parameters 'db'")]
    MissingDeleteDatabaseParams,

    /// Missing parameters for query
    #[error("missing query parameters 'db' and 'q'")]
    MissingQueryParams,

    /// MIssing parameters for write
    #[error("missing query parameter 'db'")]
    MissingWriteParams,

    #[error("the mime type specified was not valid UTF8: {0}")]
    NonUtf8MimeType(#[from] FromUtf8Error),

    /// Serde decode error
    #[error("serde error: {0}")]
    SerdeUrlDecoding(#[from] serde_urlencoded::de::Error),

    /// Arrow error
    #[error("arrow error: {0}")]
    Arrow(#[from] arrow::error::ArrowError),

    /// Hyper error
    #[error("hyper http error: {0}")]
    Hyper(#[from] hyper::http::Error),

    /// WriteBuffer error
    #[error("write buffer error: {0}")]
    WriteBuffer(#[from] influxdb3_write::write_buffer::Error),

    /// Persister error
    #[error("persister error: {0}")]
    Persister(#[from] influxdb3_write::persister::Error),

    // ToStrError
    #[error("to str error: {0}")]
    ToStr(#[from] hyper::header::ToStrError),

    // SerdeJsonError
    #[error("serde json error: {0}")]
    SerdeJson(#[from] serde_json::Error),

    // Influxdb3 Write
    #[error("serde json error: {0}")]
    Influxdb3Write(#[from] influxdb3_write::Error),

    #[error("datafusion error: {0}")]
    Datafusion(#[from] DataFusionError),

    #[error("io error: {0}")]
    Io(#[from] std::io::Error),

    #[error("query error: {0}")]
    Query(#[from] query_executor::Error),

    #[error(transparent)]
    DbName(#[from] ValidateDbNameError),

    #[error("partial write of line protocol occurred")]
    PartialLpWrite(BufferedWriteRequest),

    #[error("error in InfluxQL statement: {0}")]
    InfluxqlRewrite(#[from] rewrite::Error),

    #[error("must provide only one InfluxQl statement per query")]
    InfluxqlSingleStatement,

    #[error("must specify a 'db' parameter, or provide the database in the InfluxQL query")]
    InfluxqlNoDatabase,

    #[error(
        "provided a database in both the parameters ({param_db}) and \
        query string ({query_db}) that do not match, if providing a query \
        that specifies the database, you can omit the 'database' parameter \
        from your request"
    )]
    InfluxqlDatabaseMismatch { param_db: String, query_db: String },

    #[error("v1 query API error: {0}")]
    V1Query(#[from] v1::QueryError),

    #[error("Configuration failed as the DB '{0}' does not exist in the database or the index")]
    FileIndexDbDoesNotExist(String),
    #[error("Configuration failed as the table '{1}' in DB '{0}' does not exist in the database or the index")]
    FileIndexTableDoesNotExist(String, String),
    #[error("Configuration failed as the column '{2}' in table '{1}' in DB '{0}' does not exist in the database or the index")]
    FileIndexColumnDoesNotExist(String, String, String),

    #[error("Operation with object store failed: {0}")]
    ObjectStore(#[from] object_store::Error),

    #[error(transparent)]
    Catalog(#[from] CatalogError),

    #[error("Python plugins not enabled on this server")]
    PythonPluginsNotEnabled,
}

#[derive(Debug, Error)]
pub enum AuthorizationError {
    #[error("the request was not authorized")]
    Unauthorized,
    #[error("the request was not in the form of 'Authorization: Bearer <token>'")]
    MalformedRequest,
    #[error("requestor is forbidden from requested resource")]
    Forbidden,
    #[error("to str error: {0}")]
    ToStr(#[from] hyper::header::ToStrError),
}

#[derive(Debug, Serialize)]
struct ErrorMessage<T: Serialize> {
    error: String,
    data: Option<T>,
}

impl Error {
    /// Convert this error into an HTTP [`Response`]
    fn into_response(self) -> Response<Body> {
        debug!(error = ?self, "API error");
        match self {
            Self::Query(err @ query_executor::Error::MethodNotImplemented) => Response::builder()
                .status(StatusCode::METHOD_NOT_ALLOWED)
                .body(Body::from(err.to_string()))
                .unwrap(),
            Self::WriteBuffer(err @ WriteBufferError::DatabaseNotFound { db_name: _ }) => {
                Response::builder()
                    .status(StatusCode::NOT_FOUND)
                    .body(Body::from(err.to_string()))
                    .unwrap()
            }
            Self::WriteBuffer(
                err @ WriteBufferError::TableNotFound {
                    db_name: _,
                    table_name: _,
                },
            ) => Response::builder()
                .status(StatusCode::NOT_FOUND)
                .body(Body::from(err.to_string()))
                .unwrap(),
            Self::WriteBuffer(err @ WriteBufferError::DatabaseExists(_)) => Response::builder()
                .status(StatusCode::BAD_REQUEST)
                .body(Body::from(err.to_string()))
                .unwrap(),
            Self::WriteBuffer(WriteBufferError::CatalogUpdateError(
                err @ (CatalogError::TooManyDbs
                | CatalogError::TooManyColumns
                | CatalogError::TooManyTables),
            )) => {
                let err: ErrorMessage<()> = ErrorMessage {
                    error: err.to_string(),
                    data: None,
                };
                let serialized = serde_json::to_string(&err).unwrap();
                let body = Body::from(serialized);
                Response::builder()
                    .status(StatusCode::UNPROCESSABLE_ENTITY)
                    .body(body)
                    .unwrap()
            }
            Self::WriteBuffer(WriteBufferError::ParseError(err)) => {
                let err = ErrorMessage {
                    error: "parsing failed for write_lp endpoint".into(),
                    data: Some(err),
                };
                let serialized = serde_json::to_string(&err).unwrap();
                let body = Body::from(serialized);
                Response::builder()
                    .status(StatusCode::BAD_REQUEST)
                    .body(body)
                    .unwrap()
            }
            Self::WriteBuffer(err @ WriteBufferError::ColumnDoesNotExist(_)) => {
                let err: ErrorMessage<()> = ErrorMessage {
                    error: err.to_string(),
                    data: None,
                };
                let serialized = serde_json::to_string(&err).unwrap();
                let body = Body::from(serialized);
                Response::builder()
                    .status(StatusCode::BAD_REQUEST)
                    .body(body)
                    .unwrap()
            }
            Self::WriteBuffer(WriteBufferError::LastCacheError(ref lc_err)) => match lc_err {
                last_cache::Error::InvalidCacheSize
                | last_cache::Error::CacheAlreadyExists { .. }
                | last_cache::Error::ColumnDoesNotExistByName { .. }
                | last_cache::Error::ColumnDoesNotExistById { .. }
                | last_cache::Error::KeyColumnDoesNotExist { .. }
                | last_cache::Error::KeyColumnDoesNotExistByName { .. }
                | last_cache::Error::InvalidKeyColumn { .. }
                | last_cache::Error::ValueColumnDoesNotExist { .. } => Response::builder()
                    .status(StatusCode::BAD_REQUEST)
                    .body(Body::from(lc_err.to_string()))
                    .unwrap(),
                last_cache::Error::CacheDoesNotExist => Response::builder()
                    .status(StatusCode::NOT_FOUND)
                    .body(Body::from(self.to_string()))
                    .unwrap(),
            },
            Self::WriteBuffer(WriteBufferError::MetaCacheError(ref mc_err)) => match mc_err {
                meta_cache::ProviderError::Cache(ref cache_err) => match cache_err {
                    meta_cache::CacheError::EmptyColumnSet
                    | meta_cache::CacheError::NonTagOrStringColumn { .. }
                    | meta_cache::CacheError::ConfigurationMismatch { .. } => Response::builder()
                        .status(StatusCode::BAD_REQUEST)
                        .body(Body::from(mc_err.to_string()))
                        .unwrap(),
                    meta_cache::CacheError::Unexpected(_) => Response::builder()
                        .status(StatusCode::INTERNAL_SERVER_ERROR)
                        .body(Body::from(mc_err.to_string()))
                        .unwrap(),
                },
                meta_cache::ProviderError::CacheNotFound { .. } => Response::builder()
                    .status(StatusCode::NOT_FOUND)
                    .body(Body::from(mc_err.to_string()))
                    .unwrap(),
                meta_cache::ProviderError::Unexpected(_) => Response::builder()
                    .status(StatusCode::INTERNAL_SERVER_ERROR)
                    .body(Body::from(mc_err.to_string()))
                    .unwrap(),
            },
            Self::DbName(e) => {
                let err: ErrorMessage<()> = ErrorMessage {
                    error: e.to_string(),
                    data: None,
                };
                let serialized = serde_json::to_string(&err).unwrap();
                let body = Body::from(serialized);
                Response::builder()
                    .status(StatusCode::BAD_REQUEST)
                    .body(body)
                    .unwrap()
            }
            Self::PartialLpWrite(data) => {
                let limit_hit = data.invalid_lines.iter().any(|err| {
                    err.error_message
                        .starts_with("Update to schema would exceed number of")
                        || err
                            .error_message
                            .starts_with("Adding a new database would exceed limit of")
                });
                let err = ErrorMessage {
                    error: "partial write of line protocol occurred".into(),
                    data: Some(data.invalid_lines),
                };
                let serialized = serde_json::to_string(&err).unwrap();
                let body = Body::from(serialized);
                Response::builder()
                    .status(if limit_hit {
                        StatusCode::UNPROCESSABLE_ENTITY
                    } else {
                        StatusCode::BAD_REQUEST
                    })
                    .body(body)
                    .unwrap()
            }
            Self::UnsupportedMethod => {
                let err: ErrorMessage<()> = ErrorMessage {
                    error: self.to_string(),
                    data: None,
                };
                let serialized = serde_json::to_string(&err).unwrap();
                let body = Body::from(serialized);
                Response::builder()
                    .status(StatusCode::METHOD_NOT_ALLOWED)
                    .body(body)
                    .unwrap()
            }
            Self::Query(query_executor::Error::DatabaseNotFound { .. }) => {
                let err: ErrorMessage<()> = ErrorMessage {
                    error: self.to_string(),
                    data: None,
                };
                let serialized = serde_json::to_string(&err).unwrap();
                let body = Body::from(serialized);
                Response::builder()
                    .status(StatusCode::NOT_FOUND)
                    .body(body)
                    .unwrap()
            }
            Self::SerdeJson(_) => Response::builder()
                .status(StatusCode::BAD_REQUEST)
                .body(Body::from(self.to_string()))
                .unwrap(),
            Self::InvalidContentEncoding(_) => Response::builder()
                .status(StatusCode::BAD_REQUEST)
                .body(Body::from(self.to_string()))
                .unwrap(),
            Self::InvalidContentType { .. } => Response::builder()
                .status(StatusCode::UNSUPPORTED_MEDIA_TYPE)
                .body(Body::from(self.to_string()))
                .unwrap(),
            Self::SerdeUrlDecoding(_) => Response::builder()
                .status(StatusCode::BAD_REQUEST)
                .body(Body::from(self.to_string()))
                .unwrap(),
            Self::FileIndexDbDoesNotExist(_) => Response::builder()
                .status(StatusCode::BAD_REQUEST)
                .body(Body::from(self.to_string()))
                .unwrap(),
            Self::FileIndexTableDoesNotExist(_, _) => Response::builder()
                .status(StatusCode::BAD_REQUEST)
                .body(Body::from(self.to_string()))
                .unwrap(),
            _ => {
                let body = Body::from(self.to_string());
                Response::builder()
                    .status(StatusCode::INTERNAL_SERVER_ERROR)
                    .body(body)
                    .unwrap()
            }
        }
    }
}

pub type Result<T, E = Error> = std::result::Result<T, E>;

#[derive(Debug)]
pub(crate) struct HttpApi<T> {
    common_state: CommonServerState,
    write_buffer: Arc<dyn WriteBuffer>,
    time_provider: Arc<T>,
    pub(crate) query_executor: Arc<dyn QueryExecutor<Error = query_executor::Error>>,
    max_request_bytes: usize,
    authorizer: Arc<dyn Authorizer>,
    legacy_write_param_unifier: SingleTenantRequestUnifier,
}

impl<T> HttpApi<T> {
    pub(crate) fn new(
        common_state: CommonServerState,
        time_provider: Arc<T>,
        write_buffer: Arc<dyn WriteBuffer>,
        query_executor: Arc<dyn QueryExecutor<Error = query_executor::Error>>,
        max_request_bytes: usize,
        authorizer: Arc<dyn Authorizer>,
    ) -> Self {
        let legacy_write_param_unifier = SingleTenantRequestUnifier::new(Arc::clone(&authorizer));
        Self {
            common_state,
            time_provider,
            write_buffer,
            query_executor,
            max_request_bytes,
            authorizer,
            legacy_write_param_unifier,
        }
    }
}

impl<T> HttpApi<T>
where
    T: TimeProvider,
{
    async fn write_lp(&self, req: Request<Body>) -> Result<Response<Body>> {
        let query = req.uri().query().ok_or(Error::MissingWriteParams)?;
        let params: WriteParams = serde_urlencoded::from_str(query)?;
        self.write_lp_inner(params, req, false).await
    }

    async fn write_lp_inner(
        &self,
        params: WriteParams,
        req: Request<Body>,
        accept_rp: bool,
    ) -> Result<Response<Body>> {
        validate_db_name(&params.db, accept_rp)?;
        info!("write_lp to {}", params.db);

        let body = self.read_body(req).await?;
        let body = std::str::from_utf8(&body).map_err(Error::NonUtf8Body)?;

        let database = NamespaceName::new(params.db)?;

        let default_time = self.time_provider.now();

        let result = self
            .write_buffer
            .write_lp(
                database,
                body,
                default_time,
                params.accept_partial,
                params.precision,
            )
            .await?;

        let num_lines = result.line_count;
        let payload_size = body.len();
        self.common_state
            .telemetry_store
            .add_write_metrics(num_lines, payload_size);

        if result.invalid_lines.is_empty() {
            Response::builder()
                .status(StatusCode::NO_CONTENT)
                .body(Body::empty())
                .map_err(Into::into)
        } else {
            Err(Error::PartialLpWrite(result))
        }
    }

    async fn query_sql(&self, req: Request<Body>) -> Result<Response<Body>> {
        let QueryRequest {
            database,
            query_str,
            format,
            params,
        } = self.extract_query_request::<String>(req).await?;

        info!(%database, %query_str, ?format, "handling query_sql");

        let stream = self
            .query_executor
            .query(&database, &query_str, params, QueryKind::Sql, None, None)
            .await?;

        Response::builder()
            .status(StatusCode::OK)
            .header(CONTENT_TYPE, format.as_content_type())
            .body(record_batch_stream_to_body(stream, format).await?)
            .map_err(Into::into)
    }

    async fn query_influxql(&self, req: Request<Body>) -> Result<Response<Body>> {
        let QueryRequest {
            database,
            query_str,
            format,
            params,
        } = self.extract_query_request::<Option<String>>(req).await?;

        info!(?database, %query_str, ?format, "handling query_influxql");

        let stream = self
            .query_influxql_inner(database, &query_str, params)
            .await?;

        Response::builder()
            .status(StatusCode::OK)
            .header(CONTENT_TYPE, format.as_content_type())
            .body(record_batch_stream_to_body(stream, format).await?)
            .map_err(Into::into)
    }

    fn health(&self) -> Result<Response<Body>> {
        let response_body = "OK";
        Ok(Response::new(Body::from(response_body.to_string())))
    }

    fn ping(&self) -> Result<Response<Body>> {
        #[derive(Debug, Serialize)]
        struct PingResponse<'a> {
            version: &'a str,
            revision: &'a str,
        }

        let body = serde_json::to_string(&PingResponse {
            version: &INFLUXDB3_VERSION,
            revision: INFLUXDB3_GIT_HASH_SHORT,
        })?;

        Ok(Response::new(Body::from(body)))
    }

    fn handle_metrics(&self) -> Result<Response<Body>> {
        let mut body: Vec<u8> = Default::default();
        let mut reporter = metric_exporters::PrometheusTextEncoder::new(&mut body);
        self.common_state.metrics.report(&mut reporter);

        Ok(Response::new(Body::from(body)))
    }

    /// Parse the request's body into raw bytes, applying the configured size
    /// limits and decoding any content encoding.
    async fn read_body(&self, req: hyper::Request<Body>) -> Result<Bytes> {
        let encoding = req
            .headers()
            .get(&CONTENT_ENCODING)
            .map(|v| v.to_str().map_err(Error::NonUtf8ContentEncodingHeader))
            .transpose()?;
        let ungzip = match encoding {
            None | Some("identity") => false,
            Some("gzip") => true,
            Some(v) => return Err(Error::InvalidContentEncoding(v.to_string())),
        };

        let mut payload = req.into_body();

        let mut body = BytesMut::new();
        while let Some(chunk) = payload.next().await {
            let chunk = chunk.map_err(Error::ClientHangup)?;
            // limit max size of in-memory payload
            if (body.len() + chunk.len()) > self.max_request_bytes {
                return Err(Error::RequestSizeExceeded(self.max_request_bytes));
            }
            body.extend_from_slice(&chunk);
        }
        let body = body.freeze();

        // If the body is not compressed, return early.
        if !ungzip {
            return Ok(body);
        }

        // Unzip the gzip-encoded content
        use std::io::Read;
        let decoder = flate2::read::GzDecoder::new(&body[..]);

        // Read at most max_request_bytes bytes to prevent a decompression bomb
        // based DoS.
        //
        // In order to detect if the entire stream ahs been read, or truncated,
        // read an extra byte beyond the limit and check the resulting data
        // length - see the max_request_size_truncation test.
        let mut decoder = decoder.take(self.max_request_bytes as u64 + 1);
        let mut decoded_data = Vec::new();
        decoder
            .read_to_end(&mut decoded_data)
            .map_err(Error::InvalidGzip)?;

        // If the length is max_size+1, the body is at least max_size+1 bytes in
        // length, and possibly longer, but truncated.
        if decoded_data.len() > self.max_request_bytes {
            return Err(Error::RequestSizeExceeded(self.max_request_bytes));
        }

        Ok(decoded_data.into())
    }

    async fn authorize_request(&self, req: &mut Request<Body>) -> Result<(), AuthorizationError> {
        // Extend the request with the authorization token; this is used downstream in some
        // APIs, such as write, that need the full header value to authorize a request.
        let auth_header = req.headers().get(AUTHORIZATION).cloned();
        req.extensions_mut()
            .insert(AuthorizationHeaderExtension::new(auth_header));

        let auth = if let Some(p) = extract_v1_auth_token(req) {
            Some(p)
        } else {
            // We won't need the authorization header anymore and we don't want to accidentally log it.
            // Take it out so we can use it and not log it later by accident.
            req.headers_mut()
                .remove(AUTHORIZATION)
                .map(validate_auth_header)
                .transpose()?
        };

        // Currently we pass an empty permissions list, but in future we may be able to derive
        // the permissions based on the incoming request
        let permissions = self.authorizer.permissions(auth, &[]).await?;

        // Extend the request with the permissions, which may be useful in future
        req.extensions_mut().insert(permissions);

        Ok(())
    }

    async fn extract_query_request<D: DeserializeOwned>(
        &self,
        req: Request<Body>,
    ) -> Result<QueryRequest<D, QueryFormat, StatementParams>> {
        let header_format = QueryFormat::try_from_headers(req.headers())?;
        let request = match *req.method() {
            Method::GET => {
                let query = req.uri().query().ok_or(Error::MissingQueryParams)?;
                let r = serde_urlencoded::from_str::<QueryRequest<D, Option<QueryFormat>, String>>(
                    query,
                )?;
                QueryRequest {
                    database: r.database,
                    query_str: r.query_str,
                    format: r.format,
                    params: r.params.map(|s| serde_json::from_str(&s)).transpose()?,
                }
            }
            Method::POST => {
                let body = self.read_body(req).await?;
                serde_json::from_slice(body.as_ref())?
            }
            _ => return Err(Error::UnsupportedMethod),
        };

        Ok(QueryRequest {
            database: request.database,
            query_str: request.query_str,
            format: request.format.unwrap_or(header_format),
            params: request.params,
        })
    }

    /// Inner function for performing InfluxQL queries
    ///
    /// This is used by both the `/api/v3/query_influxql` and `/api/v1/query`
    /// APIs.
    async fn query_influxql_inner(
        &self,
        database: Option<String>,
        query_str: &str,
        params: Option<StatementParams>,
    ) -> Result<SendableRecordBatchStream> {
        let mut statements = rewrite::parse_statements(query_str)?;

        if statements.len() != 1 {
            return Err(Error::InfluxqlSingleStatement);
        }
        let statement = statements.pop().unwrap();

        let database = match (database, statement.resolve_dbrp()) {
            (None, None) => None,
            (None, Some(db)) | (Some(db), None) => Some(db),
            (Some(p), Some(q)) => {
                if p == q {
                    Some(p)
                } else {
                    return Err(Error::InfluxqlDatabaseMismatch {
                        param_db: p,
                        query_db: q,
                    });
                }
            }
        };

        if statement.statement().is_show_databases() {
            self.query_executor.show_databases(true)
        } else if statement.statement().is_show_retention_policies() {
            self.query_executor
                .show_retention_policies(database.as_deref(), None)
                .await
        } else {
            let Some(database) = database else {
                return Err(Error::InfluxqlNoDatabase);
            };

            self.query_executor
                .query(
                    &database,
                    // TODO - implement an interface that takes the statement directly,
                    // so we don't need to double down on the parsing
                    &statement.to_statement().to_string(),
                    params,
                    QueryKind::InfluxQl,
                    None,
                    None,
                )
                .await
        }
        .map_err(Into::into)
    }

    /// Create a new metadata cache given the [`MetaCacheCreateRequest`] arguments in the request
    /// body.
    ///
    /// If the result is to create a cache that already exists, with the same configuration, this
    /// will respond with a 204 NOT CREATED. If an existing cache would be overwritten with a
    /// different configuration, that is a 400 BAD REQUEST
    async fn configure_meta_cache_create(&self, req: Request<Body>) -> Result<Response<Body>> {
        let args = self.read_body_json(req).await?;
        info!(?args, "create metadata cache request");
        let MetaCacheCreateRequest {
            db,
            table,
            name,
            columns,
            max_cardinality,
            max_age,
        } = args;

        let db_schema = self.write_buffer.catalog().db_schema(&db).ok_or_else(|| {
            WriteBufferError::DatabaseNotFound {
                db_name: db.to_string(),
            }
        })?;
        let table_def = db_schema.table_definition(table.as_str()).ok_or_else(|| {
            WriteBufferError::TableNotFound {
                db_name: db,
                table_name: table,
            }
        })?;
        let column_ids = columns
            .into_iter()
            .map(|name| {
                table_def
                    .column_name_to_id(name.as_str())
                    .ok_or_else(|| WriteBufferError::ColumnDoesNotExist(name))
            })
            .collect::<Result<Vec<_>, WriteBufferError>>()?;
        let max_age = max_age.map(MaxAge::from).unwrap_or_default();
        let max_cardinality = max_cardinality.unwrap_or_default();
        match self
            .write_buffer
            .create_meta_cache(
                db_schema,
                name,
                CreateMetaCacheArgs {
                    table_def,
                    max_cardinality,
                    max_age,
                    column_ids,
                },
            )
            .await?
        {
            Some(def) => Response::builder()
                .status(StatusCode::CREATED)
                .header(CONTENT_TYPE, mime::APPLICATION_JSON.as_ref())
                .body(Body::from(serde_json::to_string(&def).unwrap()))
                .map_err(Into::into),
            None => Response::builder()
                .status(StatusCode::NO_CONTENT)
                .body(Body::empty())
                .map_err(Into::into),
        }
    }

    /// Delete a metadata cache entry with the given [`MetaCacheDeleteRequest`] parameters
    ///
    /// The parameters must be passed in either the query string or the body of the request as JSON.
    async fn configure_meta_cache_delete(&self, req: Request<Body>) -> Result<Response<Body>> {
        let MetaCacheDeleteRequest { db, table, name } = if let Some(query) = req.uri().query() {
            serde_urlencoded::from_str(query)?
        } else {
            self.read_body_json(req).await?
        };

        let (db_id, db_schema) = self
            .write_buffer
            .catalog()
            .db_id_and_schema(&db)
            .ok_or_else(|| WriteBufferError::DatabaseNotFound {
                db_name: db.to_string(),
            })?;
        let table_id = db_schema.table_name_to_id(table.as_str()).ok_or_else(|| {
            WriteBufferError::TableNotFound {
                db_name: db,
                table_name: table,
            }
        })?;
        self.write_buffer
            .delete_meta_cache(&db_id, &table_id, &name)
            .await?;
        Ok(Response::builder()
            .status(StatusCode::OK)
            .body(Body::empty())
            .unwrap())
    }

    async fn configure_last_cache_create(&self, req: Request<Body>) -> Result<Response<Body>> {
        let LastCacheCreateRequest {
            db,
            table,
            name,
            key_columns,
            value_columns,
            count,
            ttl,
        } = self.read_body_json(req).await?;

        let (db_id, db_schema) = self
            .write_buffer
            .catalog()
            .db_id_and_schema(&db)
            .ok_or_else(|| WriteBufferError::DatabaseNotFound {
                db_name: db.to_string(),
            })?;
        let (table_id, table_def) = db_schema
            .table_id_and_definition(table.as_str())
            .ok_or_else(|| WriteBufferError::TableNotFound {
                db_name: db,
                table_name: table,
            })?;
        let key_columns = key_columns
            .map(|names| {
                names
                    .into_iter()
                    .map(|name| {
                        table_def
                            .column_name_to_id(name.as_str())
                            .ok_or_else(|| WriteBufferError::ColumnDoesNotExist(name))
                    })
                    .collect::<Result<Vec<_>, WriteBufferError>>()
            })
            .transpose()?;
        let value_columns = value_columns
            .map(|names| {
                names
                    .into_iter()
                    .map(|name| {
                        table_def
                            .column_name_to_id(name.as_str())
                            .ok_or_else(|| WriteBufferError::ColumnDoesNotExist(name))
                    })
                    .collect::<Result<Vec<_>, WriteBufferError>>()
            })
            .transpose()?;

        match self
            .write_buffer
            .create_last_cache(
                db_id,
                table_id,
                name.as_deref(),
                count,
                ttl.map(Duration::from_secs),
                key_columns,
                value_columns,
            )
            .await?
        {
            Some(def) => Response::builder()
                .status(StatusCode::CREATED)
                .header(CONTENT_TYPE, mime::APPLICATION_JSON.as_ref())
                .body(Body::from(serde_json::to_string(&def).unwrap()))
                .map_err(Into::into),
            None => Response::builder()
                .status(StatusCode::NO_CONTENT)
                .body(Body::empty())
                .map_err(Into::into),
        }
    }

    /// Delete a last cache entry with the given [`LastCacheDeleteRequest`] parameters
    ///
    /// This will first attempt to parse the parameters from the URI query string, if a query string
    /// is provided, but if not, will attempt to parse them from the request body as JSON.
    async fn configure_last_cache_delete(&self, req: Request<Body>) -> Result<Response<Body>> {
        let LastCacheDeleteRequest { db, table, name } = if let Some(query) = req.uri().query() {
            serde_urlencoded::from_str(query)?
        } else {
            self.read_body_json(req).await?
        };

        let (db_id, db_schema) = self
            .write_buffer
            .catalog()
            .db_id_and_schema(&db)
            .ok_or_else(|| WriteBufferError::DatabaseNotFound {
                db_name: db.to_string(),
            })?;
        let table_id = db_schema.table_name_to_id(table.as_str()).ok_or_else(|| {
            WriteBufferError::TableNotFound {
                db_name: db.to_string(),
                table_name: table.to_string(),
            }
        })?;
        self.write_buffer
            .delete_last_cache(db_id, table_id, &name)
            .await?;

        Ok(Response::builder()
            .status(StatusCode::OK)
            .body(Body::empty())?)
    }

    async fn configure_processing_engine_plugin(
        &self,
        req: Request<Body>,
    ) -> Result<Response<Body>> {
        let ProcessingEnginePluginCreateRequest {
            db,
            plugin_name,
            code,
            function_name,
            plugin_type,
        } = if let Some(query) = req.uri().query() {
            serde_urlencoded::from_str(query)?
        } else {
            self.read_body_json(req).await?
        };
        self.write_buffer
            .insert_plugin(&db, plugin_name, code, function_name, plugin_type)
            .await?;

        Ok(Response::builder()
            .status(StatusCode::OK)
            .body(Body::empty())?)
    }

    async fn delete_processing_engine_plugin(&self, req: Request<Body>) -> Result<Response<Body>> {
        let ProcessingEnginePluginDeleteRequest { db, plugin_name } =
            if let Some(query) = req.uri().query() {
                serde_urlencoded::from_str(query)?
            } else {
                self.read_body_json(req).await?
            };
        self.write_buffer.delete_plugin(&db, &plugin_name).await?;
        Ok(Response::builder()
            .status(StatusCode::OK)
            .body(Body::empty())?)
    }

    async fn configure_processing_engine_trigger(
        &self,
        req: Request<Body>,
    ) -> Result<Response<Body>> {
        let ProcessEngineTriggerCreateRequest {
            db,
            plugin_name,
            trigger_name,
            trigger_specification,
            disabled,
        } = if let Some(query) = req.uri().query() {
            serde_urlencoded::from_str(query)?
        } else {
            self.read_body_json(req).await?
        };
        let Ok(trigger_spec) =
            TriggerSpecificationDefinition::from_string_rep(&trigger_specification)
        else {
            return Err(Error::Catalog(
                CatalogError::ProcessingEngineTriggerSpecParseError {
                    trigger_spec: trigger_specification,
                },
            ));
        };
        self.write_buffer
            .insert_trigger(
                db.as_str(),
                trigger_name.clone(),
                plugin_name,
                trigger_spec,
                disabled,
            )
            .await?;
        if !disabled {
            self.write_buffer
                .run_trigger(
                    Arc::clone(&self.write_buffer),
                    db.as_str(),
                    trigger_name.as_str(),
                )
                .await?;
        }
        Ok(Response::builder()
            .status(StatusCode::OK)
            .body(Body::empty())?)
    }

    async fn delete_processing_engine_trigger(&self, req: Request<Body>) -> Result<Response<Body>> {
        let ProcessEngineTriggerDeleteRequest {
            db,
            trigger_name,
            force,
        } = if let Some(query) = req.uri().query() {
            serde_urlencoded::from_str(query)?
        } else {
            self.read_body_json(req).await?
        };
        self.write_buffer
            .delete_trigger(&db, &trigger_name, force)
            .await?;
        Ok(Response::builder()
            .status(StatusCode::OK)
            .body(Body::empty())?)
    }

    async fn deactivate_processing_engine_trigger(
        &self,
        req: Request<Body>,
    ) -> Result<Response<Body>> {
        let query = req.uri().query().unwrap_or("");
        let delete_req = serde_urlencoded::from_str::<ProcessingEngineTriggerIdentifier>(query)?;
        self.write_buffer
            .deactivate_trigger(delete_req.db.as_str(), delete_req.trigger_name.as_str())
            .await?;
        Ok(Response::builder()
            .status(StatusCode::OK)
            .body(Body::empty())?)
    }
    async fn activate_processing_engine_trigger(
        &self,
        req: Request<Body>,
    ) -> Result<Response<Body>> {
        let query = req.uri().query().unwrap_or("");
        let delete_req = serde_urlencoded::from_str::<ProcessingEngineTriggerIdentifier>(query)?;
        self.write_buffer
            .activate_trigger(
                Arc::clone(&self.write_buffer),
                delete_req.db.as_str(),
                delete_req.trigger_name.as_str(),
            )
            .await?;
        Ok(Response::builder()
            .status(StatusCode::OK)
            .body(Body::empty())?)
    }

    async fn show_databases(&self, req: Request<Body>) -> Result<Response<Body>> {
        let query = req.uri().query().unwrap_or("");
        let ShowDatabasesRequest {
            format,
            show_deleted,
        } = serde_urlencoded::from_str(query)?;
        let stream = self.query_executor.show_databases(show_deleted)?;
        Response::builder()
            .status(StatusCode::OK)
            .header(CONTENT_TYPE, format.as_content_type())
            .body(record_batch_stream_to_body(stream, format).await?)
            .map_err(Into::into)
    }

    async fn create_database(&self, req: Request<Body>) -> Result<Response<Body>> {
        let CreateDatabaseRequest { db } = self.read_body_json(req).await?;
        self.write_buffer.create_database(db).await?;
        Ok(Response::builder()
            .status(StatusCode::OK)
            .body(Body::empty())
            .unwrap())
    }

    /// Endpoint for testing a plugin that will be trigger on WAL writes.
    #[cfg(feature = "system-py")]
    async fn test_processing_engine_wal_plugin(
        &self,
        req: Request<Body>,
    ) -> Result<Response<Body>> {
        let request: influxdb3_client::plugin_development::WalPluginTestRequest =
            self.read_body_json(req).await?;

        let output = self.write_buffer.test_wal_plugin(request).await?;
        let body = serde_json::to_string(&output)?;

        Ok(Response::builder()
            .status(StatusCode::OK)
            .body(Body::from(body))?)
    }

    #[cfg(not(feature = "system-py"))]
    async fn test_processing_engine_wal_plugin(
        &self,
        _req: Request<Body>,
    ) -> Result<Response<Body>> {
        Err(Error::PythonPluginsNotEnabled)
    }

    async fn delete_database(&self, req: Request<Body>) -> Result<Response<Body>> {
        let query = req.uri().query().unwrap_or("");
        let delete_req = serde_urlencoded::from_str::<DeleteDatabaseRequest>(query)?;
        self.write_buffer
            .soft_delete_database(delete_req.db)
            .await?;
        Ok(Response::builder()
            .status(StatusCode::OK)
            .body(Body::empty())
            .unwrap())
    }

    async fn create_table(&self, req: Request<Body>) -> Result<Response<Body>> {
        let CreateTableRequest {
            db,
            table,
            tags,
            fields,
        } = self.read_body_json(req).await?;
        self.write_buffer
            .create_table(
                db,
                table,
                tags,
                fields
                    .into_iter()
                    .map(|field| (field.name, field.r#type))
                    .collect(),
            )
            .await?;
        Ok(Response::builder()
            .status(StatusCode::OK)
            .body(Body::empty())
            .unwrap())
    }

    async fn delete_table(&self, req: Request<Body>) -> Result<Response<Body>> {
        let query = req.uri().query().unwrap_or("");
        let delete_req = serde_urlencoded::from_str::<DeleteTableRequest>(query)?;
        self.write_buffer
            .soft_delete_table(delete_req.db, delete_req.table)
            .await?;
        Ok(Response::builder()
            .status(StatusCode::OK)
            .body(Body::empty())
            .unwrap())
    }

    async fn read_body_json<ReqBody: DeserializeOwned>(
        &self,
        req: hyper::Request<Body>,
    ) -> Result<ReqBody> {
        if !json_content_type(req.headers()) {
            return Err(Error::InvalidContentType {
                expected: mime::APPLICATION_JSON,
            });
        }
        let bytes = self.read_body(req).await?;
        serde_json::from_slice(&bytes).map_err(Into::into)
    }
}

/// Check that the content type is application/json
fn json_content_type(headers: &HeaderMap) -> bool {
    let content_type = if let Some(content_type) = headers.get(CONTENT_TYPE) {
        content_type
    } else {
        return false;
    };

    let content_type = if let Ok(content_type) = content_type.to_str() {
        content_type
    } else {
        return false;
    };

    let mime = if let Ok(mime) = content_type.parse::<mime::Mime>() {
        mime
    } else {
        return false;
    };

    let is_json_content_type = mime.type_() == "application"
        && (mime.subtype() == "json" || mime.suffix().map_or(false, |name| name == "json"));

    is_json_content_type
}

#[derive(Debug, Deserialize)]
struct V1AuthParameters {
    #[serde(rename = "p")]
    password: Option<String>,
}

/// Extract the authentication token for v1 API requests, which may use the `p` query
/// parameter to pass the authentication token.
fn extract_v1_auth_token(req: &mut Request<Body>) -> Option<Vec<u8>> {
    req.uri()
        .path_and_query()
        .and_then(|pq| match pq.path() {
            "/query" | "/write" => pq.query(),
            _ => None,
        })
        .map(serde_urlencoded::from_str::<V1AuthParameters>)
        .transpose()
        .ok()
        .flatten()
        .and_then(|params| params.password)
        .map(String::into_bytes)
}

fn validate_auth_header(header: HeaderValue) -> Result<Vec<u8>, AuthorizationError> {
    // Split the header value into two parts
    let mut header = header.to_str()?.split(' ');

    // Check that the header is the 'Bearer' or 'Token' auth scheme
    let auth_scheme = header.next().ok_or(AuthorizationError::MalformedRequest)?;
    if auth_scheme != "Bearer" && auth_scheme != "Token" {
        return Err(AuthorizationError::MalformedRequest);
    }

    // Get the token that we want to hash to check the request is valid
    let token = header.next().ok_or(AuthorizationError::MalformedRequest)?;

    // There should only be two parts the 'Bearer' scheme and the actual
    // token, error otherwise
    if header.next().is_some() {
        return Err(AuthorizationError::MalformedRequest);
    }

    Ok(token.as_bytes().to_vec())
}

impl From<authz::Error> for AuthorizationError {
    fn from(auth_error: authz::Error) -> Self {
        match auth_error {
            authz::Error::Forbidden => Self::Forbidden,
            _ => Self::Unauthorized,
        }
    }
}

/// Validate a database name
///
/// A valid name:
/// - Starts with a letter or a number
/// - Is ASCII not UTF-8
/// - Contains only letters, numbers, underscores or hyphens
/// - if `accept_rp` is true, then a single slash ('/') is allowed, separating the
///   the database name from the retention policy name, e.g., '<db_name>/<rp_name>'
fn validate_db_name(name: &str, accept_rp: bool) -> Result<(), ValidateDbNameError> {
    if name.is_empty() {
        return Err(ValidateDbNameError::Empty);
    }
    let mut is_first_char = true;
    let mut rp_seperator_found = false;
    let mut last_char = None;
    for grapheme in name.graphemes(true) {
        if grapheme.as_bytes().len() > 1 {
            // In the case of a unicode we need to handle multibyte chars
            return Err(ValidateDbNameError::InvalidChar);
        }
        let char = grapheme.as_bytes()[0] as char;
        if !is_first_char {
            match (accept_rp, rp_seperator_found, char) {
                (true, true, V1_NAMESPACE_RP_SEPARATOR) => {
                    return Err(ValidateDbNameError::InvalidRetentionPolicy)
                }
                (true, false, V1_NAMESPACE_RP_SEPARATOR) => {
                    rp_seperator_found = true;
                }
                (false, _, char)
                    if !(char.is_ascii_alphanumeric() || char == '_' || char == '-') =>
                {
                    return Err(ValidateDbNameError::InvalidChar)
                }
                _ => (),
            }
        } else {
            if !char.is_ascii_alphanumeric() {
                return Err(ValidateDbNameError::InvalidStartChar);
            }
            is_first_char = false;
        }
        last_char.replace(char);
    }

    if last_char.is_some_and(|c| c == '/') {
        return Err(ValidateDbNameError::InvalidRetentionPolicy);
    }

    Ok(())
}

#[derive(Debug, thiserror::Error)]
pub enum ValidateDbNameError {
    #[error(
        "invalid character in database name: must be ASCII, \
        containing only letters, numbers, underscores, or hyphens"
    )]
    InvalidChar,
    #[error("db name did not start with a number or letter")]
    InvalidStartChar,
    #[error(
        "db name with invalid retention policy, if providing a \
        retention policy name, must be of form '<db_name>/<rp_name>'"
    )]
    InvalidRetentionPolicy,
    #[error("db name cannot be empty")]
    Empty,
}

#[derive(Debug, Deserialize)]
pub(crate) struct QueryRequest<D, F, P> {
    #[serde(rename = "db")]
    pub(crate) database: D,
    #[serde(rename = "q")]
    pub(crate) query_str: String,
    pub(crate) format: F,
    pub(crate) params: Option<P>,
}

#[derive(Debug, Deserialize)]
#[serde(rename_all = "snake_case")]
pub(crate) enum QueryFormat {
    Parquet,
    Csv,
    Pretty,
    Json,
    #[serde(alias = "jsonl")]
    JsonLines,
}

impl QueryFormat {
    fn as_content_type(&self) -> &str {
        match self {
            Self::Parquet => "application/vnd.apache.parquet",
            Self::Csv => "text/csv",
            Self::Pretty => "text/plain; charset=utf-8",
            Self::Json => "application/json",
            Self::JsonLines => "application/jsonl",
        }
    }

    fn try_from_headers(headers: &HeaderMap) -> Result<Self> {
        match headers.get(ACCEPT).map(HeaderValue::as_bytes) {
            // Accept Headers use the MIME types maintained by IANA here:
            // https://www.iana.org/assignments/media-types/media-types.xhtml
            // Note parquet hasn't been accepted yet just Arrow, but there
            // is the possibility it will be:
            // https://issues.apache.org/jira/browse/PARQUET-1889
            Some(b"application/vnd.apache.parquet") => Ok(Self::Parquet),
            Some(b"text/csv") => Ok(Self::Csv),
            Some(b"text/plain") => Ok(Self::Pretty),
            Some(b"application/json" | b"*/*") | None => Ok(Self::Json),
            Some(mime_type) => match String::from_utf8(mime_type.to_vec()) {
                Ok(s) => Err(Error::InvalidMimeType(s)),
                Err(e) => Err(Error::NonUtf8MimeType(e)),
            },
        }
    }
}

async fn record_batch_stream_to_body(
    mut stream: Pin<Box<dyn RecordBatchStream + Send>>,
    format: QueryFormat,
) -> Result<Body, Error> {
    fn to_json(batches: Vec<RecordBatch>) -> Result<Bytes> {
        let mut writer = arrow_json::ArrayWriter::new(Vec::new());
        for batch in batches {
            writer.write(&batch)?;
        }

        writer.finish()?;

        Ok(Bytes::from(writer.into_inner()))
    }

    fn to_csv(batches: Vec<RecordBatch>) -> Result<Bytes> {
        let mut writer = arrow_csv::writer::Writer::new(Vec::new());
        for batch in batches {
            writer.write(&batch)?;
        }

        Ok(Bytes::from(writer.into_inner()))
    }

    fn to_pretty(batches: Vec<RecordBatch>) -> Result<Bytes> {
        Ok(Bytes::from(format!(
            "{}",
            pretty::pretty_format_batches(&batches)?
        )))
    }

    fn to_parquet(batches: Vec<RecordBatch>) -> Result<Bytes> {
        let mut bytes = Vec::new();
        let mem_pool = Arc::new(UnboundedMemoryPool::default());
        let mut writer =
            TrackedMemoryArrowWriter::try_new(&mut bytes, batches[0].schema(), mem_pool)?;
        for batch in batches {
            writer.write(batch)?;
        }
        writer.close()?;
        Ok(Bytes::from(bytes))
    }

    match format {
        QueryFormat::Pretty => {
            let batches = stream.try_collect::<Vec<RecordBatch>>().await?;
            to_pretty(batches).map(Body::from)
        }
        QueryFormat::Parquet => {
            let batches = stream.try_collect::<Vec<RecordBatch>>().await?;
            to_parquet(batches).map(Body::from)
        }
        QueryFormat::Csv => {
            let batches = stream.try_collect::<Vec<RecordBatch>>().await?;
            to_csv(batches).map(Body::from)
        }
        QueryFormat::Json => {
            let batches = stream.try_collect::<Vec<RecordBatch>>().await?;
            to_json(batches).map(Body::from)
        }
        QueryFormat::JsonLines => {
            let stream = futures::stream::poll_fn(move |ctx| match stream.poll_next_unpin(ctx) {
                Poll::Ready(Some(batch)) => {
                    let mut writer = arrow_json::LineDelimitedWriter::new(Vec::new());
                    let batch = match batch {
                        Ok(batch) => batch,
                        Err(e) => return Poll::Ready(Some(Err(e))),
                    };
                    writer.write(&batch).unwrap();
                    writer.finish().unwrap();
                    Poll::Ready(Some(Ok(Bytes::from(writer.into_inner()))))
                }
                Poll::Ready(None) => Poll::Ready(None),
                Poll::Pending => Poll::Pending,
            });
            Ok(Body::wrap_stream(stream))
        }
    }
}

// This is a hack around the fact that bool default is false not true
const fn true_fn() -> bool {
    true
}
#[derive(Debug, Deserialize)]
pub(crate) struct WriteParams {
    pub(crate) db: String,
    #[serde(default = "true_fn")]
    pub(crate) accept_partial: bool,
    #[serde(default)]
    pub(crate) precision: Precision,
}

impl From<iox_http::write::WriteParams> for WriteParams {
    fn from(legacy: iox_http::write::WriteParams) -> Self {
        Self {
            db: legacy.namespace.to_string(),
            // legacy behaviour was to not accept partial:
            accept_partial: false,
            precision: legacy.precision.into(),
        }
    }
}

/// Request definition for the `POST /api/v3/configure/meta_cache` API
#[derive(Debug, Deserialize)]
struct MetaCacheCreateRequest {
    /// The name of the database associated with the cache
    db: String,
    /// The name of the table associated with the cache
    table: String,
    /// The name of the cache. If not provided, the cache name will be generated from the table
    /// name and selected column names.
    name: Option<String>,
    /// The columns to create the cache on.
    // TODO: this should eventually be made optional, so that if not provided, the columns used will
    // correspond to the series key columns for the table, i.e., the tags. See:
    // https://github.com/influxdata/influxdb/issues/25585
    columns: Vec<String>,
    /// The maximumn number of distinct value combinations to hold in the cache
    max_cardinality: Option<MaxCardinality>,
    /// The duration in seconds that entries will be kept in the cache before being evicted
    max_age: Option<u64>,
}

/// Request definition for the `DELETE /api/v3/configure/meta_cache` API
#[derive(Debug, Deserialize)]
struct MetaCacheDeleteRequest {
    db: String,
    table: String,
    name: String,
}

/// Request definition for the `POST /api/v3/configure/last_cache` API
#[derive(Debug, Deserialize)]
struct LastCacheCreateRequest {
    db: String,
    table: String,
    name: Option<String>,
    key_columns: Option<Vec<String>>,
    value_columns: Option<Vec<String>>,
    count: Option<usize>,
    ttl: Option<u64>,
}

/// Request definition for the `DELETE /api/v3/configure/last_cache` API
#[derive(Debug, Deserialize)]
struct LastCacheDeleteRequest {
    db: String,
    table: String,
    name: String,
}

/// Request definition for `POST /api/v3/configure/processing_engine_plugin` API
#[derive(Debug, Deserialize)]
struct ProcessingEnginePluginCreateRequest {
    db: String,
    plugin_name: String,
    code: String,
    function_name: String,
    plugin_type: PluginType,
}

#[derive(Debug, Deserialize)]
struct ProcessingEnginePluginDeleteRequest {
    db: String,
    plugin_name: String,
}

/// Request definition for `POST /api/v3/configure/processing_engine_trigger` API
#[derive(Debug, Deserialize)]
struct ProcessEngineTriggerCreateRequest {
    db: String,
    plugin_name: String,
    trigger_name: String,
    trigger_specification: String,
    disabled: bool,
}

#[derive(Debug, Deserialize)]
struct ProcessEngineTriggerDeleteRequest {
    db: String,
    trigger_name: String,
    #[serde(default)]
    force: bool,
}

#[derive(Debug, Deserialize)]
struct ProcessingEngineTriggerIdentifier {
    db: String,
    trigger_name: String,
}

#[derive(Debug, Deserialize)]
struct ShowDatabasesRequest {
    format: QueryFormat,
    #[serde(default)]
    show_deleted: bool,
}

#[derive(Debug, Deserialize)]
struct CreateDatabaseRequest {
    db: String,
}

#[derive(Debug, Deserialize)]
struct DeleteDatabaseRequest {
    db: String,
}

#[derive(Debug, Deserialize)]
struct CreateTableRequest {
    db: String,
    table: String,
    tags: Vec<String>,
    fields: Vec<CreateTableField>,
}

#[derive(Debug, Deserialize)]
struct CreateTableField {
    name: String,
    r#type: String,
}

#[derive(Debug, Deserialize)]
struct DeleteTableRequest {
    db: String,
    table: String,
}

pub(crate) async fn route_request<T: TimeProvider>(
    http_server: Arc<HttpApi<T>>,
    mut req: Request<Body>,
) -> Result<Response<Body>, Infallible> {
    if let Err(e) = http_server.authorize_request(&mut req).await {
        match e {
            AuthorizationError::Unauthorized => {
                return Ok(Response::builder()
                    .status(StatusCode::UNAUTHORIZED)
                    .body(Body::empty())
                    .unwrap())
            }
            AuthorizationError::MalformedRequest => {
                return Ok(Response::builder()
                    .status(StatusCode::BAD_REQUEST)
                    .body(Body::from("{\"error\":\
                        \"Authorization header was malformed and should be in the form 'Authorization: Bearer <token>'\"\
                    }"))
                    .unwrap());
            }
            AuthorizationError::Forbidden => {
                return Ok(Response::builder()
                    .status(StatusCode::FORBIDDEN)
                    .body(Body::empty())
                    .unwrap())
            }
            // We don't expect this to happen, but if the header is messed up
            // better to handle it then not at all
            AuthorizationError::ToStr(_) => {
                return Ok(Response::builder()
                    .status(StatusCode::INTERNAL_SERVER_ERROR)
                    .body(Body::empty())
                    .unwrap())
            }
        }
    }
    debug!(request = ?req,"Processing request");

    let method = req.method().clone();
    let uri = req.uri().clone();
    let content_length = req.headers().get("content-length").cloned();

    let response = match (method.clone(), uri.path()) {
        (Method::POST, "/write") => {
            let params = match http_server.legacy_write_param_unifier.parse_v1(&req).await {
                Ok(p) => p.into(),
                Err(e) => return Ok(legacy_write_error_to_response(e)),
            };

            http_server.write_lp_inner(params, req, true).await
        }
        (Method::POST, "/api/v2/write") => {
            let params = match http_server.legacy_write_param_unifier.parse_v2(&req).await {
                Ok(p) => p.into(),
                Err(e) => return Ok(legacy_write_error_to_response(e)),
            };

            http_server.write_lp_inner(params, req, false).await
        }
<<<<<<< HEAD
        (Method::POST, "/api/v3/pro/echo") => http_server.pro_echo(req).await,
        (Method::POST, "/api/v3/pro/configure/file_index") => {
            http_server.configure_file_index_create(req).await
        }
        (Method::DELETE, "/api/v3/pro/configure/file_index") => {
            http_server.configure_file_index_delete(req).await
        }
        (Method::POST, "/api/v3/write") => http_server.write_v3(req).await,
=======
>>>>>>> 6524f383
        (Method::POST, "/api/v3/write_lp") => http_server.write_lp(req).await,
        (Method::GET | Method::POST, "/api/v3/query_sql") => http_server.query_sql(req).await,
        (Method::GET | Method::POST, "/api/v3/query_influxql") => {
            http_server.query_influxql(req).await
        }
        (Method::GET, "/query") => http_server.v1_query(req).await,
        (Method::GET, "/health" | "/api/v1/health") => http_server.health(),
        (Method::GET | Method::POST, "/ping") => http_server.ping(),
        (Method::GET, "/metrics") => http_server.handle_metrics(),
        (Method::POST, "/api/v3/configure/meta_cache") => {
            http_server.configure_meta_cache_create(req).await
        }
        (Method::DELETE, "/api/v3/configure/meta_cache") => {
            http_server.configure_meta_cache_delete(req).await
        }
        (Method::POST, "/api/v3/configure/last_cache") => {
            http_server.configure_last_cache_create(req).await
        }
        (Method::DELETE, "/api/v3/configure/last_cache") => {
            http_server.configure_last_cache_delete(req).await
        }
        (Method::POST, "/api/v3/configure/processing_engine_plugin") => {
            http_server.configure_processing_engine_plugin(req).await
        }
        (Method::DELETE, "/api/v3/configure/processing_engine_plugin") => {
            http_server.delete_processing_engine_plugin(req).await
        }
        (Method::POST, "/api/v3/configure/processing_engine_trigger/deactivate") => {
            http_server.deactivate_processing_engine_trigger(req).await
        }
        (Method::POST, "/api/v3/configure/processing_engine_trigger/activate") => {
            http_server.activate_processing_engine_trigger(req).await
        }
        (Method::POST, "/api/v3/configure/processing_engine_trigger") => {
            http_server.configure_processing_engine_trigger(req).await
        }
        (Method::DELETE, "/api/v3/configure/processing_engine_trigger") => {
            http_server.delete_processing_engine_trigger(req).await
        }
        (Method::GET, "/api/v3/configure/database") => http_server.show_databases(req).await,
        (Method::POST, "/api/v3/configure/database") => http_server.create_database(req).await,
        (Method::DELETE, "/api/v3/configure/database") => http_server.delete_database(req).await,
        (Method::POST, "/api/v3/configure/table") => http_server.create_table(req).await,
        // TODO: make table delete to use path param (DELETE db/foodb/table/bar)
        (Method::DELETE, "/api/v3/configure/table") => http_server.delete_table(req).await,
        (Method::POST, "/api/v3/plugin_test/wal") => {
            http_server.test_processing_engine_wal_plugin(req).await
        }
        _ => {
            let body = Body::from("not found");
            Ok(Response::builder()
                .status(StatusCode::NOT_FOUND)
                .body(body)
                .unwrap())
        }
    };

    // TODO: Move logging to TraceLayer
    match response {
        Ok(response) => {
            debug!(?response, "Successfully processed request");
            Ok(response)
        }
        Err(error) => {
            error!(%error, %method, %uri, ?content_length, "Error while handling request");
            Ok(error.into_response())
        }
    }
}

fn legacy_write_error_to_response(e: WriteParseError) -> Response<Body> {
    let err: ErrorMessage<()> = ErrorMessage {
        error: e.to_string(),
        data: None,
    };
    let serialized = serde_json::to_string(&err).unwrap();
    let body = Body::from(serialized);
    let status = match e {
        WriteParseError::NotImplemented => StatusCode::NOT_FOUND,
        WriteParseError::SingleTenantError(e) => StatusCode::from(&e),
        WriteParseError::MultiTenantError(e) => StatusCode::from(&e),
    };
    Response::builder().status(status).body(body).unwrap()
}

#[cfg(test)]
mod tests {
    use super::validate_db_name;
    use super::ValidateDbNameError;

    macro_rules! assert_validate_db_name {
        ($name:literal, $accept_rp:literal, $expected:pat) => {
            let actual = validate_db_name($name, $accept_rp);
            assert!(matches!(&actual, $expected), "got: {actual:?}",);
        };
    }

    #[test]
    fn test_validate_db_name() {
        assert_validate_db_name!("foo/bar", false, Err(ValidateDbNameError::InvalidChar));
        assert!(validate_db_name("foo/bar", true).is_ok());
        assert_validate_db_name!(
            "foo/bar/baz",
            true,
            Err(ValidateDbNameError::InvalidRetentionPolicy)
        );
        assert_validate_db_name!(
            "foo/",
            true,
            Err(ValidateDbNameError::InvalidRetentionPolicy)
        );
        assert_validate_db_name!("foo/bar", false, Err(ValidateDbNameError::InvalidChar));
        assert_validate_db_name!("foo/bar/baz", false, Err(ValidateDbNameError::InvalidChar));
        assert_validate_db_name!("_foo", false, Err(ValidateDbNameError::InvalidStartChar));
        assert_validate_db_name!("", false, Err(ValidateDbNameError::Empty));
    }
}<|MERGE_RESOLUTION|>--- conflicted
+++ resolved
@@ -1715,7 +1715,6 @@
 
             http_server.write_lp_inner(params, req, false).await
         }
-<<<<<<< HEAD
         (Method::POST, "/api/v3/pro/echo") => http_server.pro_echo(req).await,
         (Method::POST, "/api/v3/pro/configure/file_index") => {
             http_server.configure_file_index_create(req).await
@@ -1723,9 +1722,6 @@
         (Method::DELETE, "/api/v3/pro/configure/file_index") => {
             http_server.configure_file_index_delete(req).await
         }
-        (Method::POST, "/api/v3/write") => http_server.write_v3(req).await,
-=======
->>>>>>> 6524f383
         (Method::POST, "/api/v3/write_lp") => http_server.write_lp(req).await,
         (Method::GET | Method::POST, "/api/v3/query_sql") => http_server.query_sql(req).await,
         (Method::GET | Method::POST, "/api/v3/query_influxql") => {
