//! HTTP API service implementations for `server`

use crate::CommonServerState;
use arrow::record_batch::RecordBatch;
use arrow::util::pretty;
use authz::Authorizer;
use authz::http::AuthorizationHeaderExtension;
use bytes::{Bytes, BytesMut};
use data_types::NamespaceName;
use datafusion::error::DataFusionError;
use datafusion::execution::RecordBatchStream;
use datafusion::execution::memory_pool::UnboundedMemoryPool;
use datafusion::physical_plan::SendableRecordBatchStream;
use futures::FutureExt;
use futures::{StreamExt, TryStreamExt};
use hyper::HeaderMap;
use hyper::header::AUTHORIZATION;
use hyper::header::CONTENT_ENCODING;
use hyper::header::CONTENT_TYPE;
use hyper::http::HeaderValue;
use hyper::{Body, Method, Request, Response, StatusCode};
use influxdb_influxql_parser::select::GroupByClause;
use influxdb_influxql_parser::statement::Statement;
use influxdb3_cache::distinct_cache::{self, CreateDistinctCacheArgs, MaxAge};
use influxdb3_cache::last_cache;
use influxdb3_catalog::catalog::Error as CatalogError;
use influxdb3_config::EnterpriseConfigError;
use influxdb3_internal_api::query_executor::{QueryExecutor, QueryExecutorError};
use influxdb3_process::{INFLUXDB3_GIT_HASH_SHORT, INFLUXDB3_VERSION};
use influxdb3_processing_engine::manager::{ProcessingEngineError, ProcessingEngineManager};
use influxdb3_types::http::*;
use influxdb3_wal::TriggerSpecificationDefinition;
use influxdb3_write::BufferedWriteRequest;
use influxdb3_write::Precision;
use influxdb3_write::WriteBuffer;
use influxdb3_write::persister::TrackedMemoryArrowWriter;
use influxdb3_write::write_buffer::Error as WriteBufferError;
use iox_http::write::single_tenant::SingleTenantRequestUnifier;
use iox_http::write::v1::V1_NAMESPACE_RP_SEPARATOR;
use iox_http::write::{WriteParseError, WriteRequestUnifier};
use iox_query_influxql_rewrite as rewrite;
use iox_query_params::StatementParams;
use iox_time::TimeProvider;
use observability_deps::tracing::{debug, error, info};
<<<<<<< HEAD
use schema::InfluxColumnType;
use serde::de::DeserializeOwned;
=======
>>>>>>> 044c051a
use serde::Deserialize;
use serde::Serialize;
use serde::de::DeserializeOwned;
use std::convert::Infallible;
use std::fmt::Debug;
use std::future::Future;
use std::pin::Pin;
use std::str::Utf8Error;
use std::string::FromUtf8Error;
use std::sync::Arc;
use std::task::Poll;
use std::time::Duration;
use thiserror::Error;
use trace::ctx::SpanContext;
use unicode_segmentation::UnicodeSegmentation;

mod enterprise;
mod v1;

#[derive(Debug, Error)]
pub enum Error {
    /// The requested path has no registered handler.
    #[error("not found")]
    NoHandler,

    /// The request body content is not valid utf8.
    #[error("body content is not valid utf8: {0}")]
    NonUtf8Body(Utf8Error),

    /// The `Content-Encoding` header is invalid and cannot be read.
    #[error("invalid content-encoding header: {0}")]
    NonUtf8ContentEncodingHeader(hyper::header::ToStrError),

    /// The `Content-Type` header is invalid and cannot be read.
    #[error("invalid content-type header: {0}")]
    NonUtf8ContentTypeHeader(hyper::header::ToStrError),

    /// The specified `Content-Encoding` is not acceptable.
    #[error("unacceptable content-encoding: {0}")]
    InvalidContentEncoding(String),

    /// The specified `Content-Type` is not acceptable.
    #[error("unacceptable content-type, expected: {expected}")]
    InvalidContentType { expected: mime::Mime },

    /// The client disconnected.
    #[error("client disconnected")]
    ClientHangup(hyper::Error),

    /// The client sent a request body that exceeds the configured maximum.
    #[error("max request size ({0} bytes) exceeded")]
    RequestSizeExceeded(usize),

    /// Decoding a gzip-compressed stream of data failed.
    #[error("error decoding gzip stream: {0}")]
    InvalidGzip(std::io::Error),

    #[error("invalid mime type ({0})")]
    InvalidMimeType(String),

    /// NamespaceName validation error.
    #[error("error validating namespace name: {0}")]
    InvalidNamespaceName(#[from] data_types::NamespaceNameError),

    /// Failure to decode the provided line protocol.
    #[error("failed to parse line protocol: {0}")]
    ParseLineProtocol(influxdb_line_protocol::Error),

    /// The router is currently servicing the maximum permitted number of
    /// simultaneous requests.
    #[error("this service is overloaded, please try again later")]
    RequestLimit,

    /// The request has no authentication, but authorization is configured.
    #[error("authentication required")]
    Unauthenticated,

    /// The provided authorization is not sufficient to perform the request.
    #[error("access denied")]
    Forbidden,

    /// The HTTP request method is not supported for this resource
    #[error("unsupported method")]
    UnsupportedMethod,

    /// Hyper serving error
    #[error("error serving http: {0}")]
    ServingHttp(#[from] hyper::Error),

    /// Missing parameters for query
    #[error("missing query parameters 'db'")]
    MissingDeleteDatabaseParams,

    /// Missing parameters for query
    #[error("missing query parameters 'db' and 'q'")]
    MissingQueryParams,

    /// Missing the `q` parameter in the v1 /query API
    #[error("missing query parameter 'q'")]
    MissingQueryV1Params,

    /// MIssing parameters for write
    #[error("missing query parameter 'db'")]
    MissingWriteParams,

    #[error("the mime type specified was not valid UTF8: {0}")]
    NonUtf8MimeType(#[from] FromUtf8Error),

    /// Serde decode error
    #[error("serde error: {0}")]
    SerdeUrlDecoding(#[from] serde_urlencoded::de::Error),

    /// Arrow error
    #[error("arrow error: {0}")]
    Arrow(#[from] arrow::error::ArrowError),

    /// Hyper error
    #[error("hyper http error: {0}")]
    Hyper(#[from] hyper::http::Error),

    /// WriteBuffer error
    #[error("write buffer error: {0}")]
    WriteBuffer(#[from] influxdb3_write::write_buffer::Error),

    /// Persister error
    #[error("persister error: {0}")]
    Persister(#[from] influxdb3_write::persister::Error),

    // ToStrError
    #[error("to str error: {0}")]
    ToStr(#[from] hyper::header::ToStrError),

    // SerdeJsonError
    #[error("serde json error: {0}")]
    SerdeJson(#[from] serde_json::Error),

    // Influxdb3 Write
    #[error("serde json error: {0}")]
    Influxdb3Write(#[from] influxdb3_write::Error),

    #[error("datafusion error: {0}")]
    Datafusion(#[from] DataFusionError),

    #[error("io error: {0}")]
    Io(#[from] std::io::Error),

    #[error("query error: {0}")]
    Query(#[from] QueryExecutorError),

    #[error(transparent)]
    DbName(#[from] ValidateDbNameError),

    #[error("partial write of line protocol occurred")]
    PartialLpWrite(BufferedWriteRequest),

    #[error("error in InfluxQL statement: {0}")]
    InfluxqlRewrite(#[from] rewrite::Error),

    #[error("must provide only one InfluxQl statement per query")]
    InfluxqlSingleStatement,

    #[error("must specify a 'db' parameter, or provide the database in the InfluxQL query")]
    InfluxqlNoDatabase,

    #[error(
        "provided a database in both the parameters ({param_db}) and \
        query string ({query_db}) that do not match, if providing a query \
        that specifies the database, you can omit the 'database' parameter \
        from your request"
    )]
    InfluxqlDatabaseMismatch { param_db: String, query_db: String },

    #[error("v1 query API error: {0}")]
    V1Query(#[from] v1::QueryError),

    #[error("the DB '{0}' does not exist in the database or the index")]
    FileIndexDbDoesNotExist(String),

    #[error(
        "the table '{table_name}' in DB '{db_name}' does not exist in the database or the index"
    )]
    FileIndexTableDoesNotExist { table_name: String, db_name: String },

    #[error(
        "the column '{2}' in table '{1}' in DB '{0}' does not exist in the database or the index"
    )]
    FileIndexColumnDoesNotExist(String, String, String),

    #[error(
        "tried to index column '{column_name}' with type {column_type}, \
        file indexes can only use tag or string fields"
    )]
    FileIndexInvalidColumnType {
        column_name: String,
        column_type: InfluxColumnType,
    },

    #[error("failed to configure file index: {0}")]
    FileIndexConfiguration(#[from] EnterpriseConfigError),

    #[error("Operation with object store failed: {0}")]
    ObjectStore(#[from] object_store::Error),

    #[error(transparent)]
    Catalog(#[from] CatalogError),

    #[error("Python plugins not enabled on this server")]
    PythonPluginsNotEnabled,

    #[error("Plugin error: {0}")]
    Plugin(#[from] influxdb3_processing_engine::plugins::PluginError),

    #[error("Processing engine error: {0}")]
    ProcessingEngine(#[from] influxdb3_processing_engine::manager::ProcessingEngineError),

    #[error(transparent)]
    Influxdb3TypesHttp(#[from] influxdb3_types::http::Error),
}

#[derive(Debug, Error)]
pub(crate) enum AuthorizationError {
    #[error("the request was not authorized")]
    Unauthorized,
    #[error("the request was not in the form of 'Authorization: Bearer <token>'")]
    MalformedRequest,
    #[error("requestor is forbidden from requested resource")]
    Forbidden,
    #[error("to str error: {0}")]
    ToStr(#[from] hyper::header::ToStrError),
}

#[derive(Debug, Serialize)]
struct ErrorMessage<T: Serialize> {
    error: String,
    data: Option<T>,
}

impl Error {
    /// Convert this error into an HTTP [`Response`]
    fn into_response(self) -> Response<Body> {
        debug!(error = ?self, "API error");
        match self {
            Self::Query(err @ QueryExecutorError::MethodNotImplemented(_)) => Response::builder()
                .status(StatusCode::METHOD_NOT_ALLOWED)
                .body(Body::from(err.to_string()))
                .unwrap(),
            Self::WriteBuffer(err @ WriteBufferError::DatabaseNotFound { db_name: _ }) => {
                Response::builder()
                    .status(StatusCode::NOT_FOUND)
                    .body(Body::from(err.to_string()))
                    .unwrap()
            }
            Self::WriteBuffer(
                err @ WriteBufferError::TableNotFound {
                    db_name: _,
                    table_name: _,
                },
            ) => Response::builder()
                .status(StatusCode::NOT_FOUND)
                .body(Body::from(err.to_string()))
                .unwrap(),
            Self::WriteBuffer(err @ WriteBufferError::DatabaseExists(_)) => Response::builder()
                .status(StatusCode::BAD_REQUEST)
                .body(Body::from(err.to_string()))
                .unwrap(),
            Self::WriteBuffer(WriteBufferError::CatalogUpdateError(
                err @ (CatalogError::TooManyDbs
                | CatalogError::TooManyColumns
                | CatalogError::TooManyTables),
            )) => {
                let err: ErrorMessage<()> = ErrorMessage {
                    error: err.to_string(),
                    data: None,
                };
                let serialized = serde_json::to_string(&err).unwrap();
                let body = Body::from(serialized);
                Response::builder()
                    .status(StatusCode::UNPROCESSABLE_ENTITY)
                    .body(body)
                    .unwrap()
            }
            Self::WriteBuffer(WriteBufferError::ParseError(err)) => {
                let err = ErrorMessage {
                    error: "parsing failed for write_lp endpoint".into(),
                    data: Some(err),
                };
                let serialized = serde_json::to_string(&err).unwrap();
                let body = Body::from(serialized);
                Response::builder()
                    .status(StatusCode::BAD_REQUEST)
                    .body(body)
                    .unwrap()
            }
            Self::WriteBuffer(err @ WriteBufferError::ColumnDoesNotExist(_)) => {
                let err: ErrorMessage<()> = ErrorMessage {
                    error: err.to_string(),
                    data: None,
                };
                let serialized = serde_json::to_string(&err).unwrap();
                let body = Body::from(serialized);
                Response::builder()
                    .status(StatusCode::BAD_REQUEST)
                    .body(body)
                    .unwrap()
            }
            Self::WriteBuffer(WriteBufferError::LastCacheError(ref lc_err)) => match lc_err {
                last_cache::Error::InvalidCacheSize
                | last_cache::Error::CacheAlreadyExists { .. }
                | last_cache::Error::ColumnDoesNotExistByName { .. }
                | last_cache::Error::ColumnDoesNotExistById { .. }
                | last_cache::Error::KeyColumnDoesNotExist { .. }
                | last_cache::Error::KeyColumnDoesNotExistByName { .. }
                | last_cache::Error::InvalidKeyColumn { .. }
                | last_cache::Error::ValueColumnDoesNotExist { .. } => Response::builder()
                    .status(StatusCode::BAD_REQUEST)
                    .body(Body::from(lc_err.to_string()))
                    .unwrap(),
                last_cache::Error::CacheDoesNotExist => Response::builder()
                    .status(StatusCode::NOT_FOUND)
                    .body(Body::from(self.to_string()))
                    .unwrap(),
            },
            Self::WriteBuffer(WriteBufferError::DistinctCacheError(ref mc_err)) => match mc_err {
                distinct_cache::ProviderError::Cache(cache_err) => match cache_err {
                    distinct_cache::CacheError::EmptyColumnSet
                    | distinct_cache::CacheError::NonTagOrStringColumn { .. }
                    | distinct_cache::CacheError::ConfigurationMismatch { .. } => {
                        Response::builder()
                            .status(StatusCode::BAD_REQUEST)
                            .body(Body::from(mc_err.to_string()))
                            .unwrap()
                    }
                    distinct_cache::CacheError::Unexpected(_) => Response::builder()
                        .status(StatusCode::INTERNAL_SERVER_ERROR)
                        .body(Body::from(mc_err.to_string()))
                        .unwrap(),
                },
                distinct_cache::ProviderError::CacheNotFound { .. } => Response::builder()
                    .status(StatusCode::NOT_FOUND)
                    .body(Body::from(mc_err.to_string()))
                    .unwrap(),
                distinct_cache::ProviderError::Unexpected(_) => Response::builder()
                    .status(StatusCode::INTERNAL_SERVER_ERROR)
                    .body(Body::from(mc_err.to_string()))
                    .unwrap(),
            },
            Self::WriteBuffer(
                err @ WriteBufferError::CatalogUpdateError(CatalogError::CatalogUpdatedElsewhere {
                    ..
                })
                | err @ WriteBufferError::TableAlreadyExists { .. },
            ) => Response::builder()
                .status(StatusCode::CONFLICT)
                .body(Body::from(err.to_string()))
                .unwrap(),
            Self::DbName(e) => {
                let err: ErrorMessage<()> = ErrorMessage {
                    error: e.to_string(),
                    data: None,
                };
                let serialized = serde_json::to_string(&err).unwrap();
                let body = Body::from(serialized);
                Response::builder()
                    .status(StatusCode::BAD_REQUEST)
                    .body(body)
                    .unwrap()
            }
            Self::PartialLpWrite(data) => {
                let limit_hit = data.invalid_lines.iter().any(|err| {
                    err.error_message
                        .starts_with("Update to schema would exceed number of")
                        || err
                            .error_message
                            .starts_with("Adding a new database would exceed limit of")
                });
                let err = ErrorMessage {
                    error: "partial write of line protocol occurred".into(),
                    data: Some(data.invalid_lines),
                };
                let serialized = serde_json::to_string(&err).unwrap();
                let body = Body::from(serialized);
                Response::builder()
                    .status(if limit_hit {
                        StatusCode::UNPROCESSABLE_ENTITY
                    } else {
                        StatusCode::BAD_REQUEST
                    })
                    .body(body)
                    .unwrap()
            }
            Self::UnsupportedMethod => {
                let err: ErrorMessage<()> = ErrorMessage {
                    error: self.to_string(),
                    data: None,
                };
                let serialized = serde_json::to_string(&err).unwrap();
                let body = Body::from(serialized);
                Response::builder()
                    .status(StatusCode::METHOD_NOT_ALLOWED)
                    .body(body)
                    .unwrap()
            }
            Self::Query(QueryExecutorError::DatabaseNotFound { .. }) => {
                let err: ErrorMessage<()> = ErrorMessage {
                    error: self.to_string(),
                    data: None,
                };
                let serialized = serde_json::to_string(&err).unwrap();
                let body = Body::from(serialized);
                Response::builder()
                    .status(StatusCode::NOT_FOUND)
                    .body(body)
                    .unwrap()
            }
            Self::SerdeJson(_) => Response::builder()
                .status(StatusCode::BAD_REQUEST)
                .body(Body::from(self.to_string()))
                .unwrap(),
            Self::InvalidContentEncoding(_) => Response::builder()
                .status(StatusCode::BAD_REQUEST)
                .body(Body::from(self.to_string()))
                .unwrap(),
            Self::InvalidContentType { .. } => Response::builder()
                .status(StatusCode::UNSUPPORTED_MEDIA_TYPE)
                .body(Body::from(self.to_string()))
                .unwrap(),
            Self::SerdeUrlDecoding(_) => Response::builder()
                .status(StatusCode::BAD_REQUEST)
                .body(Body::from(self.to_string()))
                .unwrap(),
            Self::FileIndexConfiguration(_) => Response::builder()
                .status(StatusCode::BAD_REQUEST)
                .body(Body::from(self.to_string()))
                .unwrap(),
            Self::FileIndexDbDoesNotExist(_) => Response::builder()
                .status(StatusCode::BAD_REQUEST)
                .body(Body::from(self.to_string()))
                .unwrap(),
            Self::FileIndexTableDoesNotExist { .. } => Response::builder()
                .status(StatusCode::BAD_REQUEST)
                .body(Body::from(self.to_string()))
                .unwrap(),
            Self::FileIndexColumnDoesNotExist(_, _, _) => Response::builder()
                .status(StatusCode::BAD_REQUEST)
                .body(Body::from(self.to_string()))
                .unwrap(),
            Self::FileIndexInvalidColumnType { .. } => Response::builder()
                .status(StatusCode::BAD_REQUEST)
                .body(Body::from(self.to_string()))
                .unwrap(),
            Self::MissingQueryParams
            | Self::MissingQueryV1Params
            | Self::MissingWriteParams
            | Self::MissingDeleteDatabaseParams => Response::builder()
                .status(StatusCode::BAD_REQUEST)
                .body(Body::from(self.to_string()))
                .unwrap(),
            _ => {
                let body = Body::from(self.to_string());
                Response::builder()
                    .status(StatusCode::INTERNAL_SERVER_ERROR)
                    .body(body)
                    .unwrap()
            }
        }
    }
}

pub(crate) type Result<T, E = Error> = std::result::Result<T, E>;

#[derive(Debug)]
pub(crate) struct HttpApi<T> {
    common_state: CommonServerState,
    write_buffer: Arc<dyn WriteBuffer>,
    processing_engine: Arc<dyn ProcessingEngineManager>,
    time_provider: Arc<T>,
    pub(crate) query_executor: Arc<dyn QueryExecutor>,
    max_request_bytes: usize,
    authorizer: Arc<dyn Authorizer>,
    legacy_write_param_unifier: SingleTenantRequestUnifier,
}

impl<T> HttpApi<T> {
    pub(crate) fn new(
        common_state: CommonServerState,
        time_provider: Arc<T>,
        write_buffer: Arc<dyn WriteBuffer>,
        query_executor: Arc<dyn QueryExecutor>,
        processing_engine: Arc<dyn ProcessingEngineManager>,
        max_request_bytes: usize,
        authorizer: Arc<dyn Authorizer>,
    ) -> Self {
        let legacy_write_param_unifier = SingleTenantRequestUnifier::new(Arc::clone(&authorizer));
        Self {
            common_state,
            time_provider,
            write_buffer,
            query_executor,
            max_request_bytes,
            authorizer,
            legacy_write_param_unifier,
            processing_engine,
        }
    }
}

fn expired_license() -> Option<Response<Body>> {
    if crate::EXPIRED_LICENSE.load(std::sync::atomic::Ordering::Relaxed) {
        #[derive(Debug, Serialize)]
        struct ExpiredLicense {
            error: &'static str,
        }
        let el = ExpiredLicense {
            error: "License is expired. Please update your license and place it in the object store under enterprise/license"
        };

        let body = Body::from(serde_json::to_string(&el).unwrap());
        // Return a 403 FORBIDDEN if the license is expired for this route
        Some(Response::builder().status(403).body(body).unwrap())
    } else {
        None
    }
}

impl<T> HttpApi<T>
where
    T: TimeProvider,
{
    async fn write_lp(&self, req: Request<Body>) -> Result<Response<Body>> {
        let query = req.uri().query().ok_or(Error::MissingWriteParams)?;
        let params: WriteParams = serde_urlencoded::from_str(query)?;
        self.write_lp_inner(params, req, false).await
    }

    async fn write_lp_inner(
        &self,
        params: WriteParams,
        req: Request<Body>,
        accept_rp: bool,
    ) -> Result<Response<Body>> {
        validate_db_name(&params.db, accept_rp)?;
        let body = self.read_body(req).await?;
        let body = std::str::from_utf8(&body).map_err(Error::NonUtf8Body)?;

        let database = NamespaceName::new(params.db)?;

        let default_time = self.time_provider.now();

        let result = self
            .write_buffer
            .write_lp(
                database,
                body,
                default_time,
                params.accept_partial.unwrap_or(true),
                params.precision.unwrap_or(Precision::Auto),
                params.no_sync.unwrap_or(false),
            )
            .await?;

        let num_lines = result.line_count;
        let payload_size = body.len();
        self.common_state
            .telemetry_store
            .add_write_metrics(num_lines, payload_size);

        if result.invalid_lines.is_empty() {
            Response::builder()
                .status(StatusCode::NO_CONTENT)
                .body(Body::empty())
                .map_err(Into::into)
        } else {
            Err(Error::PartialLpWrite(result))
        }
    }

    async fn query_sql(&self, req: Request<Body>) -> Result<Response<Body>> {
        if let Some(res) = expired_license() {
            return Ok(res);
        }
        let QueryRequest {
            database,
            query_str,
            format,
            params,
        } = self.extract_query_request::<String>(req).await?;

        info!(%database, %query_str, ?format, "handling query_sql");

        let span_ctx = Some(SpanContext::new_with_optional_collector(
            self.common_state.trace_collector(),
        ));

        let stream = self
            .query_executor
            .query_sql(&database, &query_str, params, span_ctx, None)
            .await?;

        Response::builder()
            .status(StatusCode::OK)
            .header(CONTENT_TYPE, format.as_content_type())
            .body(record_batch_stream_to_body(stream, format).await?)
            .map_err(Into::into)
    }

    async fn query_influxql(&self, req: Request<Body>) -> Result<Response<Body>> {
        if let Some(res) = expired_license() {
            return Ok(res);
        }
        let QueryRequest {
            database,
            query_str,
            format,
            params,
        } = self.extract_query_request::<Option<String>>(req).await?;

        info!(?database, %query_str, ?format, "handling query_influxql");

        let (stream, _) = self
            .query_influxql_inner(database, &query_str, params)
            .await?;

        Response::builder()
            .status(StatusCode::OK)
            .header(CONTENT_TYPE, format.as_content_type())
            .body(record_batch_stream_to_body(stream, format).await?)
            .map_err(Into::into)
    }

    fn health(&self) -> Result<Response<Body>> {
        let response_body = "OK";
        Ok(Response::new(Body::from(response_body.to_string())))
    }

    fn ping(&self) -> Result<Response<Body>> {
        let body = serde_json::to_string(&PingResponse {
            version: INFLUXDB3_VERSION.to_string(),
            revision: INFLUXDB3_GIT_HASH_SHORT.to_string(),
        })?;

        Ok(Response::new(Body::from(body)))
    }

    fn handle_metrics(&self) -> Result<Response<Body>> {
        let mut body: Vec<u8> = Default::default();
        let mut reporter = metric_exporters::PrometheusTextEncoder::new(&mut body);
        self.common_state.metrics.report(&mut reporter);

        Ok(Response::new(Body::from(body)))
    }

    /// Parse the request's body into raw bytes, applying the configured size
    /// limits and decoding any content encoding.
    async fn read_body(&self, req: hyper::Request<Body>) -> Result<Bytes> {
        let encoding = req
            .headers()
            .get(&CONTENT_ENCODING)
            .map(|v| v.to_str().map_err(Error::NonUtf8ContentEncodingHeader))
            .transpose()?;
        let ungzip = match encoding {
            None | Some("identity") => false,
            Some("gzip") => true,
            Some(v) => return Err(Error::InvalidContentEncoding(v.to_string())),
        };

        let mut payload = req.into_body();

        let mut body = BytesMut::new();
        while let Some(chunk) = payload.next().await {
            let chunk = chunk.map_err(Error::ClientHangup)?;
            // limit max size of in-memory payload
            if (body.len() + chunk.len()) > self.max_request_bytes {
                return Err(Error::RequestSizeExceeded(self.max_request_bytes));
            }
            body.extend_from_slice(&chunk);
        }
        let body = body.freeze();

        // If the body is not compressed, return early.
        if !ungzip {
            return Ok(body);
        }

        // Unzip the gzip-encoded content
        use std::io::Read;
        let decoder = flate2::read::GzDecoder::new(&body[..]);

        // Read at most max_request_bytes bytes to prevent a decompression bomb
        // based DoS.
        //
        // In order to detect if the entire stream ahs been read, or truncated,
        // read an extra byte beyond the limit and check the resulting data
        // length - see the max_request_size_truncation test.
        let mut decoder = decoder.take(self.max_request_bytes as u64 + 1);
        let mut decoded_data = Vec::new();
        decoder
            .read_to_end(&mut decoded_data)
            .map_err(Error::InvalidGzip)?;

        // If the length is max_size+1, the body is at least max_size+1 bytes in
        // length, and possibly longer, but truncated.
        if decoded_data.len() > self.max_request_bytes {
            return Err(Error::RequestSizeExceeded(self.max_request_bytes));
        }

        Ok(decoded_data.into())
    }

    async fn authorize_request(&self, req: &mut Request<Body>) -> Result<(), AuthorizationError> {
        // Extend the request with the authorization token; this is used downstream in some
        // APIs, such as write, that need the full header value to authorize a request.
        let auth_header = req.headers().get(AUTHORIZATION).cloned();
        req.extensions_mut()
            .insert(AuthorizationHeaderExtension::new(auth_header));

        let auth = if let Some(p) = extract_v1_auth_token(req) {
            Some(p)
        } else {
            // We won't need the authorization header anymore and we don't want to accidentally log it.
            // Take it out so we can use it and not log it later by accident.
            req.headers_mut()
                .remove(AUTHORIZATION)
                .map(validate_auth_header)
                .transpose()?
        };

        // Currently we pass an empty permissions list, but in future we may be able to derive
        // the permissions based on the incoming request
        let permissions = self.authorizer.permissions(auth, &[]).await?;

        // Extend the request with the permissions, which may be useful in future
        req.extensions_mut().insert(permissions);

        Ok(())
    }

    async fn extract_query_request<D: DeserializeOwned>(
        &self,
        req: Request<Body>,
    ) -> Result<QueryRequest<D, QueryFormat, StatementParams>> {
        let header_format = QueryFormat::try_from_headers(req.headers())?;
        let request = match *req.method() {
            Method::GET => {
                let query = req.uri().query().ok_or(Error::MissingQueryParams)?;
                let r = serde_urlencoded::from_str::<QueryRequest<D, Option<QueryFormat>, String>>(
                    query,
                )?;
                QueryRequest {
                    database: r.database,
                    query_str: r.query_str,
                    format: r.format,
                    params: r.params.map(|s| serde_json::from_str(&s)).transpose()?,
                }
            }
            Method::POST => {
                let body = self.read_body(req).await?;
                serde_json::from_slice(body.as_ref())?
            }
            _ => return Err(Error::UnsupportedMethod),
        };

        Ok(QueryRequest {
            database: request.database,
            query_str: request.query_str,
            format: request.format.unwrap_or(header_format),
            params: request.params,
        })
    }

    /// Inner function for performing InfluxQL queries
    ///
    /// This is used by both the `/api/v3/query_influxql` and `/api/v1/query`
    /// APIs.
    async fn query_influxql_inner(
        &self,
        database: Option<String>,
        query_str: &str,
        params: Option<StatementParams>,
    ) -> Result<(SendableRecordBatchStream, Option<GroupByClause>)> {
        let mut statements = rewrite::parse_statements(query_str)?;

        if statements.len() != 1 {
            return Err(Error::InfluxqlSingleStatement);
        }
        let statement = statements.pop().unwrap();

        let database = match (database, statement.resolve_dbrp()) {
            (None, None) => None,
            (None, Some(db)) | (Some(db), None) => Some(db),
            (Some(p), Some(q)) => {
                if p == q {
                    Some(p)
                } else {
                    return Err(Error::InfluxqlDatabaseMismatch {
                        param_db: p,
                        query_db: q,
                    });
                }
            }
        };

        let statement = statement.to_statement();
        let group_by = match &statement {
            Statement::Select(select_statement) => select_statement.group_by.clone(),
            _ => None,
        };

        let span_ctx = Some(SpanContext::new_with_optional_collector(
            self.common_state.trace_collector(),
        ));

        let stream = if statement.is_show_databases() {
            self.query_executor.show_databases(true)?
        } else if statement.is_show_retention_policies() {
            self.query_executor
                .show_retention_policies(database.as_deref(), None)
                .await?
        } else {
            let Some(database) = database else {
                return Err(Error::InfluxqlNoDatabase);
            };

            self.query_executor
                .query_influxql(&database, query_str, statement, params, span_ctx, None)
                .await?
        };

        Ok((stream, group_by))
    }

    /// Create a new distinct value cache given the [`DistinctCacheCreateRequest`] arguments in the request
    /// body.
    ///
    /// If the result is to create a cache that already exists, with the same configuration, this
    /// will respond with a 204 NOT CREATED. If an existing cache would be overwritten with a
    /// different configuration, that is a 400 BAD REQUEST
    async fn configure_distinct_cache_create(&self, req: Request<Body>) -> Result<Response<Body>> {
        let args = self.read_body_json(req).await?;
        info!(?args, "create distinct value cache request");
        let DistinctCacheCreateRequest {
            db,
            table,
            name,
            columns,
            max_cardinality,
            max_age,
        } = args;

        let db_schema = self.write_buffer.catalog().db_schema(&db).ok_or_else(|| {
            WriteBufferError::DatabaseNotFound {
                db_name: db.to_string(),
            }
        })?;
        let table_def = db_schema.table_definition(table.as_str()).ok_or_else(|| {
            WriteBufferError::TableNotFound {
                db_name: db,
                table_name: table,
            }
        })?;
        let column_ids = columns
            .into_iter()
            .map(|name| {
                table_def
                    .column_name_to_id(name.as_str())
                    .ok_or_else(|| WriteBufferError::ColumnDoesNotExist(name))
            })
            .collect::<Result<Vec<_>, WriteBufferError>>()?;
        let max_age = max_age.map(MaxAge::from).unwrap_or_default();
        let max_cardinality = max_cardinality.unwrap_or_default();
        match self
            .write_buffer
            .create_distinct_cache(
                db_schema,
                name,
                CreateDistinctCacheArgs {
                    table_def,
                    max_cardinality,
                    max_age,
                    column_ids,
                },
            )
            .await?
        {
            Some(def) => Response::builder()
                .status(StatusCode::CREATED)
                .header(CONTENT_TYPE, mime::APPLICATION_JSON.as_ref())
                .body(Body::from(serde_json::to_string(&def).unwrap()))
                .map_err(Into::into),
            None => Response::builder()
                .status(StatusCode::NO_CONTENT)
                .body(Body::empty())
                .map_err(Into::into),
        }
    }

    /// Delete a distinct value cache entry with the given [`DistinctCacheDeleteRequest`] parameters
    ///
    /// The parameters must be passed in either the query string or the body of the request as JSON.
    async fn configure_distinct_cache_delete(&self, req: Request<Body>) -> Result<Response<Body>> {
        let DistinctCacheDeleteRequest { db, table, name } = if let Some(query) = req.uri().query()
        {
            serde_urlencoded::from_str(query)?
        } else {
            self.read_body_json(req).await?
        };

        let (db_id, db_schema) = self
            .write_buffer
            .catalog()
            .db_id_and_schema(&db)
            .ok_or_else(|| WriteBufferError::DatabaseNotFound {
                db_name: db.to_string(),
            })?;
        let table_id = db_schema.table_name_to_id(table.as_str()).ok_or_else(|| {
            WriteBufferError::TableNotFound {
                db_name: db,
                table_name: table,
            }
        })?;
        self.write_buffer
            .delete_distinct_cache(&db_id, &table_id, &name)
            .await?;
        Ok(Response::builder()
            .status(StatusCode::OK)
            .body(Body::empty())
            .unwrap())
    }

    async fn configure_last_cache_create(&self, req: Request<Body>) -> Result<Response<Body>> {
        let LastCacheCreateRequest {
            db,
            table,
            name,
            key_columns,
            value_columns,
            count,
            ttl,
        } = self.read_body_json(req).await?;

        let (db_id, db_schema) = self
            .write_buffer
            .catalog()
            .db_id_and_schema(&db)
            .ok_or_else(|| WriteBufferError::DatabaseNotFound {
                db_name: db.to_string(),
            })?;
        let (table_id, table_def) = db_schema
            .table_id_and_definition(table.as_str())
            .ok_or_else(|| WriteBufferError::TableNotFound {
                db_name: db,
                table_name: table,
            })?;
        let key_columns = key_columns
            .map(|names| {
                names
                    .into_iter()
                    .map(|name| {
                        table_def
                            .column_name_to_id(name.as_str())
                            .ok_or_else(|| WriteBufferError::ColumnDoesNotExist(name))
                    })
                    .collect::<Result<Vec<_>, WriteBufferError>>()
            })
            .transpose()?;
        let value_columns = value_columns
            .map(|names| {
                names
                    .into_iter()
                    .map(|name| {
                        table_def
                            .column_name_to_id(name.as_str())
                            .ok_or_else(|| WriteBufferError::ColumnDoesNotExist(name))
                    })
                    .collect::<Result<Vec<_>, WriteBufferError>>()
            })
            .transpose()?;

        match self
            .write_buffer
            .create_last_cache(
                db_id,
                table_id,
                name.as_deref(),
                count,
                ttl.map(Duration::from_secs),
                key_columns,
                value_columns,
            )
            .await?
        {
            Some(def) => Response::builder()
                .status(StatusCode::CREATED)
                .header(CONTENT_TYPE, mime::APPLICATION_JSON.as_ref())
                .body(Body::from(serde_json::to_string(&def).unwrap()))
                .map_err(Into::into),
            None => Response::builder()
                .status(StatusCode::NO_CONTENT)
                .body(Body::empty())
                .map_err(Into::into),
        }
    }

    /// Delete a last cache entry with the given [`LastCacheDeleteRequest`] parameters
    ///
    /// This will first attempt to parse the parameters from the URI query string, if a query string
    /// is provided, but if not, will attempt to parse them from the request body as JSON.
    async fn configure_last_cache_delete(&self, req: Request<Body>) -> Result<Response<Body>> {
        let LastCacheDeleteRequest { db, table, name } = if let Some(query) = req.uri().query() {
            serde_urlencoded::from_str(query)?
        } else {
            self.read_body_json(req).await?
        };

        let (db_id, db_schema) = self
            .write_buffer
            .catalog()
            .db_id_and_schema(&db)
            .ok_or_else(|| WriteBufferError::DatabaseNotFound {
                db_name: db.to_string(),
            })?;
        let table_id = db_schema.table_name_to_id(table.as_str()).ok_or_else(|| {
            WriteBufferError::TableNotFound {
                db_name: db.to_string(),
                table_name: table.to_string(),
            }
        })?;
        self.write_buffer
            .delete_last_cache(db_id, table_id, &name)
            .await?;

        Ok(Response::builder()
            .status(StatusCode::OK)
            .body(Body::empty())?)
    }

    async fn configure_processing_engine_trigger(
        &self,
        req: Request<Body>,
    ) -> Result<Response<Body>> {
        let ProcessingEngineTriggerCreateRequest {
            db,
            plugin_filename,
            trigger_name,
            flags,
            trigger_specification,
            trigger_arguments,
            disabled,
        } = if let Some(query) = req.uri().query() {
            serde_urlencoded::from_str(query)?
        } else {
            self.read_body_json(req).await?
        };
        debug!(%db, %plugin_filename, %trigger_name, %trigger_specification, %disabled, "configure_processing_engine_trigger");
        let Ok(trigger_spec) =
            TriggerSpecificationDefinition::from_string_rep(&trigger_specification)
        else {
            return Err(Error::Catalog(
                CatalogError::ProcessingEngineTriggerSpecParseError {
                    trigger_spec: trigger_specification,
                },
            ));
        };
        self.processing_engine
            .insert_trigger(
                db.as_str(),
                trigger_name.clone(),
                plugin_filename,
                flags,
                trigger_spec,
                trigger_arguments,
                disabled,
            )
            .await?;
        if !disabled {
            self.processing_engine
                .run_trigger(
                    Arc::clone(&self.write_buffer),
                    Arc::clone(&self.query_executor),
                    db.as_str(),
                    trigger_name.as_str(),
                )
                .await?;
        }
        Ok(Response::builder()
            .status(StatusCode::OK)
            .body(Body::empty())?)
    }

    async fn delete_processing_engine_trigger(&self, req: Request<Body>) -> Result<Response<Body>> {
        let ProcessingEngineTriggerDeleteRequest {
            db,
            trigger_name,
            force,
        } = if let Some(query) = req.uri().query() {
            serde_urlencoded::from_str(query)?
        } else {
            self.read_body_json(req).await?
        };
        self.processing_engine
            .delete_trigger(&db, &trigger_name, force)
            .await?;
        Ok(Response::builder()
            .status(StatusCode::OK)
            .body(Body::empty())?)
    }

    async fn install_plugin_environment_packages(
        &self,
        req: Request<Body>,
    ) -> Result<Response<Body>> {
        let ProcessingEngineInstallPackagesRequest { packages } =
            if let Some(query) = req.uri().query() {
                serde_urlencoded::from_str(query)?
            } else {
                self.read_body_json(req).await?
            };
        let manager = self.processing_engine.get_environment_manager();
        manager
            .install_packages(packages)
            .map_err(ProcessingEngineError::from)?;

        Ok(Response::builder()
            .status(StatusCode::OK)
            .body(Body::empty())?)
    }

    async fn install_plugin_environment_requirements(
        &self,
        req: Request<Body>,
    ) -> Result<Response<Body>> {
        let ProcessingEngineInstallRequirementsRequest {
            requirements_location,
        } = if let Some(query) = req.uri().query() {
            serde_urlencoded::from_str(query)?
        } else {
            self.read_body_json(req).await?
        };
        info!(
            "installing plugin environment requirements from {}",
            requirements_location
        );
        let manager = self.processing_engine.get_environment_manager();
        manager
            .install_requirements(requirements_location)
            .map_err(ProcessingEngineError::from)?;

        Ok(Response::builder()
            .status(StatusCode::OK)
            .body(Body::empty())?)
    }

    async fn disable_processing_engine_trigger(
        &self,
        req: Request<Body>,
    ) -> Result<Response<Body>> {
        let query = req.uri().query().unwrap_or("");
        let delete_req = serde_urlencoded::from_str::<ProcessingEngineTriggerIdentifier>(query)?;
        self.processing_engine
            .disable_trigger(delete_req.db.as_str(), delete_req.trigger_name.as_str())
            .await?;
        Ok(Response::builder()
            .status(StatusCode::OK)
            .body(Body::empty())?)
    }
    async fn enable_processing_engine_trigger(&self, req: Request<Body>) -> Result<Response<Body>> {
        let query = req.uri().query().unwrap_or("");
        let delete_req = serde_urlencoded::from_str::<ProcessingEngineTriggerIdentifier>(query)?;
        self.processing_engine
            .enable_trigger(
                Arc::clone(&self.write_buffer),
                Arc::clone(&self.query_executor),
                delete_req.db.as_str(),
                delete_req.trigger_name.as_str(),
            )
            .await?;
        Ok(Response::builder()
            .status(StatusCode::OK)
            .body(Body::empty())?)
    }

    async fn show_databases(&self, req: Request<Body>) -> Result<Response<Body>> {
        let query = req.uri().query().unwrap_or("");
        let ShowDatabasesRequest {
            format,
            show_deleted,
        } = serde_urlencoded::from_str(query)?;
        let stream = self.query_executor.show_databases(show_deleted)?;
        Response::builder()
            .status(StatusCode::OK)
            .header(CONTENT_TYPE, format.as_content_type())
            .body(record_batch_stream_to_body(stream, format).await?)
            .map_err(Into::into)
    }

    async fn create_database(&self, req: Request<Body>) -> Result<Response<Body>> {
        let CreateDatabaseRequest { db } = self.read_body_json(req).await?;
        self.write_buffer.create_database(db).await?;
        Ok(Response::builder()
            .status(StatusCode::OK)
            .body(Body::empty())
            .unwrap())
    }

    /// Endpoint for testing a plugin that will be trigger on WAL writes.
    #[cfg(feature = "system-py")]
    async fn test_processing_engine_wal_plugin(
        &self,
        req: Request<Body>,
    ) -> Result<Response<Body>> {
        let request: influxdb3_types::http::WalPluginTestRequest = self.read_body_json(req).await?;

        let output = self
            .processing_engine
            .test_wal_plugin(request, Arc::clone(&self.query_executor))
            .await?;
        let body = serde_json::to_string(&output)?;

        Ok(Response::builder()
            .status(StatusCode::OK)
            .body(Body::from(body))?)
    }

    #[cfg(not(feature = "system-py"))]
    async fn test_processing_engine_wal_plugin(
        &self,
        _req: Request<Body>,
    ) -> Result<Response<Body>> {
        Err(Error::PythonPluginsNotEnabled)
    }

    /// Endpoint for testing a plugin that will be trigger on some cron schedule.
    #[cfg(feature = "system-py")]
    async fn test_processing_engine_schedule_plugin(
        &self,
        req: Request<Body>,
    ) -> Result<Response<Body>> {
        let request: influxdb3_types::http::SchedulePluginTestRequest =
            self.read_body_json(req).await?;

        let output = self
            .processing_engine
            .test_schedule_plugin(request, Arc::clone(&self.query_executor))
            .await?;
        let body = serde_json::to_string(&output)?;

        Ok(Response::builder()
            .status(StatusCode::OK)
            .body(Body::from(body))?)
    }

    #[cfg(feature = "system-py")]
    async fn processing_engine_request_plugin(
        &self,
        trigger_path: &str,
        req: Request<Body>,
    ) -> Result<Response<Body>> {
        use hashbrown::HashMap;

        // pull out the query params into a hashmap
        let uri = req.uri();
        let query_str = uri.query().unwrap_or("");

        let parsed_url = url::Url::parse(&format!("http://influxdata.com?{}", query_str)).unwrap();
        let params: HashMap<String, String> = parsed_url
            .query_pairs()
            .map(|(k, v)| (k.to_string(), v.to_string()))
            .collect();

        // pull out the request headers into a hashmap
        let headers = req
            .headers()
            .iter()
            .map(|(k, v)| (k.to_string(), v.to_str().unwrap().to_string()))
            .collect();

        // pull out the request body
        let body = self.read_body(req).await?;

        match self
            .processing_engine
            .request_trigger(trigger_path, params, headers, body)
            .await
        {
            Ok(response) => Ok(response),
            Err(
                influxdb3_processing_engine::manager::ProcessingEngineError::RequestTriggerNotFound,
            ) => {
                let body = "{error: \"not found\"}";
                Ok(Response::builder()
                    .status(StatusCode::NOT_FOUND)
                    .body(Body::from(body))?)
            }
            Err(e) => Err(e.into()),
        }
    }

    #[cfg(not(feature = "system-py"))]
    async fn test_processing_engine_schedule_plugin(
        &self,
        _req: Request<Body>,
    ) -> Result<Response<Body>> {
        Err(Error::PythonPluginsNotEnabled)
    }

    #[cfg(not(feature = "system-py"))]
    async fn processing_engine_request_plugin(
        &self,
        _trigger_path: &str,
        _req: Request<Body>,
    ) -> Result<Response<Body>> {
        Err(Error::PythonPluginsNotEnabled)
    }

    async fn delete_database(&self, req: Request<Body>) -> Result<Response<Body>> {
        let query = req.uri().query().unwrap_or("");
        let delete_req = serde_urlencoded::from_str::<DeleteDatabaseRequest>(query)?;
        self.write_buffer
            .soft_delete_database(delete_req.db)
            .await?;
        Ok(Response::builder()
            .status(StatusCode::OK)
            .body(Body::empty())
            .unwrap())
    }

    async fn create_table(&self, req: Request<Body>) -> Result<Response<Body>> {
        let CreateTableRequest {
            db,
            table,
            tags,
            fields,
        } = self.read_body_json(req).await?;
        self.write_buffer
            .create_table(
                db,
                table,
                tags,
                fields
                    .into_iter()
                    .map(|field| (field.name, field.r#type))
                    .collect(),
            )
            .await?;
        Ok(Response::builder()
            .status(StatusCode::OK)
            .body(Body::empty())
            .unwrap())
    }

    async fn delete_table(&self, req: Request<Body>) -> Result<Response<Body>> {
        let query = req.uri().query().unwrap_or("");
        let delete_req = serde_urlencoded::from_str::<DeleteTableRequest>(query)?;
        self.write_buffer
            .soft_delete_table(delete_req.db, delete_req.table)
            .await?;
        Ok(Response::builder()
            .status(StatusCode::OK)
            .body(Body::empty())
            .unwrap())
    }

    async fn read_body_json<ReqBody: DeserializeOwned>(
        &self,
        req: hyper::Request<Body>,
    ) -> Result<ReqBody> {
        if !json_content_type(req.headers()) {
            return Err(Error::InvalidContentType {
                expected: mime::APPLICATION_JSON,
            });
        }
        let bytes = self.read_body(req).await?;
        serde_json::from_slice(&bytes).map_err(Into::into)
    }
}

/// Check that the content type is application/json
fn json_content_type(headers: &HeaderMap) -> bool {
    let content_type = if let Some(content_type) = headers.get(CONTENT_TYPE) {
        content_type
    } else {
        return false;
    };

    let content_type = if let Ok(content_type) = content_type.to_str() {
        content_type
    } else {
        return false;
    };

    let mime = if let Ok(mime) = content_type.parse::<mime::Mime>() {
        mime
    } else {
        return false;
    };

    let is_json_content_type = mime.type_() == "application"
        && (mime.subtype() == "json" || mime.suffix().is_some_and(|name| name == "json"));

    is_json_content_type
}

#[derive(Debug, Deserialize)]
struct V1AuthParameters {
    #[serde(rename = "p")]
    password: Option<String>,
}

/// Extract the authentication token for v1 API requests, which may use the `p` query
/// parameter to pass the authentication token.
fn extract_v1_auth_token(req: &mut Request<Body>) -> Option<Vec<u8>> {
    req.uri()
        .path_and_query()
        .and_then(|pq| match pq.path() {
            "/query" | "/write" => pq.query(),
            _ => None,
        })
        .map(serde_urlencoded::from_str::<V1AuthParameters>)
        .transpose()
        .ok()
        .flatten()
        .and_then(|params| params.password)
        .map(String::into_bytes)
}

fn validate_auth_header(header: HeaderValue) -> Result<Vec<u8>, AuthorizationError> {
    // Split the header value into two parts
    let mut header = header.to_str()?.split(' ');

    // Check that the header is the 'Bearer' or 'Token' auth scheme
    let auth_scheme = header.next().ok_or(AuthorizationError::MalformedRequest)?;
    if auth_scheme != "Bearer" && auth_scheme != "Token" {
        return Err(AuthorizationError::MalformedRequest);
    }

    // Get the token that we want to hash to check the request is valid
    let token = header.next().ok_or(AuthorizationError::MalformedRequest)?;

    // There should only be two parts the 'Bearer' scheme and the actual
    // token, error otherwise
    if header.next().is_some() {
        return Err(AuthorizationError::MalformedRequest);
    }

    Ok(token.as_bytes().to_vec())
}

impl From<authz::Error> for AuthorizationError {
    fn from(auth_error: authz::Error) -> Self {
        match auth_error {
            authz::Error::Forbidden => Self::Forbidden,
            _ => Self::Unauthorized,
        }
    }
}

/// Validate a database name
///
/// A valid name:
/// - Starts with a letter or a number
/// - Is ASCII not UTF-8
/// - Contains only letters, numbers, underscores or hyphens
/// - if `accept_rp` is true, then a single slash ('/') is allowed, separating the
///   the database name from the retention policy name, e.g., '<db_name>/<rp_name>'
fn validate_db_name(name: &str, accept_rp: bool) -> Result<(), ValidateDbNameError> {
    if name.is_empty() {
        return Err(ValidateDbNameError::Empty);
    }
    let mut is_first_char = true;
    let mut rp_seperator_found = false;
    let mut last_char = None;
    for grapheme in name.graphemes(true) {
        if grapheme.len() > 1 {
            // In the case of a unicode we need to handle multibyte chars
            return Err(ValidateDbNameError::InvalidChar);
        }
        let char = grapheme.as_bytes()[0] as char;
        if !is_first_char {
            match (accept_rp, rp_seperator_found, char) {
                (true, true, V1_NAMESPACE_RP_SEPARATOR) => {
                    return Err(ValidateDbNameError::InvalidRetentionPolicy);
                }
                (true, false, V1_NAMESPACE_RP_SEPARATOR) => {
                    rp_seperator_found = true;
                }
                (false, _, char)
                    if !(char.is_ascii_alphanumeric() || char == '_' || char == '-') =>
                {
                    return Err(ValidateDbNameError::InvalidChar);
                }
                _ => (),
            }
        } else {
            if !char.is_ascii_alphanumeric() {
                return Err(ValidateDbNameError::InvalidStartChar);
            }
            is_first_char = false;
        }
        last_char.replace(char);
    }

    if last_char.is_some_and(|c| c == '/') {
        return Err(ValidateDbNameError::InvalidRetentionPolicy);
    }

    Ok(())
}

#[derive(Clone, Copy, Debug, thiserror::Error)]
pub enum ValidateDbNameError {
    #[error(
        "invalid character in database name: must be ASCII, \
        containing only letters, numbers, underscores, or hyphens"
    )]
    InvalidChar,
    #[error("db name did not start with a number or letter")]
    InvalidStartChar,
    #[error(
        "db name with invalid retention policy, if providing a \
        retention policy name, must be of form '<db_name>/<rp_name>'"
    )]
    InvalidRetentionPolicy,
    #[error("db name cannot be empty")]
    Empty,
}

async fn record_batch_stream_to_body(
    mut stream: Pin<Box<dyn RecordBatchStream + Send>>,
    format: QueryFormat,
) -> Result<Body, Error> {
    match format {
        QueryFormat::Pretty => {
            let batches = stream.try_collect::<Vec<RecordBatch>>().await?;
            Ok(Body::from(Bytes::from(format!(
                "{}",
                pretty::pretty_format_batches(&batches)?
            ))))
        }
        QueryFormat::Parquet => {
            // Grab the first batch so that we can get the schema
            let Some(batch) = stream.next().await.transpose()? else {
                return Ok(Body::empty());
            };
            let schema = batch.schema();

            let mut bytes = Vec::new();
            let mem_pool = Arc::new(UnboundedMemoryPool::default());
            let mut writer = TrackedMemoryArrowWriter::try_new(&mut bytes, schema, mem_pool)?;

            // Write the first batch we got and then continue writing batches
            writer.write(batch)?;
            while let Some(batch) = stream.next().await.transpose()? {
                writer.write(batch)?;
            }
            writer.close()?;
            Ok(Body::from(Bytes::from(bytes)))
        }
        QueryFormat::Csv => {
            struct CsvFuture {
                first_poll: bool,
                stream: Pin<Box<dyn RecordBatchStream + Send>>,
            }

            impl Future for CsvFuture {
                type Output = Option<Result<Bytes, DataFusionError>>;

                fn poll(
                    mut self: Pin<&mut Self>,
                    ctx: &mut std::task::Context<'_>,
                ) -> Poll<Self::Output> {
                    match self.stream.poll_next_unpin(ctx) {
                        Poll::Ready(Some(batch)) => {
                            let batch = match batch {
                                Ok(batch) => batch,
                                Err(e) => return Poll::Ready(Some(Err(e))),
                            };
                            let mut writer = if self.first_poll {
                                self.first_poll = false;
                                arrow_csv::Writer::new(Vec::new())
                            } else {
                                arrow_csv::WriterBuilder::new()
                                    .with_header(false)
                                    .build(Vec::new())
                            };
                            if let Err(err) = writer.write(&batch) {
                                Poll::Ready(Some(Err(err.into())))
                            } else {
                                Poll::Ready(Some(Ok(Bytes::from(writer.into_inner()))))
                            }
                        }
                        Poll::Ready(None) => Poll::Ready(None),
                        Poll::Pending => Poll::Pending,
                    }
                }
            }

            let mut future = CsvFuture {
                first_poll: true,
                stream,
            };
            Ok(Body::wrap_stream(futures::stream::poll_fn(move |ctx| {
                future.poll_unpin(ctx)
            })))
        }
        QueryFormat::Json => {
            struct JsonFuture {
                state: State,
                stream: Pin<Box<dyn RecordBatchStream + Send>>,
            }

            enum State {
                FirstPoll,
                Body,
                Done,
            }

            #[derive(Default, Debug)]
            struct JsonMiddle;

            impl arrow_json::writer::JsonFormat for JsonMiddle {
                fn start_row<W: std::io::Write>(
                    &self,
                    writer: &mut W,
                    _is_first_row: bool,
                ) -> std::result::Result<(), arrow_schema::ArrowError> {
                    writer.write_all(b",")?;

                    Ok(())
                }
            }

            impl Future for JsonFuture {
                type Output = Option<Result<Bytes, DataFusionError>>;

                fn poll(
                    mut self: Pin<&mut Self>,
                    ctx: &mut std::task::Context<'_>,
                ) -> Poll<Self::Output> {
                    match self.stream.poll_next_unpin(ctx) {
                        Poll::Ready(Some(batch)) => {
                            let batch = match batch {
                                Ok(batch) => batch,
                                Err(e) => return Poll::Ready(Some(Err(e))),
                            };
                            match self.state {
                                State::FirstPoll => {
                                    let mut writer = arrow_json::ArrayWriter::new(Vec::new());
                                    if let Err(err) = writer.write(&batch) {
                                        Poll::Ready(Some(Err(err.into())))
                                    } else {
                                        self.state = State::Body;
                                        Poll::Ready(Some(Ok(Bytes::from(writer.into_inner()))))
                                    }
                                }
                                State::Body => {
                                    let mut writer = arrow_json::WriterBuilder::new()
                                        .build::<Vec<_>, JsonMiddle>(Vec::new());
                                    if let Err(err) = writer.write(&batch) {
                                        Poll::Ready(Some(Err(err.into())))
                                    } else {
                                        Poll::Ready(Some(Ok(Bytes::from(writer.into_inner()))))
                                    }
                                }
                                _ => unreachable!(),
                            }
                        }
                        Poll::Ready(None) => {
                            match self.state {
                                // We've never written anything so just close the
                                // stream with an empty array
                                State::FirstPoll => {
                                    self.state = State::Done;
                                    Poll::Ready(Some(Ok(Bytes::from("[]"))))
                                }
                                // We have written to this before so we should
                                // write the final bytes to close the object
                                State::Body => {
                                    self.state = State::Done;
                                    Poll::Ready(Some(Ok(Bytes::from("]"))))
                                }
                                State::Done => Poll::Ready(None),
                            }
                        }
                        Poll::Pending => Poll::Pending,
                    }
                }
            }

            let mut future = JsonFuture {
                state: State::FirstPoll,
                stream,
            };
            Ok(Body::wrap_stream(futures::stream::poll_fn(move |ctx| {
                future.poll_unpin(ctx)
            })))
        }
        QueryFormat::JsonLines => {
            let stream = futures::stream::poll_fn(move |ctx| match stream.poll_next_unpin(ctx) {
                Poll::Ready(Some(batch)) => {
                    let batch = match batch {
                        Ok(batch) => batch,
                        Err(e) => return Poll::Ready(Some(Err(e))),
                    };
                    let mut writer = arrow_json::LineDelimitedWriter::new(Vec::new());
                    if let Err(err) = writer.write(&batch) {
                        return Poll::Ready(Some(Err(err.into())));
                    }
                    if let Err(err) = writer.finish() {
                        Poll::Ready(Some(Err(err.into())))
                    } else {
                        Poll::Ready(Some(Ok(Bytes::from(writer.into_inner()))))
                    }
                }
                Poll::Ready(None) => Poll::Ready(None),
                Poll::Pending => Poll::Pending,
            });
            Ok(Body::wrap_stream(stream))
        }
    }
}

pub(crate) async fn route_request<T: TimeProvider>(
    http_server: Arc<HttpApi<T>>,
    mut req: Request<Body>,
) -> Result<Response<Body>, Infallible> {
    if let Err(e) = http_server.authorize_request(&mut req).await {
        match e {
            AuthorizationError::Unauthorized => {
                return Ok(Response::builder()
                    .status(StatusCode::UNAUTHORIZED)
                    .body(Body::empty())
                    .unwrap());
            }
            AuthorizationError::MalformedRequest => {
                return Ok(Response::builder()
                    .status(StatusCode::BAD_REQUEST)
                    .body(Body::from("{\"error\":\
                        \"Authorization header was malformed and should be in the form 'Authorization: Bearer <token>'\"\
                    }"))
                    .unwrap());
            }
            AuthorizationError::Forbidden => {
                return Ok(Response::builder()
                    .status(StatusCode::FORBIDDEN)
                    .body(Body::empty())
                    .unwrap());
            }
            // We don't expect this to happen, but if the header is messed up
            // better to handle it then not at all
            AuthorizationError::ToStr(_) => {
                return Ok(Response::builder()
                    .status(StatusCode::INTERNAL_SERVER_ERROR)
                    .body(Body::empty())
                    .unwrap());
            }
        }
    }
    debug!(request = ?req,"Processing request");

    let method = req.method().clone();
    let uri = req.uri().clone();
    let content_length = req.headers().get("content-length").cloned();

    let response = match (method.clone(), uri.path()) {
        (Method::POST, "/write") => {
            let params = match http_server.legacy_write_param_unifier.parse_v1(&req).await {
                Ok(p) => p.into(),
                Err(e) => return Ok(legacy_write_error_to_response(e)),
            };

            http_server.write_lp_inner(params, req, true).await
        }
        (Method::POST, "/api/v2/write") => {
            let params = match http_server.legacy_write_param_unifier.parse_v2(&req).await {
                Ok(p) => p.into(),
                Err(e) => return Ok(legacy_write_error_to_response(e)),
            };

            http_server.write_lp_inner(params, req, false).await
        }
        (Method::POST, "/api/v3/enterprise/echo") => http_server.enterprise_echo(req).await,
        (Method::POST, "/api/v3/enterprise/configure/file_index") => {
            http_server.configure_file_index_create(req).await
        }
        (Method::DELETE, "/api/v3/enterprise/configure/file_index") => {
            http_server.configure_file_index_delete(req).await
        }
        (Method::POST, "/api/v3/write_lp") => http_server.write_lp(req).await,
        (Method::GET | Method::POST, "/api/v3/query_sql") => http_server.query_sql(req).await,
        (Method::GET | Method::POST, "/api/v3/query_influxql") => {
            http_server.query_influxql(req).await
        }
        (Method::GET | Method::POST, "/query") => http_server.v1_query(req).await,
        (Method::GET, "/health" | "/api/v1/health") => http_server.health(),
        (Method::GET | Method::POST, "/ping") => http_server.ping(),
        (Method::GET, "/metrics") => http_server.handle_metrics(),
        (Method::GET | Method::POST, path) if path.starts_with("/api/v3/engine/") => {
            let path = path.strip_prefix("/api/v3/engine/").unwrap();
            http_server
                .processing_engine_request_plugin(path, req)
                .await
        }
        (Method::POST, "/api/v3/configure/distinct_cache") => {
            http_server.configure_distinct_cache_create(req).await
        }
        (Method::DELETE, "/api/v3/configure/distinct_cache") => {
            http_server.configure_distinct_cache_delete(req).await
        }
        (Method::POST, "/api/v3/configure/last_cache") => {
            http_server.configure_last_cache_create(req).await
        }
        (Method::DELETE, "/api/v3/configure/last_cache") => {
            http_server.configure_last_cache_delete(req).await
        }
        (Method::POST, "/api/v3/configure/processing_engine_trigger/disable") => {
            http_server.disable_processing_engine_trigger(req).await
        }
        (Method::POST, "/api/v3/configure/processing_engine_trigger/enable") => {
            http_server.enable_processing_engine_trigger(req).await
        }
        (Method::POST, "/api/v3/configure/processing_engine_trigger") => {
            http_server.configure_processing_engine_trigger(req).await
        }
        (Method::DELETE, "/api/v3/configure/processing_engine_trigger") => {
            http_server.delete_processing_engine_trigger(req).await
        }
        (Method::POST, "/api/v3/configure/plugin_environment/install_packages") => {
            http_server.install_plugin_environment_packages(req).await
        }
        (Method::POST, "/api/v3/configure/plugin_environment/install_requirements") => {
            http_server
                .install_plugin_environment_requirements(req)
                .await
        }
        (Method::GET, "/api/v3/configure/database") => http_server.show_databases(req).await,
        (Method::POST, "/api/v3/configure/database") => http_server.create_database(req).await,
        (Method::DELETE, "/api/v3/configure/database") => http_server.delete_database(req).await,
        (Method::POST, "/api/v3/configure/table") => http_server.create_table(req).await,
        // TODO: make table delete to use path param (DELETE db/foodb/table/bar)
        (Method::DELETE, "/api/v3/configure/table") => http_server.delete_table(req).await,
        (Method::POST, "/api/v3/plugin_test/wal") => {
            http_server.test_processing_engine_wal_plugin(req).await
        }
        (Method::POST, "/api/v3/plugin_test/schedule") => {
            http_server
                .test_processing_engine_schedule_plugin(req)
                .await
        }
        _ => {
            let body = Body::from("not found");
            Ok(Response::builder()
                .status(StatusCode::NOT_FOUND)
                .body(body)
                .unwrap())
        }
    };

    // TODO: Move logging to TraceLayer
    match response {
        Ok(response) => {
            debug!(?response, "Successfully processed request");
            Ok(response)
        }
        Err(error) => {
            error!(%error, %method, path = uri.path(), ?content_length, "Error while handling request");
            Ok(error.into_response())
        }
    }
}

fn legacy_write_error_to_response(e: WriteParseError) -> Response<Body> {
    let err: ErrorMessage<()> = ErrorMessage {
        error: e.to_string(),
        data: None,
    };
    let serialized = serde_json::to_string(&err).unwrap();
    let body = Body::from(serialized);
    let status = match e {
        WriteParseError::NotImplemented => StatusCode::NOT_FOUND,
        WriteParseError::SingleTenantError(e) => StatusCode::from(&e),
        WriteParseError::MultiTenantError(e) => StatusCode::from(&e),
    };
    Response::builder().status(status).body(body).unwrap()
}

#[cfg(test)]
mod tests {
    use http::{HeaderMap, HeaderValue, header::ACCEPT};

    use super::QueryFormat;
    use super::ValidateDbNameError;
    use super::record_batch_stream_to_body;
    use super::validate_db_name;
    use arrow_array::record_batch;
    use datafusion::execution::SendableRecordBatchStream;
    use datafusion::physical_plan::stream::RecordBatchStreamAdapter;
    use hyper::body::to_bytes;
    use pretty_assertions::assert_eq;
    use std::str;

    macro_rules! assert_validate_db_name {
        ($name:literal, $accept_rp:literal, $expected:pat) => {
            let actual = validate_db_name($name, $accept_rp);
            assert!(matches!(&actual, $expected), "got: {actual:?}",);
        };
    }

    #[test]
    fn test_try_from_headers_default_browser_accept_headers_to_json() {
        let mut map = HeaderMap::new();
        map.append(
            ACCEPT,
            HeaderValue::from_static(
                "text/html,application/xhtml+xml,application/xml;q=0.9,*/*;q=0.8",
            ),
        );
        let format = QueryFormat::try_from_headers(&map).unwrap();
        assert!(matches!(format, QueryFormat::Json));
    }

    #[test]
    fn test_validate_db_name() {
        assert_validate_db_name!("foo/bar", false, Err(ValidateDbNameError::InvalidChar));
        assert!(validate_db_name("foo/bar", true).is_ok());
        assert_validate_db_name!(
            "foo/bar/baz",
            true,
            Err(ValidateDbNameError::InvalidRetentionPolicy)
        );
        assert_validate_db_name!(
            "foo/",
            true,
            Err(ValidateDbNameError::InvalidRetentionPolicy)
        );
        assert_validate_db_name!("foo/bar", false, Err(ValidateDbNameError::InvalidChar));
        assert_validate_db_name!("foo/bar/baz", false, Err(ValidateDbNameError::InvalidChar));
        assert_validate_db_name!("_foo", false, Err(ValidateDbNameError::InvalidStartChar));
        assert_validate_db_name!("", false, Err(ValidateDbNameError::Empty));
    }

    #[tokio::test]
    async fn test_json_output_empty() {
        // Turn RecordBatches into a Body and then collect into Bytes to assert
        // their validity
        let bytes = to_bytes(
            record_batch_stream_to_body(make_record_stream(None), QueryFormat::Json)
                .await
                .unwrap(),
        )
        .await
        .unwrap();
        assert_eq!(str::from_utf8(bytes.as_ref()).unwrap(), "[]");
    }

    #[tokio::test]
    async fn test_json_output_one_record() {
        // Turn RecordBatches into a Body and then collect into Bytes to assert
        // their validity
        let bytes = to_bytes(
            record_batch_stream_to_body(make_record_stream(Some(1)), QueryFormat::Json)
                .await
                .unwrap(),
        )
        .await
        .unwrap();
        assert_eq!(str::from_utf8(bytes.as_ref()).unwrap(), "[{\"a\":1}]");
    }
    #[tokio::test]
    async fn test_json_output_three_records() {
        // Turn RecordBatches into a Body and then collect into Bytes to assert
        // their validity
        let bytes = to_bytes(
            record_batch_stream_to_body(make_record_stream(Some(3)), QueryFormat::Json)
                .await
                .unwrap(),
        )
        .await
        .unwrap();
        assert_eq!(
            str::from_utf8(bytes.as_ref()).unwrap(),
            "[{\"a\":1},{\"a\":1},{\"a\":1}]"
        );
    }
    #[tokio::test]
    async fn test_json_output_five_records() {
        // Turn RecordBatches into a Body and then collect into Bytes to assert
        // their validity
        let bytes = to_bytes(
            record_batch_stream_to_body(make_record_stream(Some(5)), QueryFormat::Json)
                .await
                .unwrap(),
        )
        .await
        .unwrap();
        assert_eq!(
            str::from_utf8(bytes.as_ref()).unwrap(),
            "[{\"a\":1},{\"a\":1},{\"a\":1},{\"a\":1},{\"a\":1}]"
        );
    }

    #[tokio::test]
    async fn test_jsonl_output_empty() {
        // Turn RecordBatches into a Body and then collect into Bytes to assert
        // their validity
        let bytes = to_bytes(
            record_batch_stream_to_body(make_record_stream(None), QueryFormat::JsonLines)
                .await
                .unwrap(),
        )
        .await
        .unwrap();
        assert_eq!(str::from_utf8(bytes.as_ref()).unwrap(), "");
    }

    #[tokio::test]
    async fn test_jsonl_output_one_record() {
        // Turn RecordBatches into a Body and then collect into Bytes to assert
        // their validity
        let bytes = to_bytes(
            record_batch_stream_to_body(make_record_stream(Some(1)), QueryFormat::JsonLines)
                .await
                .unwrap(),
        )
        .await
        .unwrap();
        assert_eq!(str::from_utf8(bytes.as_ref()).unwrap(), "{\"a\":1}\n");
    }
    #[tokio::test]
    async fn test_jsonl_output_three_records() {
        // Turn RecordBatches into a Body and then collect into Bytes to assert
        // their validity
        let bytes = to_bytes(
            record_batch_stream_to_body(make_record_stream(Some(3)), QueryFormat::JsonLines)
                .await
                .unwrap(),
        )
        .await
        .unwrap();
        assert_eq!(
            str::from_utf8(bytes.as_ref()).unwrap(),
            "{\"a\":1}\n{\"a\":1}\n{\"a\":1}\n"
        );
    }
    #[tokio::test]
    async fn test_jsonl_output_five_records() {
        // Turn RecordBatches into a Body and then collect into Bytes to assert
        // their validity
        let bytes = to_bytes(
            record_batch_stream_to_body(make_record_stream(Some(5)), QueryFormat::JsonLines)
                .await
                .unwrap(),
        )
        .await
        .unwrap();
        assert_eq!(
            str::from_utf8(bytes.as_ref()).unwrap(),
            "{\"a\":1}\n{\"a\":1}\n{\"a\":1}\n{\"a\":1}\n{\"a\":1}\n"
        );
    }
    #[tokio::test]
    async fn test_csv_output_empty() {
        // Turn RecordBatches into a Body and then collect into Bytes to assert
        // their validity
        let bytes = to_bytes(
            record_batch_stream_to_body(make_record_stream(None), QueryFormat::Csv)
                .await
                .unwrap(),
        )
        .await
        .unwrap();
        assert_eq!(str::from_utf8(bytes.as_ref()).unwrap(), "");
    }

    #[tokio::test]
    async fn test_csv_output_one_record() {
        // Turn RecordBatches into a Body and then collect into Bytes to assert
        // their validity
        let bytes = to_bytes(
            record_batch_stream_to_body(make_record_stream(Some(1)), QueryFormat::Csv)
                .await
                .unwrap(),
        )
        .await
        .unwrap();
        assert_eq!(str::from_utf8(bytes.as_ref()).unwrap(), "a\n1\n");
    }
    #[tokio::test]
    async fn test_csv_output_three_records() {
        // Turn RecordBatches into a Body and then collect into Bytes to assert
        // their validity
        let bytes = to_bytes(
            record_batch_stream_to_body(make_record_stream(Some(3)), QueryFormat::Csv)
                .await
                .unwrap(),
        )
        .await
        .unwrap();
        assert_eq!(str::from_utf8(bytes.as_ref()).unwrap(), "a\n1\n1\n1\n");
    }
    #[tokio::test]
    async fn test_csv_output_five_records() {
        // Turn RecordBatches into a Body and then collect into Bytes to assert
        // their validity
        let bytes = to_bytes(
            record_batch_stream_to_body(make_record_stream(Some(5)), QueryFormat::Csv)
                .await
                .unwrap(),
        )
        .await
        .unwrap();
        assert_eq!(
            str::from_utf8(bytes.as_ref()).unwrap(),
            "a\n1\n1\n1\n1\n1\n"
        );
    }
    fn make_record_stream(records: Option<usize>) -> SendableRecordBatchStream {
        let mut batches = Vec::new();
        let batch = record_batch!(("a", Int32, [1])).unwrap();
        let schema = batch.schema();
        let num = match records {
            None => {
                let stream = futures::stream::iter(Vec::new());
                let adapter = RecordBatchStreamAdapter::new(schema, stream);
                return Box::pin(adapter);
            }
            Some(num) => num,
        };
        batches.push(Ok(batch));
        for _ in 1..num {
            batches.push(Ok(record_batch!(("a", Int32, [1])).unwrap()));
        }
        let stream = futures::stream::iter(batches);
        // Convert the stream to a SendableRecordBatchStream
        let adapter = RecordBatchStreamAdapter::new(schema, stream);
        Box::pin(adapter)
    }
}<|MERGE_RESOLUTION|>--- conflicted
+++ resolved
@@ -42,11 +42,7 @@
 use iox_query_params::StatementParams;
 use iox_time::TimeProvider;
 use observability_deps::tracing::{debug, error, info};
-<<<<<<< HEAD
 use schema::InfluxColumnType;
-use serde::de::DeserializeOwned;
-=======
->>>>>>> 044c051a
 use serde::Deserialize;
 use serde::Serialize;
 use serde::de::DeserializeOwned;
@@ -560,7 +556,7 @@
             error: &'static str,
         }
         let el = ExpiredLicense {
-            error: "License is expired. Please update your license and place it in the object store under enterprise/license"
+            error: "License is expired. Please update your license and place it in the object store under enterprise/license",
         };
 
         let body = Body::from(serde_json::to_string(&el).unwrap());
