--- conflicted
+++ resolved
@@ -29,13 +29,10 @@
 
 use self::{last_caches::LastCachesTable, queries::QueriesTable};
 
-<<<<<<< HEAD
 mod compacted_data;
 pub(crate) mod compaction_events;
 mod config;
-=======
 mod distinct_caches;
->>>>>>> c71dafc3
 mod last_caches;
 mod parquet_files;
 use crate::system_tables::python_call::{
@@ -134,30 +131,15 @@
             buffer.last_cache_provider(),
         ))));
         tables.insert(LAST_CACHES_TABLE_NAME, last_caches);
-<<<<<<< HEAD
-        let meta_caches = Arc::new(SystemTableProvider::new(Arc::new(MetaCachesTable::new(
-            Arc::clone(&db_schema),
-            buffer.meta_cache_provider(),
-        ))));
-        tables.insert(META_CACHES_TABLE_NAME, meta_caches);
-        // pro tables:
-        tables.insert(
-            FILE_INDEX_TABLE_NAME,
-            Arc::new(SystemTableProvider::new(Arc::new(FileIndexTable::new(
-                buffer.catalog(),
-                enterprise_config,
-            )))),
-        );
-=======
         let distinct_caches = Arc::new(SystemTableProvider::new(Arc::new(
             DistinctCachesTable::new(Arc::clone(&db_schema), buffer.distinct_cache_provider()),
         )));
         tables.insert(DISTINCT_CACHES_TABLE_NAME, distinct_caches);
         let parquet_files = Arc::new(SystemTableProvider::new(Arc::new(ParquetFilesTable::new(
             db_schema.id,
-            buffer,
+            Arc::clone(&buffer),
         ))));
->>>>>>> c71dafc3
+        tables.insert(PARQUET_FILES_TABLE_NAME, parquet_files);
         tables.insert(
             PROCESSING_ENGINE_PLUGINS_TABLE_NAME,
             Arc::new(SystemTableProvider::new(Arc::new(
@@ -182,17 +164,18 @@
                 ),
             ))),
         );
+        // pro tables:
+        tables.insert(
+            FILE_INDEX_TABLE_NAME,
+            Arc::new(SystemTableProvider::new(Arc::new(FileIndexTable::new(
+                buffer.catalog(),
+                enterprise_config,
+            )))),
+        );
         let compacted_data_table = Arc::new(SystemTableProvider::new(Arc::new(
             CompactedDataTable::new(Arc::clone(&db_schema), compacted_data),
         )));
         tables.insert(COMPACTED_DATA_TABLE_NAME, compacted_data_table);
-
-        let parquet_files = Arc::new(SystemTableProvider::new(Arc::new(ParquetFilesTable::new(
-            db_schema.id,
-            buffer,
-        ))));
-        tables.insert(PARQUET_FILES_TABLE_NAME, parquet_files);
-
         tables.insert(
             COMPACTION_EVENTS_TABLE_NAME,
             Arc::new(SystemTableProvider::new(Arc::new(
