use std::{any::Any, collections::HashMap, ops::Deref, sync::Arc};

<<<<<<< HEAD
use datafusion::{
    catalog::SchemaProvider,
    datasource::TableProvider,
    error::DataFusionError,
    logical_expr::{col, BinaryExpr, Expr, Operator},
    scalar::ScalarValue,
};
use influxdb3_catalog::catalog::DatabaseSchema;
use influxdb3_pro_data_layout::CompactedDataSystemTableView;
=======
use datafusion::{catalog::SchemaProvider, datasource::TableProvider, error::DataFusionError};
use influxdb3_catalog::catalog::DatabaseSchema;
>>>>>>> 3bb63b2d
use influxdb3_write::WriteBuffer;
use iox_query::query_log::QueryLog;
use iox_system_tables::SystemTableProvider;
use parquet_files::ParquetFilesTable;
use tonic::async_trait;

use crate::system_tables::compacted_data::CompactedDataTable;

use self::{last_caches::LastCachesTable, queries::QueriesTable};

mod compacted_data;
mod last_caches;
mod parquet_files;
mod queries;

pub const SYSTEM_SCHEMA_NAME: &str = "system";
pub const TABLE_NAME_PREDICATE: &str = "table_name";

pub(crate) const QUERIES_TABLE_NAME: &str = "queries";
pub(crate) const LAST_CACHES_TABLE_NAME: &str = "last_caches";
pub(crate) const PARQUET_FILES_TABLE_NAME: &str = "parquet_files";
pub(crate) const COMPACTED_DATA_TABLE_NAME: &str = "compacted_data";

pub(crate) struct SystemSchemaProvider {
    tables: HashMap<&'static str, Arc<dyn TableProvider>>,
}

impl std::fmt::Debug for SystemSchemaProvider {
    fn fmt(&self, f: &mut std::fmt::Formatter<'_>) -> std::fmt::Result {
        let mut keys = self.tables.keys().copied().collect::<Vec<_>>();
        keys.sort_unstable();

        f.debug_struct("SystemSchemaProvider")
            .field("tables", &keys.join(", "))
            .finish()
    }
}

impl SystemSchemaProvider {
    pub(crate) fn new(
        db_schema: Arc<DatabaseSchema>,
        query_log: Arc<QueryLog>,
        buffer: Arc<dyn WriteBuffer>,
<<<<<<< HEAD
        compacted_data: Option<Arc<dyn CompactedDataSystemTableView>>,
=======
>>>>>>> 3bb63b2d
    ) -> Self {
        let mut tables = HashMap::<&'static str, Arc<dyn TableProvider>>::new();
        let queries = Arc::new(SystemTableProvider::new(Arc::new(QueriesTable::new(
            query_log,
        ))));
        tables.insert(QUERIES_TABLE_NAME, queries);
        let last_caches = Arc::new(SystemTableProvider::new(Arc::new(LastCachesTable::new(
<<<<<<< HEAD
            db_schema.id,
=======
            Arc::clone(&db_schema),
>>>>>>> 3bb63b2d
            buffer.last_cache_provider(),
        ))));
        tables.insert(LAST_CACHES_TABLE_NAME, last_caches);
        let parquet_files = Arc::new(SystemTableProvider::new(Arc::new(ParquetFilesTable::new(
            db_schema.id,
            buffer,
        ))));
        tables.insert(PARQUET_FILES_TABLE_NAME, parquet_files);

        let compacted_data_table = Arc::new(SystemTableProvider::new(Arc::new(
            CompactedDataTable::new(Arc::clone(&db_schema), compacted_data),
        )));
        tables.insert(COMPACTED_DATA_TABLE_NAME, compacted_data_table);
        Self { tables }
    }
}

#[async_trait]
impl SchemaProvider for SystemSchemaProvider {
    fn as_any(&self) -> &dyn Any {
        self as &dyn Any
    }

    fn table_names(&self) -> Vec<String> {
        let mut names = self
            .tables
            .keys()
            .map(|s| (*s).to_owned())
            .collect::<Vec<_>>();
        names.sort();
        names
    }

    async fn table(&self, name: &str) -> Result<Option<Arc<dyn TableProvider>>, DataFusionError> {
        Ok(self.tables.get(name).cloned())
    }

    fn table_exist(&self, name: &str) -> bool {
        self.tables.contains_key(name)
    }
}

/// Used in queries to the system.{table_name} table
///
/// # Example
/// ```sql
/// SELECT * FROM system.parquet_files WHERE table_name = 'foo'
/// ```
pub(crate) fn find_table_name_in_filter(filters: Option<Vec<Expr>>) -> Option<String> {
    filters.map(|all_filters| {
        all_filters.iter().find_map(|f| match f {
            Expr::BinaryExpr(BinaryExpr { left, op, right }) => {
                if left.deref() == &col(TABLE_NAME_PREDICATE) && op == &Operator::Eq {
                    match right.deref() {
                        Expr::Literal(
                            ScalarValue::Utf8(Some(s))
                            | ScalarValue::LargeUtf8(Some(s))
                            | ScalarValue::Utf8View(Some(s)),
                        ) => Some(s.to_owned()),
                        _ => None,
                    }
                } else {
                    None
                }
            }
            _ => None,
        })
    })?
}

pub(crate) fn table_name_predicate_error(table_name: &str) -> DataFusionError {
    DataFusionError::Plan(format!(
        "must provide a {TABLE_NAME_PREDICATE} = '<table_name>' predicate in queries to \
            {SYSTEM_SCHEMA_NAME}.{table_name}"
    ))
}<|MERGE_RESOLUTION|>--- conflicted
+++ resolved
@@ -1,6 +1,5 @@
 use std::{any::Any, collections::HashMap, ops::Deref, sync::Arc};
 
-<<<<<<< HEAD
 use datafusion::{
     catalog::SchemaProvider,
     datasource::TableProvider,
@@ -10,10 +9,6 @@
 };
 use influxdb3_catalog::catalog::DatabaseSchema;
 use influxdb3_pro_data_layout::CompactedDataSystemTableView;
-=======
-use datafusion::{catalog::SchemaProvider, datasource::TableProvider, error::DataFusionError};
-use influxdb3_catalog::catalog::DatabaseSchema;
->>>>>>> 3bb63b2d
 use influxdb3_write::WriteBuffer;
 use iox_query::query_log::QueryLog;
 use iox_system_tables::SystemTableProvider;
@@ -57,10 +52,7 @@
         db_schema: Arc<DatabaseSchema>,
         query_log: Arc<QueryLog>,
         buffer: Arc<dyn WriteBuffer>,
-<<<<<<< HEAD
         compacted_data: Option<Arc<dyn CompactedDataSystemTableView>>,
-=======
->>>>>>> 3bb63b2d
     ) -> Self {
         let mut tables = HashMap::<&'static str, Arc<dyn TableProvider>>::new();
         let queries = Arc::new(SystemTableProvider::new(Arc::new(QueriesTable::new(
@@ -68,11 +60,7 @@
         ))));
         tables.insert(QUERIES_TABLE_NAME, queries);
         let last_caches = Arc::new(SystemTableProvider::new(Arc::new(LastCachesTable::new(
-<<<<<<< HEAD
-            db_schema.id,
-=======
             Arc::clone(&db_schema),
->>>>>>> 3bb63b2d
             buffer.last_cache_provider(),
         ))));
         tables.insert(LAST_CACHES_TABLE_NAME, last_caches);
