use std::{any::Any, collections::HashMap, ops::Deref, sync::Arc};

use config::FileIndexTable;
use datafusion::{
    catalog::SchemaProvider,
    datasource::TableProvider,
    error::DataFusionError,
    logical_expr::{col, BinaryExpr, Expr, Operator},
    scalar::ScalarValue,
};
use influxdb3_catalog::catalog::DatabaseSchema;
use influxdb3_config::ProConfig;
use influxdb3_pro_data_layout::CompactedDataSystemTableView;
use influxdb3_write::WriteBuffer;
use iox_query::query_log::QueryLog;
use iox_system_tables::SystemTableProvider;
use meta_caches::MetaCachesTable;
use parquet_files::ParquetFilesTable;
use tokio::sync::RwLock;
use tonic::async_trait;

use crate::system_tables::compacted_data::CompactedDataTable;

use self::{last_caches::LastCachesTable, queries::QueriesTable};

mod compacted_data;
mod config;
mod last_caches;
mod meta_caches;
mod parquet_files;
mod queries;

pub const SYSTEM_SCHEMA_NAME: &str = "system";
pub const TABLE_NAME_PREDICATE: &str = "table_name";

<<<<<<< HEAD
pub(crate) const QUERIES_TABLE_NAME: &str = "queries";
pub(crate) const LAST_CACHES_TABLE_NAME: &str = "last_caches";
pub(crate) const PARQUET_FILES_TABLE_NAME: &str = "parquet_files";
pub(crate) const COMPACTED_DATA_TABLE_NAME: &str = "compacted_data";
pub(crate) const FILE_INDEX_TABLE_NAME: &str = "file_index";
=======
const LAST_CACHES_TABLE_NAME: &str = "last_caches";
const META_CACHES_TABLE_NAME: &str = "meta_caches";
const PARQUET_FILES_TABLE_NAME: &str = "parquet_files";
const QUERIES_TABLE_NAME: &str = "queries";
>>>>>>> b7fd8e23

pub(crate) struct SystemSchemaProvider {
    tables: HashMap<&'static str, Arc<dyn TableProvider>>,
}

impl std::fmt::Debug for SystemSchemaProvider {
    fn fmt(&self, f: &mut std::fmt::Formatter<'_>) -> std::fmt::Result {
        let mut keys = self.tables.keys().copied().collect::<Vec<_>>();
        keys.sort_unstable();

        f.debug_struct("SystemSchemaProvider")
            .field("tables", &keys.join(", "))
            .finish()
    }
}

impl SystemSchemaProvider {
    pub(crate) fn new(
        db_schema: Arc<DatabaseSchema>,
        query_log: Arc<QueryLog>,
        buffer: Arc<dyn WriteBuffer>,
        compacted_data: Option<Arc<dyn CompactedDataSystemTableView>>,
        pro_config: Arc<RwLock<ProConfig>>,
    ) -> Self {
        let mut tables = HashMap::<&'static str, Arc<dyn TableProvider>>::new();
        let queries = Arc::new(SystemTableProvider::new(Arc::new(QueriesTable::new(
            query_log,
        ))));
        tables.insert(QUERIES_TABLE_NAME, queries);
        let last_caches = Arc::new(SystemTableProvider::new(Arc::new(LastCachesTable::new(
            Arc::clone(&db_schema),
            buffer.last_cache_provider(),
        ))));
        tables.insert(LAST_CACHES_TABLE_NAME, last_caches);
<<<<<<< HEAD
        tables.insert(
            FILE_INDEX_TABLE_NAME,
            Arc::new(SystemTableProvider::new(Arc::new(FileIndexTable::new(
                buffer.catalog(),
                pro_config,
            )))),
        );
=======
        let meta_caches = Arc::new(SystemTableProvider::new(Arc::new(MetaCachesTable::new(
            Arc::clone(&db_schema),
            buffer.meta_cache_provider(),
        ))));
        tables.insert(META_CACHES_TABLE_NAME, meta_caches);
>>>>>>> b7fd8e23
        let parquet_files = Arc::new(SystemTableProvider::new(Arc::new(ParquetFilesTable::new(
            db_schema.id,
            buffer,
        ))));
        tables.insert(PARQUET_FILES_TABLE_NAME, parquet_files);

        let compacted_data_table = Arc::new(SystemTableProvider::new(Arc::new(
            CompactedDataTable::new(Arc::clone(&db_schema), compacted_data),
        )));
        tables.insert(COMPACTED_DATA_TABLE_NAME, compacted_data_table);
        Self { tables }
    }
}

#[async_trait]
impl SchemaProvider for SystemSchemaProvider {
    fn as_any(&self) -> &dyn Any {
        self as &dyn Any
    }

    fn table_names(&self) -> Vec<String> {
        let mut names = self
            .tables
            .keys()
            .map(|s| (*s).to_owned())
            .collect::<Vec<_>>();
        names.sort();
        names
    }

    async fn table(&self, name: &str) -> Result<Option<Arc<dyn TableProvider>>, DataFusionError> {
        Ok(self.tables.get(name).cloned())
    }

    fn table_exist(&self, name: &str) -> bool {
        self.tables.contains_key(name)
    }
}

/// Used in queries to the system.{table_name} table
///
/// # Example
/// ```sql
/// SELECT * FROM system.parquet_files WHERE table_name = 'foo'
/// ```
pub(crate) fn find_table_name_in_filter(filters: Option<Vec<Expr>>) -> Option<String> {
    filters.map(|all_filters| {
        all_filters.iter().find_map(|f| match f {
            Expr::BinaryExpr(BinaryExpr { left, op, right }) => {
                if left.deref() == &col(TABLE_NAME_PREDICATE) && op == &Operator::Eq {
                    match right.deref() {
                        Expr::Literal(
                            ScalarValue::Utf8(Some(s))
                            | ScalarValue::LargeUtf8(Some(s))
                            | ScalarValue::Utf8View(Some(s)),
                        ) => Some(s.to_owned()),
                        _ => None,
                    }
                } else {
                    None
                }
            }
            _ => None,
        })
    })?
}

pub(crate) fn table_name_predicate_error(table_name: &str) -> DataFusionError {
    DataFusionError::Plan(format!(
        "must provide a {TABLE_NAME_PREDICATE} = '<table_name>' predicate in queries to \
            {SYSTEM_SCHEMA_NAME}.{table_name}"
    ))
}<|MERGE_RESOLUTION|>--- conflicted
+++ resolved
@@ -33,18 +33,12 @@
 pub const SYSTEM_SCHEMA_NAME: &str = "system";
 pub const TABLE_NAME_PREDICATE: &str = "table_name";
 
-<<<<<<< HEAD
 pub(crate) const QUERIES_TABLE_NAME: &str = "queries";
 pub(crate) const LAST_CACHES_TABLE_NAME: &str = "last_caches";
+pub(crate) const META_CACHES_TABLE_NAME: &str = "meta_caches";
 pub(crate) const PARQUET_FILES_TABLE_NAME: &str = "parquet_files";
 pub(crate) const COMPACTED_DATA_TABLE_NAME: &str = "compacted_data";
 pub(crate) const FILE_INDEX_TABLE_NAME: &str = "file_index";
-=======
-const LAST_CACHES_TABLE_NAME: &str = "last_caches";
-const META_CACHES_TABLE_NAME: &str = "meta_caches";
-const PARQUET_FILES_TABLE_NAME: &str = "parquet_files";
-const QUERIES_TABLE_NAME: &str = "queries";
->>>>>>> b7fd8e23
 
 pub(crate) struct SystemSchemaProvider {
     tables: HashMap<&'static str, Arc<dyn TableProvider>>,
@@ -79,7 +73,17 @@
             buffer.last_cache_provider(),
         ))));
         tables.insert(LAST_CACHES_TABLE_NAME, last_caches);
-<<<<<<< HEAD
+        let meta_caches = Arc::new(SystemTableProvider::new(Arc::new(MetaCachesTable::new(
+            Arc::clone(&db_schema),
+            buffer.meta_cache_provider(),
+        ))));
+        tables.insert(META_CACHES_TABLE_NAME, meta_caches);
+        let parquet_files = Arc::new(SystemTableProvider::new(Arc::new(ParquetFilesTable::new(
+            db_schema.id,
+            buffer,
+        ))));
+        tables.insert(PARQUET_FILES_TABLE_NAME, parquet_files);
+        // pro tables:
         tables.insert(
             FILE_INDEX_TABLE_NAME,
             Arc::new(SystemTableProvider::new(Arc::new(FileIndexTable::new(
@@ -87,19 +91,6 @@
                 pro_config,
             )))),
         );
-=======
-        let meta_caches = Arc::new(SystemTableProvider::new(Arc::new(MetaCachesTable::new(
-            Arc::clone(&db_schema),
-            buffer.meta_cache_provider(),
-        ))));
-        tables.insert(META_CACHES_TABLE_NAME, meta_caches);
->>>>>>> b7fd8e23
-        let parquet_files = Arc::new(SystemTableProvider::new(Arc::new(ParquetFilesTable::new(
-            db_schema.id,
-            buffer,
-        ))));
-        tables.insert(PARQUET_FILES_TABLE_NAME, parquet_files);
-
         let compacted_data_table = Arc::new(SystemTableProvider::new(Arc::new(
             CompactedDataTable::new(Arc::clone(&db_schema), compacted_data),
         )));
