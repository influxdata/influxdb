--- conflicted
+++ resolved
@@ -73,6 +73,7 @@
 libc = { version = "0.2" }
 mime = "0.3.17"
 mockito = { version = "1.4.0", default-features = false }
+num = { version = "0.4.3" }
 num_cpus = "1.16.0"
 object_store = "0.10.2"
 parking_lot = "0.12.1"
@@ -112,11 +113,7 @@
 url = "2.5.0"
 urlencoding = "1.1"
 uuid = { version = "1", features = ["v4"] }
-<<<<<<< HEAD
 xxhash-rust = { version = "0.8", features = ["xxh32"] }
-=======
-num = { version = "0.4.3" }
->>>>>>> 87edfbff
 
 # Core.git crates we depend on
 arrow_util = { git = "https://github.com/influxdata/influxdb3_core", rev = "1d5011bde4c343890bb58aa77415b20cb900a4a8"}
