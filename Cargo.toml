[workspace]
# In alphabetical order
members = [
    "influxdb3",
    "influxdb3_cache",
<<<<<<< HEAD
    "influxdb3_catalog",
    "influxdb3_client", "influxdb3_config",
=======
    "influxdb3_catalog", "influxdb3_clap_blocks",
    "influxdb3_client",
>>>>>>> 0db71b69
    "influxdb3_id",
    "influxdb3_load_generator",
    "influxdb3_pro/*",
    "influxdb3_process",
    "influxdb3_py_api",
    "influxdb3_server",
    "influxdb3_telemetry",
    "influxdb3_test_helpers",
    "influxdb3_wal",
    "influxdb3_write",
    "iox_query_influxql_rewrite",
]
default-members = ["influxdb3"]

resolver = "2"

exclude = [
    "*.md",
    "*.txt",
    ".circleci/",
    ".editorconfig",
    ".git*",
    ".github/",
    ".kodiak.toml",
    "LICENSE*",
]

[workspace.package]
version = "0.1.0"
authors = ["InfluxData OSS Developers"]
edition = "2021"
license = "MIT OR Apache-2.0"

[workspace.dependencies]
anyhow = "1.0"
arrow = { version = "53.0.0", features = ["prettyprint", "chrono-tz"] }
arrow-array = "53.0.0"
arrow-buffer = "53.0.0"
arrow-csv = "53.0.0"
arrow-flight = { version = "53.0.0", features = ["flight-sql-experimental"] }
arrow-json = "53.0.0"
arrow-schema = "53.0.0"
assert_cmd = "2.0.14"
async-trait = "0.1"
backtrace = "0.3"
base64 = "0.22.0"
bimap = "0.6.3"
bitcode = { version = "0.6.3", features = ["serde"] }
byteorder = "1.3.4"
bytes = "1.9"
chrono = "0.4"
clap = { version = "4", features = ["derive", "env", "string"] }
clru = "0.6.2"
crc32fast = "1.2.0"
criterion = { version = "0.5", features = ["html_reports"] }
crossbeam-channel = "0.5.11"
csv = "1.3.0"
datafusion = { git = "https://github.com/influxdata/arrow-datafusion.git", rev = "f78378fc21551cf1c324918537368d08c715ecb1" }
datafusion-proto = { git = "https://github.com/influxdata/arrow-datafusion.git", rev = "f78378fc21551cf1c324918537368d08c715ecb1" }
dashmap = "6.1.0"
dotenvy = "0.15.7"
flate2 = "1.0.27"
futures = "0.3.28"
futures-util = "0.3.30"
hashbrown = { version = "0.15.1", features = ["serde"] }
hex = "0.4.3"
http = "0.2.9"
humantime = "2.1.0"
hyper = "0.14"
insta = { version = "1.39", features = ["json", "redactions", "yaml"] }
indexmap = { version = "2.2.6" }
libc = { version = "0.2" }
mime = "0.3.17"
mockito = { version = "1.4.0", default-features = false }
mockall = { version = "0.13.0" }
num = { version = "0.4.3" }
num_cpus = "1.16.0"
object_store = "0.11.1"
parking_lot = "0.12.1"
paste = "1.0.15"
parquet = { version = "53.0.0", features = ["object_store"] }
pbjson = "0.6.0"
pbjson-build = "0.6.2"
pbjson-types = "0.6.0"
pin-project-lite = "0.2"
pretty_assertions = "1.4.0"
prost = "0.12.6"
prost-build = "0.12.6"
prost-types = "0.12.6"
proptest = { version = "1", default-features = false, features = ["std"] }
rand = "0.8.5"
reqwest = { version = "0.11.24", default-features = false, features = ["rustls-tls", "stream", "json"] }
secrecy = "0.8.0"
serde = { version = "1.0", features = ["derive"] }
# serde_json is set to 1.0.127 to prevent a conflict with core, if that gets updated upstream, this
# could be changed back to 1.0
serde_json = "1.0.127"
serde_urlencoded = "0.7.0"
serde_with = "3.8.1"
sha2 = "0.10.8"
snap = "1.0.0"
sqlparser = "0.48.0"
sysinfo = "0.30.8"
test-log = { version = "0.2.16", features = ["trace"] }
thiserror = "1.0"
tokio = { version = "1.40", features = ["full"] }
tokio-util = "0.7.9"
tonic = { version = "0.11.0", features = ["tls", "tls-roots"] }
tonic-build = "0.11.0"
tonic-health = "0.11.0"
tonic-reflection = "0.11.0"
tower = "0.4.13"
unicode-segmentation = "1.11.0"
url = "2.5.0"
urlencoding = "1.1"
uuid = { version = "1", features = ["v4"] }
xxhash-rust = { version = "0.8", features = ["xxh32", "xxh64"] }

# Core.git crates we depend on
arrow_util = { git = "https://github.com/influxdata/influxdb3_core", rev = "7eefba96954bdfb6fe69b26cd6d1fc9acd8e9160" }
authz = { git = "https://github.com/influxdata/influxdb3_core", rev = "7eefba96954bdfb6fe69b26cd6d1fc9acd8e9160" }
clap_blocks = { git = "https://github.com/influxdata/influxdb3_core", rev = "7eefba96954bdfb6fe69b26cd6d1fc9acd8e9160" }
data_types = { git = "https://github.com/influxdata/influxdb3_core", rev = "7eefba96954bdfb6fe69b26cd6d1fc9acd8e9160" }
datafusion_util = { git = "https://github.com/influxdata/influxdb3_core", rev = "7eefba96954bdfb6fe69b26cd6d1fc9acd8e9160" }
executor = { git = "https://github.com/influxdata/influxdb3_core", rev = "7eefba96954bdfb6fe69b26cd6d1fc9acd8e9160" }
influxdb-line-protocol = { git = "https://github.com/influxdata/influxdb3_core", rev = "7eefba96954bdfb6fe69b26cd6d1fc9acd8e9160", features = ["v3"] }
influxdb_influxql_parser = { git = "https://github.com/influxdata/influxdb3_core", rev = "7eefba96954bdfb6fe69b26cd6d1fc9acd8e9160" }
influxdb_iox_client = { git = "https://github.com/influxdata/influxdb3_core", rev = "7eefba96954bdfb6fe69b26cd6d1fc9acd8e9160" }
iox_catalog = { git = "https://github.com/influxdata/influxdb3_core", rev = "7eefba96954bdfb6fe69b26cd6d1fc9acd8e9160" }
iox_http = { git = "https://github.com/influxdata/influxdb3_core", rev = "7eefba96954bdfb6fe69b26cd6d1fc9acd8e9160" }
iox_query = { git = "https://github.com/influxdata/influxdb3_core", rev = "7eefba96954bdfb6fe69b26cd6d1fc9acd8e9160" }
iox_query_params = { git = "https://github.com/influxdata/influxdb3_core", rev = "7eefba96954bdfb6fe69b26cd6d1fc9acd8e9160" }
iox_query_influxql = { git = "https://github.com/influxdata/influxdb3_core", rev = "7eefba96954bdfb6fe69b26cd6d1fc9acd8e9160" }
iox_system_tables = { git = "https://github.com/influxdata/influxdb3_core", rev = "7eefba96954bdfb6fe69b26cd6d1fc9acd8e9160" }
iox_time = { git = "https://github.com/influxdata/influxdb3_core", rev = "7eefba96954bdfb6fe69b26cd6d1fc9acd8e9160" }
metric = { git = "https://github.com/influxdata/influxdb3_core", rev = "7eefba96954bdfb6fe69b26cd6d1fc9acd8e9160" }
metric_exporters = { git = "https://github.com/influxdata/influxdb3_core", rev = "7eefba96954bdfb6fe69b26cd6d1fc9acd8e9160" }
observability_deps = { git = "https://github.com/influxdata/influxdb3_core", rev = "7eefba96954bdfb6fe69b26cd6d1fc9acd8e9160" }
panic_logging = { git = "https://github.com/influxdata/influxdb3_core", rev = "7eefba96954bdfb6fe69b26cd6d1fc9acd8e9160" }
parquet_file = { git = "https://github.com/influxdata/influxdb3_core", rev = "7eefba96954bdfb6fe69b26cd6d1fc9acd8e9160" }
schema = { git = "https://github.com/influxdata/influxdb3_core", rev = "7eefba96954bdfb6fe69b26cd6d1fc9acd8e9160", features = ["v3"] }
service_common = { git = "https://github.com/influxdata/influxdb3_core", rev = "7eefba96954bdfb6fe69b26cd6d1fc9acd8e9160" }
service_grpc_flight = { git = "https://github.com/influxdata/influxdb3_core", rev = "7eefba96954bdfb6fe69b26cd6d1fc9acd8e9160" }
test_helpers = { git = "https://github.com/influxdata/influxdb3_core", rev = "7eefba96954bdfb6fe69b26cd6d1fc9acd8e9160" }
tokio_metrics_bridge = { git = "https://github.com/influxdata/influxdb3_core", rev = "7eefba96954bdfb6fe69b26cd6d1fc9acd8e9160" }
trace = { git = "https://github.com/influxdata/influxdb3_core", rev = "7eefba96954bdfb6fe69b26cd6d1fc9acd8e9160" }
trace_exporters = { git = "https://github.com/influxdata/influxdb3_core", rev = "7eefba96954bdfb6fe69b26cd6d1fc9acd8e9160" }
trace_http = { git = "https://github.com/influxdata/influxdb3_core", rev = "7eefba96954bdfb6fe69b26cd6d1fc9acd8e9160" }
tracker = { git = "https://github.com/influxdata/influxdb3_core", rev = "7eefba96954bdfb6fe69b26cd6d1fc9acd8e9160" }
trogging = { git = "https://github.com/influxdata/influxdb3_core", rev = "7eefba96954bdfb6fe69b26cd6d1fc9acd8e9160" }

[workspace.lints.rust]
missing_copy_implementations = "deny"
missing_debug_implementations = "deny"
rust_2018_idioms = { level = "deny", priority = -1 }
unexpected_cfgs = { level = "warn", check-cfg = ['cfg(tokio_unstable)'] }
unreachable_pub = "deny"

[workspace.lints.clippy]
clone_on_ref_ptr = "deny"
dbg_macro = "deny"
future_not_send = "deny"
todo = "deny"

[workspace.lints.rustdoc]
bare_urls = "deny"
broken_intra_doc_links = "deny"

# This profile optimizes for runtime performance and small binary size at the expense of longer
# build times. It's most suitable for final release builds.
[profile.release]
lto = "fat"

[profile.bench]
debug = true

# This profile optimizes for short build times at the expense of larger binary size and slower
# runtime performance. It's most suitable for development iterations.
[profile.quick-release]
inherits = "release"
codegen-units = 16
lto = false
incremental = true

# This profile extends the `quick-release` profile with debuginfo turned on in order to
# produce more human friendly symbols for profiling tools
[profile.quick-bench]
inherits = "quick-release"
debug = 1

# Per insta docs: https://insta.rs/docs/quickstart/#optional-faster-runs
[profile.dev.package.insta]
opt-level = 3

[profile.dev.package.similar]
opt-level = 3

# Patching Arrow
#
# Assuming you have a local checkout of Arrow in a directory alongside your local checkout of influxdb3_core,
# and you have changes to Arrow in your local checkout that you want to test out with influxdb3_core,
# uncomment this `[patch.crates-io]` section to tell Cargo to use your local arrow versions for all
# transitive dependencies. The entries for the `arrow-*` crates are needed because `datafusion` has
# a direct dependency on them.
#
# WARNING: Do not merge in a PR uncommenting this change! This is for local testing only!
#
# [patch.crates-io]
# arrow = { path = "../arrow-rs/arrow" }
# parquet = { path = "../arrow-rs/parquet" }
# arrow-array = { path = "../arrow-rs/arrow-array" }
# arrow-schema = { path = "../arrow-rs/arrow-schema" }
# arrow-data = { path = "../arrow-rs/arrow-data" }
# arrow-buffer = { path = "../arrow-rs/arrow-buffer" }
# arrow-ipc = { path = "../arrow-rs/arrow-ipc" }

## NB: This is taken from Iox
## Use patch of  arrow-rs with an older version of tonic
## until we have upgraded hyper: https://github.com/influxdata/influxdb_iox/issues/9340
## see https://github.com/influxdata/arrow-rs/pull/3
[patch.crates-io]
arrow = { git = "https://github.com/influxdata/arrow-rs.git", rev = "eae176c21b1ef915227294e8a8a201b6f266031a" }
arrow-array = { git = "https://github.com/influxdata/arrow-rs.git", rev = "eae176c21b1ef915227294e8a8a201b6f266031a" }
arrow-buffer = { git = "https://github.com/influxdata/arrow-rs.git", rev = "eae176c21b1ef915227294e8a8a201b6f266031a" }
arrow-cast = { git = "https://github.com/influxdata/arrow-rs.git", rev = "eae176c21b1ef915227294e8a8a201b6f266031a" }
arrow-csv = { git = "https://github.com/influxdata/arrow-rs.git", rev = "eae176c21b1ef915227294e8a8a201b6f266031a" }
arrow-data = { git = "https://github.com/influxdata/arrow-rs.git", rev = "eae176c21b1ef915227294e8a8a201b6f266031a" }
arrow-ipc = { git = "https://github.com/influxdata/arrow-rs.git", rev = "eae176c21b1ef915227294e8a8a201b6f266031a" }
arrow-json = { git = "https://github.com/influxdata/arrow-rs.git", rev = "eae176c21b1ef915227294e8a8a201b6f266031a" }
arrow-schema = { git = "https://github.com/influxdata/arrow-rs.git", rev = "eae176c21b1ef915227294e8a8a201b6f266031a" }
arrow-select = { git = "https://github.com/influxdata/arrow-rs.git", rev = "eae176c21b1ef915227294e8a8a201b6f266031a" }
arrow-string = { git = "https://github.com/influxdata/arrow-rs.git", rev = "eae176c21b1ef915227294e8a8a201b6f266031a" }
arrow-ord = { git = "https://github.com/influxdata/arrow-rs.git", rev = "eae176c21b1ef915227294e8a8a201b6f266031a" }
arrow-flight = { git = "https://github.com/influxdata/arrow-rs.git", rev = "eae176c21b1ef915227294e8a8a201b6f266031a" }
parquet = { git = "https://github.com/influxdata/arrow-rs.git", rev = "eae176c21b1ef915227294e8a8a201b6f266031a" }<|MERGE_RESOLUTION|>--- conflicted
+++ resolved
@@ -3,13 +3,10 @@
 members = [
     "influxdb3",
     "influxdb3_cache",
-<<<<<<< HEAD
     "influxdb3_catalog",
-    "influxdb3_client", "influxdb3_config",
-=======
-    "influxdb3_catalog", "influxdb3_clap_blocks",
+    "influxdb3_clap_blocks",
     "influxdb3_client",
->>>>>>> 0db71b69
+    "influxdb3_config",
     "influxdb3_id",
     "influxdb3_load_generator",
     "influxdb3_pro/*",
