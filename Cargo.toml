--- conflicted
+++ resolved
@@ -152,18 +152,6 @@
 trace_http = { git = "https://github.com/influxdata/influxdb3_core", rev = "7eefba96954bdfb6fe69b26cd6d1fc9acd8e9160" }
 tracker = { git = "https://github.com/influxdata/influxdb3_core", rev = "7eefba96954bdfb6fe69b26cd6d1fc9acd8e9160" }
 trogging = { git = "https://github.com/influxdata/influxdb3_core", rev = "7eefba96954bdfb6fe69b26cd6d1fc9acd8e9160" }
-<<<<<<< HEAD
-
-# Core_internal.git crates we depend on
-# Internally core_internal depends on core and the revision (`rev`) for core crate here should
-# match core_internal deps, https://github.com/influxdata/influxdb3_core_internal/blob/main/Cargo.toml
-# NB: Because optional is not allowed here, this is always included in the build even though it
-#     can be feature gated
-licensing = { git = "ssh://git@github.com/influxdata/influxdb3_core_internal.git", rev = "6619a067eb15df3ea34498a31aa808236bb66ab3", default-features = false }
-# If git fails for you, you can checkout the relevant code and use the local path
-#licensing = { path = "/Users/andrewlamb/Software/influxdb3_core_internal/licensing",  default-features = false }
-=======
->>>>>>> 33472200
 
 [workspace.lints.rust]
 missing_copy_implementations = "deny"
