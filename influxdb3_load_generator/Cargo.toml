[package]
name = "influxdb3_load_generator"
version.workspace = true
authors.workspace = true
edition.workspace = true
license.workspace = true

[dependencies]
# Core Crates
observability_deps.workspace = true
trogging.workspace = true

# Local Deps
influxdb3_client = { path = "../influxdb3_client" }
<<<<<<< HEAD
influxdb3_process= { path = "../influxdb3_process", default-features = false }
=======
influxdb3_process = { path = "../influxdb3_process", default-features = false }
influxdb3_types = { path = "../influxdb3_types" }
>>>>>>> fa18b6d8

# crates.io Dependencies
anyhow.workspace = true
bytes.workspace = true
chrono.workspace = true
clap.workspace = true
csv.workspace = true
dotenvy.workspace = true
humantime.workspace = true
parking_lot.workspace = true
rand.workspace = true
secrecy.workspace = true
serde.workspace = true
serde_json.workspace = true
sysinfo.workspace = true
tokio.workspace = true
thiserror.workspace = true
url.workspace = true
futures = "0.3"

[lints]
workspace = true<|MERGE_RESOLUTION|>--- conflicted
+++ resolved
@@ -12,12 +12,8 @@
 
 # Local Deps
 influxdb3_client = { path = "../influxdb3_client" }
-<<<<<<< HEAD
-influxdb3_process= { path = "../influxdb3_process", default-features = false }
-=======
 influxdb3_process = { path = "../influxdb3_process", default-features = false }
 influxdb3_types = { path = "../influxdb3_types" }
->>>>>>> fa18b6d8
 
 # crates.io Dependencies
 anyhow.workspace = true
