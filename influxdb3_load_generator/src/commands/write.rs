--- conflicted
+++ resolved
@@ -17,13 +17,8 @@
 
 #[derive(Debug, Parser)]
 #[clap(visible_alias = "w", trailing_var_arg = true)]
-<<<<<<< HEAD
-pub(crate) struct Config {
+pub struct Config {
     /// Common InfluxDB 3 Enterprise config
-=======
-pub struct Config {
-    /// Common InfluxDB 3 Core config
->>>>>>> 4fd0a3b0
     #[clap(flatten)]
     common: InfluxDb3Config,
 
