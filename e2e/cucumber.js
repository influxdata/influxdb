--- conflicted
+++ resolved
@@ -24,12 +24,9 @@
 var common = '--require "src/step_definitions/**/*.js" --require hooks.js --require-module babel-core/register ';
 
 let caps = new Capabilities();
-<<<<<<< HEAD
 caps.set('enableVNC', true);
 caps.set('enableVideo', true);
-=======
 caps.set('pageLoadStrategy', 'normal');
->>>>>>> 75d9b10b
 
 let chromeUserPreferences = { 'download.prompt_for_download': false, "download.default_directory": __basedir };
 let windowSize = { "width": 1024, "height": 768 };
