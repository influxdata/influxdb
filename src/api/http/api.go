package http

import (
	"cluster"
	. "common"
	"coordinator"
	"crypto/tls"
	"encoding/base64"
	"encoding/json"
	"errors"
	"fmt"
	"io/ioutil"
	"net"
	libhttp "net/http"
	"parser"
	"path/filepath"
	"protocol"
	"strconv"
	"strings"
	"time"

	log "code.google.com/p/log4go"
	"github.com/bmizerany/pat"
)

type HttpServer struct {
	conn           net.Listener
	sslConn        net.Listener
	httpPort       string
	httpSslPort    string
	httpSslCert    string
	adminAssetsDir string
	coordinator    coordinator.Coordinator
	userManager    UserManager
	shutdown       chan bool
	clusterConfig  *cluster.ClusterConfiguration
	raftServer     *coordinator.RaftServer
	readTimeout    time.Duration
}

func NewHttpServer(httpPort string, readTimeout time.Duration, adminAssetsDir string, theCoordinator coordinator.Coordinator, userManager UserManager, clusterConfig *cluster.ClusterConfiguration, raftServer *coordinator.RaftServer) *HttpServer {
	self := &HttpServer{}
	self.httpPort = httpPort
	self.adminAssetsDir = adminAssetsDir
	self.coordinator = theCoordinator
	self.userManager = userManager
	self.shutdown = make(chan bool, 2)
	self.clusterConfig = clusterConfig
	self.raftServer = raftServer
	self.readTimeout = readTimeout
	return self
}

const (
	INVALID_CREDENTIALS_MSG = "Invalid database/username/password"
)

func (self *HttpServer) EnableSsl(addr, certPath string) {
	if addr == "" || certPath == "" {
		// don't enable ssl unless both the address and the certificate
		// path aren't empty
		log.Info("Ssl will be disabled since the ssl port or certificate path weren't set")
		return
	}

	self.httpSslPort = addr
	self.httpSslCert = certPath
	return
}

func (self *HttpServer) ListenAndServe() {
	var err error
	if self.httpPort != "" {
		self.conn, err = net.Listen("tcp", self.httpPort)
		if err != nil {
			log.Error("Listen: ", err)
		}
	}
	self.Serve(self.conn)
}

func (self *HttpServer) registerEndpoint(p *pat.PatternServeMux, method string, pattern string, f libhttp.HandlerFunc) {
	version := self.clusterConfig.GetLocalConfiguration().Version
	switch method {
	case "get":
		p.Get(pattern, HeaderHandler(f, version))
	case "post":
		p.Post(pattern, HeaderHandler(f, version))
	case "del":
		p.Del(pattern, HeaderHandler(f, version))
	}
	p.Options(pattern, HeaderHandler(self.sendCrossOriginHeader, version))
}

func (self *HttpServer) Serve(listener net.Listener) {
	defer func() { self.shutdown <- true }()

	self.conn = listener
	p := pat.New()

	// Run the given query and return an array of series or a chunked response
	// with each batch of points we get back
	self.registerEndpoint(p, "get", "/db/:db/series", self.query)

	// Write points to the given database
	self.registerEndpoint(p, "post", "/db/:db/series", self.writePoints)
	self.registerEndpoint(p, "del", "/db/:db/series/:series", self.dropSeries)
	self.registerEndpoint(p, "get", "/db", self.listDatabases)
	self.registerEndpoint(p, "post", "/db", self.createDatabase)
	self.registerEndpoint(p, "del", "/db/:name", self.dropDatabase)

	// cluster admins management interface
	self.registerEndpoint(p, "get", "/cluster_admins", self.listClusterAdmins)
	self.registerEndpoint(p, "get", "/cluster_admins/authenticate", self.authenticateClusterAdmin)
	self.registerEndpoint(p, "post", "/cluster_admins", self.createClusterAdmin)
	self.registerEndpoint(p, "post", "/cluster_admins/:user", self.updateClusterAdmin)
	self.registerEndpoint(p, "del", "/cluster_admins/:user", self.deleteClusterAdmin)

	// db users management interface
	self.registerEndpoint(p, "get", "/db/:db/authenticate", self.authenticateDbUser)
	self.registerEndpoint(p, "get", "/db/:db/users", self.listDbUsers)
	self.registerEndpoint(p, "post", "/db/:db/users", self.createDbUser)
	self.registerEndpoint(p, "get", "/db/:db/users/:user", self.showDbUser)
	self.registerEndpoint(p, "del", "/db/:db/users/:user", self.deleteDbUser)
	self.registerEndpoint(p, "post", "/db/:db/users/:user", self.updateDbUser)

	// continuous queries management interface
	self.registerEndpoint(p, "get", "/db/:db/continuous_queries", self.listDbContinuousQueries)
	self.registerEndpoint(p, "post", "/db/:db/continuous_queries", self.createDbContinuousQueries)
	self.registerEndpoint(p, "del", "/db/:db/continuous_queries/:id", self.deleteDbContinuousQueries)

	// healthcheck
	self.registerEndpoint(p, "get", "/ping", self.ping)

	// force a raft log compaction
	self.registerEndpoint(p, "post", "/raft/force_compaction", self.forceRaftCompaction)

	// fetch current list of available interfaces
	self.registerEndpoint(p, "get", "/interfaces", self.listInterfaces)

	// cluster config endpoints
	self.registerEndpoint(p, "get", "/cluster/servers", self.listServers)
	self.registerEndpoint(p, "del", "/cluster/servers/:id", self.removeServers)
	self.registerEndpoint(p, "post", "/cluster/shards", self.createShard)
	self.registerEndpoint(p, "get", "/cluster/shards", self.getShards)
	self.registerEndpoint(p, "del", "/cluster/shards/:id", self.dropShard)

	// return whether the cluster is in sync or not
	self.registerEndpoint(p, "get", "/sync", self.isInSync)

	if listener == nil {
		self.startSsl(p)
		return
	}

	go self.startSsl(p)
	self.serveListener(listener, p)
}

func (self *HttpServer) startSsl(p *pat.PatternServeMux) {
	defer func() { self.shutdown <- true }()

	// return if the ssl port or cert weren't set
	if self.httpSslPort == "" || self.httpSslCert == "" {
		return
	}

	log.Info("Starting SSL api on port %s using certificate in %s", self.httpSslPort, self.httpSslCert)

	cert, err := tls.LoadX509KeyPair(self.httpSslCert, self.httpSslCert)
	if err != nil {
		panic(err)
	}

	self.sslConn, err = tls.Listen("tcp", self.httpSslPort, &tls.Config{
		Certificates: []tls.Certificate{cert},
	})
	if err != nil {
		panic(err)
	}

	self.serveListener(self.sslConn, p)
}

func (self *HttpServer) serveListener(listener net.Listener, p *pat.PatternServeMux) {
	srv := &libhttp.Server{Handler: p, ReadTimeout: self.readTimeout}
	if err := srv.Serve(listener); err != nil && !strings.Contains(err.Error(), "closed network") {
		panic(err)
	}
}

func (self *HttpServer) Close() {
	if self.conn != nil {
		log.Info("Closing http server")
		self.conn.Close()
		log.Info("Waiting for all requests to finish before killing the process")
		select {
		case <-time.After(time.Second * 5):
			log.Error("There seems to be a hanging request. Closing anyway")
		case <-self.shutdown:
		}
	}
}

type Writer interface {
	yield(*protocol.Series) error
	done()
}

type AllPointsWriter struct {
	memSeries map[string]*protocol.Series
	w         libhttp.ResponseWriter
	precision TimePrecision
}

func (self *AllPointsWriter) yield(series *protocol.Series) error {
	oldSeries := self.memSeries[*series.Name]
	if oldSeries == nil {
		self.memSeries[*series.Name] = series
		return nil
	}

	self.memSeries[series.GetName()] = MergeSeries(self.memSeries[series.GetName()], series)
	return nil
}

func (self *AllPointsWriter) done() {
	data, err := serializeMultipleSeries(self.memSeries, self.precision)
	if err != nil {
		self.w.WriteHeader(libhttp.StatusInternalServerError)
		self.w.Write([]byte(err.Error()))
		return
	}
	self.w.Header().Add("content-type", "application/json")
	self.w.WriteHeader(libhttp.StatusOK)
	self.w.Write(data)
}

type ChunkWriter struct {
	w                libhttp.ResponseWriter
	precision        TimePrecision
	wroteContentType bool
}

func (self *ChunkWriter) yield(series *protocol.Series) error {
	data, err := serializeSingleSeries(series, self.precision)
	if err != nil {
		return err
	}
	if !self.wroteContentType {
		self.wroteContentType = true
		self.w.Header().Add("content-type", "application/json")
	}
	self.w.WriteHeader(libhttp.StatusOK)
	self.w.Write(data)
	self.w.(libhttp.Flusher).Flush()
	return nil
}

func (self *ChunkWriter) done() {
}

func TimePrecisionFromString(s string) (TimePrecision, error) {
	switch s {
	case "u":
		return MicrosecondPrecision, nil
<<<<<<< HEAD
=======
	case "m":
		log.Warn("time_precision=m will be disabled in future release, use time_precision=ms isntead")
		fallthrough
>>>>>>> 3215453f
	case "ms":
		return MillisecondPrecision, nil
	case "s":
		return SecondPrecision, nil
	case "":
		return MillisecondPrecision, nil
	}

	return 0, fmt.Errorf("Unknown time precision %s", s)
}

func (self *HttpServer) forceRaftCompaction(w libhttp.ResponseWriter, r *libhttp.Request) {
	self.tryAsClusterAdmin(w, r, func(user User) (int, interface{}) {
		self.coordinator.ForceCompaction(user)
		return libhttp.StatusOK, "OK"
	})
}

func (self *HttpServer) sendCrossOriginHeader(w libhttp.ResponseWriter, r *libhttp.Request) {
	w.WriteHeader(libhttp.StatusOK)
}

func (self *HttpServer) query(w libhttp.ResponseWriter, r *libhttp.Request) {
	query := r.URL.Query().Get("q")
	db := r.URL.Query().Get(":db")

	self.tryAsDbUserAndClusterAdmin(w, r, func(user User) (int, interface{}) {

		precision, err := TimePrecisionFromString(r.URL.Query().Get("time_precision"))
		if err != nil {
			return libhttp.StatusBadRequest, err.Error()
		}

		var writer Writer
		if r.URL.Query().Get("chunked") == "true" {
			writer = &ChunkWriter{w, precision, false}
		} else {
			writer = &AllPointsWriter{map[string]*protocol.Series{}, w, precision}
		}
		seriesWriter := NewSeriesWriter(writer.yield)
		err = self.coordinator.RunQuery(user, db, query, seriesWriter)
		if err != nil {
			if e, ok := err.(*parser.QueryError); ok {
				return errorToStatusCode(err), e.PrettyPrint()
			}
			return errorToStatusCode(err), err.Error()
		}

		writer.done()
		return -1, nil
	})
}

func errorToStatusCode(err error) int {
	switch err.(type) {
	case AuthenticationError:
		return libhttp.StatusUnauthorized // HTTP 401
	case AuthorizationError:
		return libhttp.StatusForbidden // HTTP 403
	case DatabaseExistsError:
		return libhttp.StatusConflict // HTTP 409
	default:
		return libhttp.StatusBadRequest // HTTP 400
	}
}

func (self *HttpServer) writePoints(w libhttp.ResponseWriter, r *libhttp.Request) {
	db := r.URL.Query().Get(":db")
	precision, err := TimePrecisionFromString(r.URL.Query().Get("time_precision"))
	if err != nil {
		w.WriteHeader(libhttp.StatusBadRequest)
		w.Write([]byte(err.Error()))
		return
	}

	self.tryAsDbUserAndClusterAdmin(w, r, func(user User) (int, interface{}) {
		series, err := ioutil.ReadAll(r.Body)
		if err != nil {
			return libhttp.StatusInternalServerError, err.Error()
		}
		serializedSeries := []*SerializedSeries{}
		err = json.Unmarshal(series, &serializedSeries)
		if err != nil {
			return libhttp.StatusBadRequest, err.Error()
		}

		// convert the wire format to the internal representation of the time series
		dataStoreSeries := make([]*protocol.Series, 0, len(serializedSeries))
		for _, s := range serializedSeries {
			if len(s.Points) == 0 {
				continue
			}

			series, err := ConvertToDataStoreSeries(s, precision)
			if err != nil {
				return libhttp.StatusBadRequest, err.Error()
			}

			dataStoreSeries = append(dataStoreSeries, series)
		}

		err = self.coordinator.WriteSeriesData(user, db, dataStoreSeries)

		if err != nil {
			return errorToStatusCode(err), err.Error()
		}

		return libhttp.StatusOK, nil
	})
}

type createDatabaseRequest struct {
	Name string `json:"name"`
}

func (self *HttpServer) listDatabases(w libhttp.ResponseWriter, r *libhttp.Request) {
	self.tryAsClusterAdmin(w, r, func(u User) (int, interface{}) {
		databases, err := self.coordinator.ListDatabases(u)
		if err != nil {
			return errorToStatusCode(err), err.Error()
		}
		return libhttp.StatusOK, databases
	})
}

func (self *HttpServer) createDatabase(w libhttp.ResponseWriter, r *libhttp.Request) {
	self.tryAsClusterAdmin(w, r, func(user User) (int, interface{}) {
		body, err := ioutil.ReadAll(r.Body)
		if err != nil {
			return libhttp.StatusInternalServerError, err.Error()
		}
		createRequest := &createDatabaseRequest{}
		err = json.Unmarshal(body, createRequest)
		if err != nil {
			return libhttp.StatusBadRequest, err.Error()
		}
		err = self.coordinator.CreateDatabase(user, createRequest.Name)
		if err != nil {
			log.Error("Cannot create database %s. Error: %s", createRequest.Name, err)
			return errorToStatusCode(err), err.Error()
		}
		log.Debug("Created database %s", createRequest.Name)
		return libhttp.StatusCreated, nil
	})
}

func (self *HttpServer) dropDatabase(w libhttp.ResponseWriter, r *libhttp.Request) {
	self.tryAsClusterAdmin(w, r, func(user User) (int, interface{}) {
		name := r.URL.Query().Get(":name")
		err := self.coordinator.DropDatabase(user, name)
		if err != nil {
			return errorToStatusCode(err), err.Error()
		}
		return libhttp.StatusNoContent, nil
	})
}

func (self *HttpServer) dropSeries(w libhttp.ResponseWriter, r *libhttp.Request) {
	db := r.URL.Query().Get(":db")
	series := r.URL.Query().Get(":series")

	self.tryAsDbUserAndClusterAdmin(w, r, func(user User) (int, interface{}) {
		f := func(s *protocol.Series) error {
			return nil
		}
		seriesWriter := NewSeriesWriter(f)
		err := self.coordinator.RunQuery(user, db, fmt.Sprintf("drop series %s", series), seriesWriter)
		if err != nil {
			return errorToStatusCode(err), err.Error()
		}
		return libhttp.StatusNoContent, nil
	})
}

type Point struct {
	Timestamp      int64         `json:"timestamp"`
	SequenceNumber uint32        `json:"sequenceNumber"`
	Values         []interface{} `json:"values"`
}

func serializeSingleSeries(series *protocol.Series, precision TimePrecision) ([]byte, error) {
	arg := map[string]*protocol.Series{"": series}
	return json.Marshal(SerializeSeries(arg, precision)[0])
}

func serializeMultipleSeries(series map[string]*protocol.Series, precision TimePrecision) ([]byte, error) {
	return json.Marshal(SerializeSeries(series, precision))
}

// // cluster admins management interface

func toBytes(body interface{}) ([]byte, string, error) {
	if body == nil {
		return nil, "text/plain", nil
	}
	switch x := body.(type) {
	case string:
		return []byte(x), "text/plain", nil
	case []byte:
		return x, "text/plain", nil
	default:
		body, err := json.Marshal(body)
		return body, "application/json", err
	}
}

func yieldUser(user User, yield func(User) (int, interface{})) (int, string, []byte) {
	statusCode, body := yield(user)
	bodyContent, contentType, err := toBytes(body)
	if err != nil {
		return libhttp.StatusInternalServerError, "text/plain", []byte(err.Error())
	}

	return statusCode, contentType, bodyContent
}

func getUsernameAndPassword(r *libhttp.Request) (string, string, error) {
	q := r.URL.Query()
	username, password := q.Get("u"), q.Get("p")

	if username != "" && password != "" {
		return username, password, nil
	}

	auth := r.Header.Get("Authorization")
	if auth == "" {
		return "", "", nil
	}

	fields := strings.Split(auth, " ")
	if len(fields) != 2 {
		return "", "", fmt.Errorf("Bad auth header")
	}

	bs, err := base64.StdEncoding.DecodeString(fields[1])
	if err != nil {
		return "", "", fmt.Errorf("Bad encoding")
	}

	fields = strings.Split(string(bs), ":")
	if len(fields) != 2 {
		return "", "", fmt.Errorf("Bad auth value")
	}

	return fields[0], fields[1], nil
}

func (self *HttpServer) tryAsClusterAdmin(w libhttp.ResponseWriter, r *libhttp.Request, yield func(User) (int, interface{})) {
	username, password, err := getUsernameAndPassword(r)
	if err != nil {
		w.WriteHeader(libhttp.StatusBadRequest)
		w.Write([]byte(err.Error()))
		return
	}

	if username == "" {
		w.Header().Add("WWW-Authenticate", "Basic realm=\"influxdb\"")
		w.WriteHeader(libhttp.StatusUnauthorized)
		w.Write([]byte(INVALID_CREDENTIALS_MSG))
		return
	}

	user, err := self.userManager.AuthenticateClusterAdmin(username, password)
	if err != nil {
		w.Header().Add("WWW-Authenticate", "Basic realm=\"influxdb\"")
		w.WriteHeader(libhttp.StatusUnauthorized)
		w.Write([]byte(err.Error()))
		return
	}
	statusCode, contentType, body := yieldUser(user, yield)
	if statusCode < 0 {
		return
	}

	if statusCode == libhttp.StatusUnauthorized {
		w.Header().Add("WWW-Authenticate", "Basic realm=\"influxdb\"")
	}
	w.Header().Add("content-type", contentType)
	w.WriteHeader(statusCode)
	if len(body) > 0 {
		w.Write(body)
	}
}

type NewUser struct {
	Name     string `json:"name"`
	Password string `json:"password"`
	IsAdmin  bool   `json:"isAdmin"`
	ReadFrom string `json:"readFrom"`
	WriteTo  string `json:"writeTo"`
}

type UpdateClusterAdminUser struct {
	Password string `json:"password"`
}

type ApiUser struct {
	Name string `json:"name"`
}

type UserDetail struct {
	Name    string `json:"name"`
	IsAdmin bool   `json:"isAdmin"`
}

type ContinuousQuery struct {
	Id    int64  `json:"id"`
	Query string `json:"query"`
}

type NewContinuousQuery struct {
	Query string `json:"query"`
}

func (self *HttpServer) listClusterAdmins(w libhttp.ResponseWriter, r *libhttp.Request) {
	self.tryAsClusterAdmin(w, r, func(u User) (int, interface{}) {
		names, err := self.userManager.ListClusterAdmins(u)
		if err != nil {
			return errorToStatusCode(err), err.Error()
		}
		users := make([]*ApiUser, 0, len(names))
		for _, name := range names {
			users = append(users, &ApiUser{name})
		}
		return libhttp.StatusOK, users
	})
}

func (self *HttpServer) authenticateClusterAdmin(w libhttp.ResponseWriter, r *libhttp.Request) {
	self.tryAsClusterAdmin(w, r, func(u User) (int, interface{}) {
		return libhttp.StatusOK, nil
	})
}

func (self *HttpServer) createClusterAdmin(w libhttp.ResponseWriter, r *libhttp.Request) {
	body, err := ioutil.ReadAll(r.Body)
	if err != nil {
		w.WriteHeader(libhttp.StatusInternalServerError)
		w.Write([]byte(err.Error()))
		return
	}
	newUser := &NewUser{}
	err = json.Unmarshal(body, newUser)
	if err != nil {
		w.WriteHeader(libhttp.StatusBadRequest)
		w.Write([]byte(err.Error()))
		return
	}

	self.tryAsClusterAdmin(w, r, func(u User) (int, interface{}) {
		username := newUser.Name
		if err := self.userManager.CreateClusterAdminUser(u, username, newUser.Password); err != nil {
			errorStr := err.Error()
			return errorToStatusCode(err), errorStr
		}
		return libhttp.StatusOK, nil
	})
}

func (self *HttpServer) deleteClusterAdmin(w libhttp.ResponseWriter, r *libhttp.Request) {
	newUser := r.URL.Query().Get(":user")

	self.tryAsClusterAdmin(w, r, func(u User) (int, interface{}) {
		if err := self.userManager.DeleteClusterAdminUser(u, newUser); err != nil {
			return errorToStatusCode(err), err.Error()
		}
		return libhttp.StatusOK, nil
	})
}

func (self *HttpServer) updateClusterAdmin(w libhttp.ResponseWriter, r *libhttp.Request) {
	body, err := ioutil.ReadAll(r.Body)
	if err != nil {
		w.WriteHeader(libhttp.StatusInternalServerError)
		w.Write([]byte(err.Error()))
		return
	}

	updateClusterAdminUser := &UpdateClusterAdminUser{}
	json.Unmarshal(body, updateClusterAdminUser)

	newUser := r.URL.Query().Get(":user")

	self.tryAsClusterAdmin(w, r, func(u User) (int, interface{}) {
		if err := self.userManager.ChangeClusterAdminPassword(u, newUser, updateClusterAdminUser.Password); err != nil {
			return errorToStatusCode(err), err.Error()
		}
		return libhttp.StatusOK, nil
	})
}

// // db users management interface

func (self *HttpServer) authenticateDbUser(w libhttp.ResponseWriter, r *libhttp.Request) {
	code, body := self.tryAsDbUser(w, r, func(u User) (int, interface{}) {
		return libhttp.StatusOK, nil
	})
	w.WriteHeader(code)
	if len(body) > 0 {
		w.Write(body)
	}
}

func (self *HttpServer) tryAsDbUser(w libhttp.ResponseWriter, r *libhttp.Request, yield func(User) (int, interface{})) (int, []byte) {
	username, password, err := getUsernameAndPassword(r)
	if err != nil {
		return libhttp.StatusBadRequest, []byte(err.Error())
	}

	db := r.URL.Query().Get(":db")

	if username == "" {
		w.Header().Add("WWW-Authenticate", "Basic realm=\"influxdb\"")
		return libhttp.StatusUnauthorized, []byte(INVALID_CREDENTIALS_MSG)
	}

	user, err := self.userManager.AuthenticateDbUser(db, username, password)
	if err != nil {
		w.Header().Add("WWW-Authenticate", "Basic realm=\"influxdb\"")
		return libhttp.StatusUnauthorized, []byte(err.Error())
	}

	statusCode, contentType, v := yieldUser(user, yield)
	if statusCode == libhttp.StatusUnauthorized {
		w.Header().Add("WWW-Authenticate", "Basic realm=\"influxdb\"")
	}
	w.Header().Add("content-type", contentType)
	return statusCode, v
}

func (self *HttpServer) tryAsDbUserAndClusterAdmin(w libhttp.ResponseWriter, r *libhttp.Request, yield func(User) (int, interface{})) {
	log.Debug("Trying to auth as a db user")
	statusCode, body := self.tryAsDbUser(w, r, yield)
	if statusCode == libhttp.StatusUnauthorized {
		log.Debug("Authenticating as a db user failed with %s (%d)", string(body), statusCode)
		// tryAsDbUser will set this header, since we're retrying
		// we should delete the header and let tryAsClusterAdmin
		// set it properly
		w.Header().Del("WWW-Authenticate")
		self.tryAsClusterAdmin(w, r, yield)
		return
	}

	if statusCode < 0 {
		return
	}

	w.WriteHeader(statusCode)

	if len(body) > 0 {
		w.Write(body)
	}
	return
}

func (self *HttpServer) listDbUsers(w libhttp.ResponseWriter, r *libhttp.Request) {
	db := r.URL.Query().Get(":db")

	self.tryAsDbUserAndClusterAdmin(w, r, func(u User) (int, interface{}) {
		dbUsers, err := self.userManager.ListDbUsers(u, db)
		if err != nil {
			return errorToStatusCode(err), err.Error()
		}

		users := make([]*UserDetail, 0, len(dbUsers))
		for _, dbUser := range dbUsers {
			users = append(users, &UserDetail{dbUser.GetName(), dbUser.IsDbAdmin(db)})
		}
		return libhttp.StatusOK, users
	})
}

func (self *HttpServer) showDbUser(w libhttp.ResponseWriter, r *libhttp.Request) {
	db := r.URL.Query().Get(":db")
	username := r.URL.Query().Get(":user")

	self.tryAsDbUserAndClusterAdmin(w, r, func(u User) (int, interface{}) {
		user, err := self.userManager.GetDbUser(u, db, username)
		if err != nil {
			return errorToStatusCode(err), err.Error()
		}

		userDetail := &UserDetail{user.GetName(), user.IsDbAdmin(db)}

		return libhttp.StatusOK, userDetail
	})
}

func (self *HttpServer) createDbUser(w libhttp.ResponseWriter, r *libhttp.Request) {
	body, err := ioutil.ReadAll(r.Body)
	if err != nil {
		w.WriteHeader(libhttp.StatusInternalServerError)
		w.Write([]byte(err.Error()))
		return
	}

	newUser := &NewUser{}
	err = json.Unmarshal(body, newUser)
	if err != nil {
		w.WriteHeader(libhttp.StatusBadRequest)
		w.Write([]byte(err.Error()))
		return
	}

	db := r.URL.Query().Get(":db")

	self.tryAsDbUserAndClusterAdmin(w, r, func(u User) (int, interface{}) {
		permissions := []string{}
		if newUser.ReadFrom != "" || newUser.WriteTo != "" {
			if newUser.ReadFrom == "" || newUser.WriteTo == "" {
				return libhttp.StatusBadRequest, "You have to provide read and write permissions"
			}
			permissions = append(permissions, newUser.ReadFrom, newUser.WriteTo)
		}

		username := newUser.Name
		if err := self.userManager.CreateDbUser(u, db, username, newUser.Password, permissions...); err != nil {
			log.Error("Cannot create user: %s", err)
			return errorToStatusCode(err), err.Error()
		}
		log.Debug("Created user %s", username)
		if newUser.IsAdmin {
			err = self.userManager.SetDbAdmin(u, db, newUser.Name, true)
			if err != nil {
				return libhttp.StatusInternalServerError, err.Error()
			}
		}
		log.Debug("Successfully changed %s password", username)
		return libhttp.StatusOK, nil
	})
}

func (self *HttpServer) deleteDbUser(w libhttp.ResponseWriter, r *libhttp.Request) {
	newUser := r.URL.Query().Get(":user")
	db := r.URL.Query().Get(":db")

	self.tryAsDbUserAndClusterAdmin(w, r, func(u User) (int, interface{}) {
		if err := self.userManager.DeleteDbUser(u, db, newUser); err != nil {
			return errorToStatusCode(err), err.Error()
		}
		return libhttp.StatusOK, nil
	})
}

func (self *HttpServer) updateDbUser(w libhttp.ResponseWriter, r *libhttp.Request) {
	body, err := ioutil.ReadAll(r.Body)
	if err != nil {
		w.WriteHeader(libhttp.StatusInternalServerError)
		w.Write([]byte(err.Error()))
		return
	}

	updateUser := make(map[string]interface{})
	err = json.Unmarshal(body, &updateUser)
	if err != nil {
		w.WriteHeader(libhttp.StatusBadRequest)
		w.Write([]byte(err.Error()))
		return
	}

	newUser := r.URL.Query().Get(":user")
	db := r.URL.Query().Get(":db")

	self.tryAsDbUserAndClusterAdmin(w, r, func(u User) (int, interface{}) {
		if pwd, ok := updateUser["password"]; ok {
			newPassword, ok := pwd.(string)
			if !ok {
				return libhttp.StatusBadRequest, "password must be string"
			}

			if err := self.userManager.ChangeDbUserPassword(u, db, newUser, newPassword); err != nil {
				return errorToStatusCode(err), err.Error()
			}
		}

		if readPermissions, ok := updateUser["readFrom"]; ok {
			writePermissions, ok := updateUser["writeTo"]
			if !ok {
				return libhttp.StatusBadRequest, "Changing permissions requires passing readFrom and writeTo"
			}

			if err := self.userManager.ChangeDbUserPermissions(u, db, newUser, readPermissions.(string), writePermissions.(string)); err != nil {
				return errorToStatusCode(err), err.Error()
			}
		}

		if admin, ok := updateUser["admin"]; ok {
			isAdmin, ok := admin.(bool)
			if !ok {
				return libhttp.StatusBadRequest, "admin must be boolean"
			}

			if err := self.userManager.SetDbAdmin(u, db, newUser, isAdmin); err != nil {
				return errorToStatusCode(err), err.Error()
			}
		}
		return libhttp.StatusOK, nil
	})
}

func (self *HttpServer) ping(w libhttp.ResponseWriter, r *libhttp.Request) {
	w.WriteHeader(libhttp.StatusOK)
	w.Write([]byte("{\"status\":\"ok\"}"))
}

func (self *HttpServer) listInterfaces(w libhttp.ResponseWriter, r *libhttp.Request) {
	statusCode, contentType, body := yieldUser(nil, func(u User) (int, interface{}) {
		entries, err := ioutil.ReadDir(filepath.Join(self.adminAssetsDir, "interfaces"))

		if err != nil {
			return errorToStatusCode(err), err.Error()
		}

		directories := make([]string, 0, len(entries))
		for _, entry := range entries {
			if entry.IsDir() {
				directories = append(directories, entry.Name())
			}
		}
		return libhttp.StatusOK, directories
	})

	w.Header().Add("content-type", contentType)
	w.WriteHeader(statusCode)
	if len(body) > 0 {
		w.Write(body)
	}
}

func (self *HttpServer) listDbContinuousQueries(w libhttp.ResponseWriter, r *libhttp.Request) {
	db := r.URL.Query().Get(":db")

	self.tryAsDbUserAndClusterAdmin(w, r, func(u User) (int, interface{}) {
		series, err := self.coordinator.ListContinuousQueries(u, db)
		if err != nil {
			return errorToStatusCode(err), err.Error()
		}

		queries := make([]ContinuousQuery, 0, len(series[0].Points))

		for _, point := range series[0].Points {
			queries = append(queries, ContinuousQuery{Id: *point.Values[0].Int64Value, Query: *point.Values[1].StringValue})
		}

		return libhttp.StatusOK, queries
	})
}

func (self *HttpServer) createDbContinuousQueries(w libhttp.ResponseWriter, r *libhttp.Request) {
	db := r.URL.Query().Get(":db")

	self.tryAsDbUserAndClusterAdmin(w, r, func(u User) (int, interface{}) {
		body, err := ioutil.ReadAll(r.Body)
		if err != nil {
			return libhttp.StatusInternalServerError, err.Error()
		}

		// note: id isn't used when creating a new continuous query
		values := &ContinuousQuery{}
		json.Unmarshal(body, values)

		if err := self.coordinator.CreateContinuousQuery(u, db, values.Query); err != nil {
			return errorToStatusCode(err), err.Error()
		}
		return libhttp.StatusOK, nil
	})
}

func (self *HttpServer) deleteDbContinuousQueries(w libhttp.ResponseWriter, r *libhttp.Request) {
	db := r.URL.Query().Get(":db")
	id, _ := strconv.ParseInt(r.URL.Query().Get(":id"), 10, 64)

	self.tryAsDbUserAndClusterAdmin(w, r, func(u User) (int, interface{}) {
		if err := self.coordinator.DeleteContinuousQuery(u, db, uint32(id)); err != nil {
			return errorToStatusCode(err), err.Error()
		}
		return libhttp.StatusOK, nil
	})
}

func (self *HttpServer) listServers(w libhttp.ResponseWriter, r *libhttp.Request) {
	self.tryAsClusterAdmin(w, r, func(u User) (int, interface{}) {
		servers := self.clusterConfig.Servers()
		serverMaps := make([]map[string]interface{}, len(servers), len(servers))
		for i, s := range servers {
			serverMaps[i] = map[string]interface{}{"id": s.Id, "protobufConnectString": s.ProtobufConnectionString}
		}
		return libhttp.StatusOK, serverMaps
	})
}

func (self *HttpServer) removeServers(w libhttp.ResponseWriter, r *libhttp.Request) {
	self.tryAsClusterAdmin(w, r, func(u User) (int, interface{}) {
		id, err := strconv.ParseInt(r.URL.Query().Get(":id"), 10, 32)
		if err != nil {
			return errorToStatusCode(err), err.Error()
		}

		err = self.raftServer.RemoveServer(uint32(id))
		if err != nil {
			return errorToStatusCode(err), err.Error()
		}
		return libhttp.StatusOK, nil
	})
}

type newShardInfo struct {
	StartTime int64               `json:"startTime"`
	EndTime   int64               `json:"endTime"`
	Shards    []newShardServerIds `json:"shards"`
	LongTerm  bool                `json:"longTerm"`
}

type newShardServerIds struct {
	ServerIds []uint32 `json:"serverIds"`
}

func (self *HttpServer) createShard(w libhttp.ResponseWriter, r *libhttp.Request) {
	self.tryAsClusterAdmin(w, r, func(u User) (int, interface{}) {
		newShards := &newShardInfo{}
		body, err := ioutil.ReadAll(r.Body)
		if err != nil {
			return libhttp.StatusInternalServerError, err.Error()
		}
		err = json.Unmarshal(body, &newShards)
		if err != nil {
			return libhttp.StatusInternalServerError, err.Error()
		}
		shards := make([]*cluster.NewShardData, 0)

		shardType := cluster.SHORT_TERM
		if newShards.LongTerm {
			shardType = cluster.LONG_TERM
		}
		for _, s := range newShards.Shards {
			newShardData := &cluster.NewShardData{
				StartTime: time.Unix(newShards.StartTime, 0),
				EndTime:   time.Unix(newShards.EndTime, 0),
				ServerIds: s.ServerIds,
				Type:      shardType,
			}
			shards = append(shards, newShardData)
		}
		_, err = self.raftServer.CreateShards(shards)
		if err != nil {
			return libhttp.StatusInternalServerError, err.Error()
		}
		return libhttp.StatusAccepted, nil
	})
}

func (self *HttpServer) getShards(w libhttp.ResponseWriter, r *libhttp.Request) {
	self.tryAsClusterAdmin(w, r, func(u User) (int, interface{}) {
		result := make(map[string]interface{})
		result["shortTerm"] = self.convertShardsToMap(self.clusterConfig.GetShortTermShards())
		result["longTerm"] = self.convertShardsToMap(self.clusterConfig.GetLongTermShards())
		return libhttp.StatusOK, result
	})
}

// Note: this is meant for testing purposes only and doesn't guarantee
// data integrity and shouldn't be used in client code.
func (self *HttpServer) isInSync(w libhttp.ResponseWriter, r *libhttp.Request) {
	self.tryAsClusterAdmin(w, r, func(u User) (int, interface{}) {
		if self.clusterConfig.HasUncommitedWrites() {
			return 500, "false"
		}

		if !self.raftServer.CommittedAllChanges() {
			return 500, "false"
		}

		return 200, "true"
	})
}

func (self *HttpServer) dropShard(w libhttp.ResponseWriter, r *libhttp.Request) {
	self.tryAsClusterAdmin(w, r, func(u User) (int, interface{}) {
		id, err := strconv.ParseInt(r.URL.Query().Get(":id"), 10, 64)
		if err != nil {
			return libhttp.StatusInternalServerError, err.Error()
		}
		body, err := ioutil.ReadAll(r.Body)
		if err != nil {
			return libhttp.StatusInternalServerError, err.Error()
		}
		serverIdInfo := &newShardServerIds{}
		err = json.Unmarshal(body, &serverIdInfo)
		if err != nil {
			return libhttp.StatusInternalServerError, err.Error()
		}
		if len(serverIdInfo.ServerIds) < 1 {
			return libhttp.StatusBadRequest, errors.New("Request must include an object with an array of 'serverIds'").Error()
		}

		err = self.raftServer.DropShard(uint32(id), serverIdInfo.ServerIds)
		if err != nil {
			return libhttp.StatusInternalServerError, err.Error()
		}
		return libhttp.StatusAccepted, nil
	})
}

func (self *HttpServer) convertShardsToMap(shards []*cluster.ShardData) []interface{} {
	result := make([]interface{}, 0)
	for _, shard := range shards {
		s := make(map[string]interface{})
		s["id"] = shard.Id()
		s["startTime"] = shard.StartTime().Unix()
		s["endTime"] = shard.EndTime().Unix()
		s["serverIds"] = shard.ServerIds()
		result = append(result, s)
	}
	return result
}<|MERGE_RESOLUTION|>--- conflicted
+++ resolved
@@ -264,12 +264,9 @@
 	switch s {
 	case "u":
 		return MicrosecondPrecision, nil
-<<<<<<< HEAD
-=======
 	case "m":
 		log.Warn("time_precision=m will be disabled in future release, use time_precision=ms isntead")
 		fallthrough
->>>>>>> 3215453f
 	case "ms":
 		return MillisecondPrecision, nil
 	case "s":
