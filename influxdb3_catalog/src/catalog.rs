//! Implementation of the Catalog that sits entirely in memory.

use crate::catalog::Error::TableNotFound;
use bimap::BiHashMap;
use hashbrown::HashMap;
use indexmap::IndexMap;
use influxdb3_id::{ColumnId, DbId, SerdeVecMap, TableId};
use influxdb3_wal::{
    CatalogBatch, CatalogOp, DeleteTableDefinition, FieldAdditions, LastCacheDefinition,
    LastCacheDelete, MetaCacheDefinition, MetaCacheDelete,
};
use influxdb_line_protocol::FieldValue;
use iox_time::Time;
use observability_deps::tracing::{debug, info};
use parking_lot::RwLock;
use schema::{InfluxColumnType, InfluxFieldType, Schema, SchemaBuilder};
use serde::{Deserialize, Serialize, Serializer};
use std::collections::BTreeMap;
use std::sync::Arc;
use thiserror::Error;

<<<<<<< HEAD
pub mod pro;

#[derive(Debug, Error)]
=======
const SOFT_DELETION_TIME_FORMAT: &str = "%Y%m%dT%H%M%S";

#[derive(Debug, Error, Clone)]
>>>>>>> b7fd8e23
pub enum Error {
    #[error("catalog updated elsewhere")]
    CatalogUpdatedElsewhere,

    #[error(
        "Update to schema would exceed number of columns per table limit of {} columns",
        Catalog::NUM_COLUMNS_PER_TABLE_LIMIT - 1
    )]
    TooManyColumns,

    #[error(
        "Update to schema would exceed number of tables limit of {} tables",
        Catalog::NUM_TABLES_LIMIT
    )]
    TooManyTables,

    #[error(
        "Adding a new database would exceed limit of {} databases",
        Catalog::NUM_DBS_LIMIT
    )]
    TooManyDbs,

    #[error("Table {} not in DB schema for {}", table_name, db_name)]
    TableNotFound {
        db_name: Arc<str>,
        table_name: Arc<str>,
    },

    #[error(
        "Field type mismatch on table {} column {}. Existing column is {} but attempted to add {}",
        table_name,
        column_name,
        existing,
        attempted
    )]
    FieldTypeMismatch {
        table_name: String,
        column_name: String,
        existing: InfluxColumnType,
        attempted: InfluxColumnType,
    },

    #[error(
        "Series key mismatch on table {}. Existing table has {}",
        table_name,
        existing
    )]
    SeriesKeyMismatch {
        table_name: String,
        existing: String,
    },

    #[error(transparent)]
    Other(#[from] anyhow::Error),
}

pub type Result<T, E = Error> = std::result::Result<T, E>;

pub const TIME_COLUMN_NAME: &str = "time";

/// The sequence number of a batch of WAL operations.
#[derive(
    Debug, Default, Clone, Copy, PartialEq, Eq, PartialOrd, Ord, Hash, Serialize, Deserialize,
)]
pub struct CatalogSequenceNumber(u32);

impl CatalogSequenceNumber {
    pub fn new(id: u32) -> Self {
        Self(id)
    }

    pub fn next(&self) -> Self {
        Self(self.0 + 1)
    }

    pub fn as_u32(&self) -> u32 {
        self.0
    }
}

#[derive(Debug)]
pub struct Catalog {
    inner: RwLock<InnerCatalog>,
}

impl PartialEq for Catalog {
    fn eq(&self, other: &Self) -> bool {
        self.inner.read().eq(&other.inner.read())
    }
}

impl Serialize for Catalog {
    fn serialize<S>(&self, serializer: S) -> Result<S::Ok, S::Error>
    where
        S: Serializer,
    {
        self.inner.read().serialize(serializer)
    }
}

impl Catalog {
    /// Limit for the number of Databases that InfluxDB Edge can have
    pub(crate) const NUM_DBS_LIMIT: usize = 5;
    /// Limit for the number of columns per table that InfluxDB Edge can have
    pub(crate) const NUM_COLUMNS_PER_TABLE_LIMIT: usize = 500;
    /// Limit for the number of tables across all DBs that InfluxDB Edge can have
    pub(crate) const NUM_TABLES_LIMIT: usize = 2000;

    pub fn new(host_id: Arc<str>, instance_id: Arc<str>) -> Self {
        Self {
            inner: RwLock::new(InnerCatalog::new(host_id, instance_id)),
        }
    }

    pub fn from_inner(inner: InnerCatalog) -> Self {
        Self {
            inner: RwLock::new(inner),
        }
    }

    pub fn apply_catalog_batch(&self, catalog_batch: &CatalogBatch) -> Result<()> {
        self.inner.write().apply_catalog_batch(catalog_batch)
    }

    pub fn db_or_create(&self, db_name: &str) -> Result<Arc<DatabaseSchema>> {
        let db = match self.db_schema(db_name) {
            Some(db) => db,
            None => {
                let mut inner = self.inner.write();

                if inner.databases.len() >= Self::NUM_DBS_LIMIT {
                    return Err(Error::TooManyDbs);
                }

                info!("return new db {}", db_name);
                let db_id = DbId::new();
                let db_name = db_name.into();
                let db = Arc::new(DatabaseSchema::new(db_id, Arc::clone(&db_name)));
                inner.databases.insert(db.id, Arc::clone(&db));
                inner.sequence = inner.sequence.next();
                inner.updated = true;
                inner.db_map.insert(db_id, db_name);
                db
            }
        };

        Ok(db)
    }

    pub fn db_name_to_id(&self, db_name: &str) -> Option<DbId> {
        self.inner.read().db_map.get_by_right(db_name).copied()
    }

    pub fn db_id_to_name(&self, db_id: &DbId) -> Option<Arc<str>> {
        self.inner.read().db_map.get_by_left(db_id).map(Arc::clone)
    }

    pub fn db_schema(&self, db_name: &str) -> Option<Arc<DatabaseSchema>> {
        self.db_id_and_schema(db_name).map(|(_, schema)| schema)
    }

    pub fn db_schema_by_id(&self, db_id: &DbId) -> Option<Arc<DatabaseSchema>> {
        self.inner.read().databases.get(db_id).cloned()
    }

    pub fn db_id_and_schema(&self, db_name: &str) -> Option<(DbId, Arc<DatabaseSchema>)> {
        let inner = self.inner.read();
        let db_id = inner.db_map.get_by_right(db_name)?;
        inner
            .databases
            .get(db_id)
            .map(|db| (*db_id, Arc::clone(db)))
    }

    pub fn db_names(&self) -> Vec<String> {
        self.inner
            .read()
            .databases
            .values()
            .map(|db| db.name.to_string())
            .collect()
    }

    pub fn list_db_schema(&self) -> Vec<Arc<DatabaseSchema>> {
        self.inner.read().databases.values().cloned().collect()
    }

    pub fn sequence_number(&self) -> CatalogSequenceNumber {
        self.inner.read().sequence
    }

    pub fn clone_inner(&self) -> InnerCatalog {
        self.inner.read().clone()
    }

    pub fn add_meta_cache(&self, db_id: DbId, table_id: TableId, meta_cache: MetaCacheDefinition) {
        let mut inner = self.inner.write();
        let mut db = inner
            .databases
            .get(&db_id)
            .expect("db should exist")
            .as_ref()
            .clone();
        let mut table = db
            .table_definition_by_id(&table_id)
            .expect("table should exist")
            .as_ref()
            .clone();
        table.add_meta_cache(meta_cache);
        db.insert_table(table_id, Arc::new(table));
        inner.upsert_db(db);
    }

    pub fn remove_meta_cache(&self, db_id: &DbId, table_id: &TableId, name: &str) {
        let mut inner = self.inner.write();
        let mut db = inner
            .databases
            .get(db_id)
            .expect("db should exist")
            .as_ref()
            .clone();
        let mut table = db
            .tables
            .get(table_id)
            .expect("table should exist")
            .as_ref()
            .clone();
        table.remove_meta_cache(name);
        db.insert_table(*table_id, Arc::new(table));
        inner.upsert_db(db);
    }

    pub fn add_last_cache(&self, db_id: DbId, table_id: TableId, last_cache: LastCacheDefinition) {
        let mut inner = self.inner.write();
        let mut db = inner
            .databases
            .get(&db_id)
            .expect("db should exist")
            .as_ref()
            .clone();
        let mut table = db
            .tables
            .get(&table_id)
            .expect("table should exist")
            .as_ref()
            .clone();
        table.add_last_cache(last_cache);
        db.insert_table(table_id, Arc::new(table));
        inner.upsert_db(db);
    }

    pub fn delete_last_cache(&self, db_id: DbId, table_id: TableId, name: &str) {
        let mut inner = self.inner.write();
        let mut db = inner
            .databases
            .get(&db_id)
            .expect("db should exist")
            .as_ref()
            .clone();
        let mut table = db
            .tables
            .get(&table_id)
            .expect("table should exist")
            .as_ref()
            .clone();
        table.remove_last_cache(name);
        db.insert_table(table_id, Arc::new(table));
        inner.upsert_db(db);
    }

    pub fn instance_id(&self) -> Arc<str> {
        Arc::clone(&self.inner.read().instance_id)
    }

    pub fn host_id(&self) -> Arc<str> {
        Arc::clone(&self.inner.read().host_id)
    }

    #[cfg(test)]
    pub fn db_exists(&self, db_id: DbId) -> bool {
        self.inner.read().db_exists(db_id)
    }

    pub fn insert_database(&self, db: DatabaseSchema) {
        let mut inner = self.inner.write();
        inner.upsert_db(db);
    }

    pub fn is_updated(&self) -> bool {
        self.inner.read().updated
    }

    /// After the catalog has been persisted, mark it as not updated, if the sequence number
    /// matches. If it doesn't then the catalog was updated while persistence was running and
    /// will need to be persisted on the next snapshot.
    pub fn set_updated_false_if_sequence_matches(&self, sequence_number: CatalogSequenceNumber) {
        let mut inner = self.inner.write();
        if inner.sequence == sequence_number {
            inner.updated = false;
        }
    }

    pub fn inner(&self) -> &RwLock<InnerCatalog> {
        &self.inner
    }
}

#[serde_with::serde_as]
#[derive(Debug, Serialize, Deserialize, Eq, PartialEq, Clone, Default)]
pub struct InnerCatalog {
    /// The catalog is a map of databases with their table schemas
    databases: SerdeVecMap<DbId, Arc<DatabaseSchema>>,
    sequence: CatalogSequenceNumber,
    /// The host_id is the prefix that is passed in when starting up (`host_identifier_prefix`)
    host_id: Arc<str>,
    /// The instance_id uniquely identifies the instance that generated the catalog
    instance_id: Arc<str>,
    /// If true, the catalog has been updated since the last time it was serialized
    #[serde(skip)]
    updated: bool,
    #[serde_as(as = "DbMapAsArray")]
    db_map: BiHashMap<DbId, Arc<str>>,
}

serde_with::serde_conv!(
    DbMapAsArray,
    BiHashMap<DbId, Arc<str>>,
    |map: &BiHashMap<DbId, Arc<str>>| {
        map.iter().fold(Vec::new(), |mut acc, (id, name)| {
            acc.push(DbMap {
                db_id: *id,
                name: Arc::clone(&name)
            });
            acc
        })
    },
    |vec: Vec<DbMap>| -> Result<_, std::convert::Infallible> {
        Ok(vec.into_iter().fold(BiHashMap::new(), |mut acc, db| {
            acc.insert(db.db_id, db.name);
            acc
        }))
    }
);

#[derive(Debug, Serialize, Deserialize)]
struct DbMap {
    db_id: DbId,
    name: Arc<str>,
}

#[derive(Debug, Serialize, Deserialize)]
struct TableMap {
    table_id: TableId,
    name: Arc<str>,
}

serde_with::serde_conv!(
    TableMapAsArray,
    BiHashMap<TableId, Arc<str>>,
    |map: &BiHashMap<TableId, Arc<str>>| {
        map.iter().fold(Vec::new(), |mut acc, (table_id, name)| {
            acc.push(TableMap {
                table_id: *table_id,
                name: Arc::clone(&name)
            });
            acc
        })
    },
    |vec: Vec<TableMap>| -> Result<_, std::convert::Infallible> {
        let mut map = BiHashMap::new();
        for item in vec {
            map.insert(item.table_id, item.name);
        }
        Ok(map)
    }
);

impl InnerCatalog {
    pub(crate) fn new(host_id: Arc<str>, instance_id: Arc<str>) -> Self {
        Self {
            databases: SerdeVecMap::new(),
            sequence: CatalogSequenceNumber::new(0),
            host_id,
            instance_id,
            updated: false,
            db_map: BiHashMap::new(),
        }
    }

    pub fn sequence_number(&self) -> CatalogSequenceNumber {
        self.sequence
    }

    pub fn table_count(&self) -> usize {
        self.databases.values().map(|db| db.tables.len()).sum()
    }

    /// Applies the `CatalogBatch` while validating that all updates are compatible. If updates
    /// have already been applied, the sequence number and updated tracker are not updated.
    pub fn apply_catalog_batch(&mut self, catalog_batch: &CatalogBatch) -> Result<()> {
        let table_count = self.table_count();

        if let Some(db) = self.databases.get(&catalog_batch.database_id) {
            if let Some(new_db) = DatabaseSchema::new_if_updated_from_batch(db, catalog_batch)? {
                check_overall_table_count(Some(db), &new_db, table_count)?;
                self.upsert_db(new_db);
            }
        } else {
            if self.databases.len() >= Catalog::NUM_DBS_LIMIT {
                return Err(Error::TooManyDbs);
            }
            let new_db = DatabaseSchema::new_from_batch(catalog_batch)?;
            check_overall_table_count(None, &new_db, table_count)?;
            self.upsert_db(new_db);
        }

        Ok(())
    }

    pub fn db_exists(&self, db_id: DbId) -> bool {
        self.databases.contains_key(&db_id)
    }

    pub fn upsert_db(&mut self, db: DatabaseSchema) {
        let name = Arc::clone(&db.name);
        let id = db.id;
        self.databases.insert(id, Arc::new(db));
        self.set_updated_and_increment_sequence();
        self.db_map.insert(id, name);
    }

    fn set_updated_and_increment_sequence(&mut self) {
        self.sequence = self.sequence.next();
        self.updated = true;
    }
}

fn check_overall_table_count(
    existing_db: Option<&Arc<DatabaseSchema>>,
    new_db: &DatabaseSchema,
    current_table_count: usize,
) -> Result<()> {
    let existing_table_count = if let Some(existing_db) = existing_db {
        existing_db.tables.len()
    } else {
        0
    };
    let newly_added_table_count = new_db.tables.len() - existing_table_count;
    if current_table_count + newly_added_table_count > Catalog::NUM_TABLES_LIMIT {
        return Err(Error::TooManyTables);
    }
    Ok(())
}

#[derive(Debug, Eq, PartialEq, Clone)]
pub struct DatabaseSchema {
    pub id: DbId,
    pub name: Arc<str>,
    /// The database is a map of tables
    pub tables: SerdeVecMap<TableId, Arc<TableDefinition>>,
    pub table_map: BiHashMap<TableId, Arc<str>>,
    pub deleted: bool,
}

impl DatabaseSchema {
    pub fn new(id: DbId, name: Arc<str>) -> Self {
        Self {
            id,
            name,
            tables: Default::default(),
            table_map: BiHashMap::new(),
            deleted: false,
        }
    }

    /// Validates the updates in the `CatalogBatch` are compatible with this schema. If
    /// everything is compatible and there are no updates to the existing schema, None will be
    /// returned, otherwise a new `DatabaseSchema` will be returned with the updates applied.
    pub fn new_if_updated_from_batch(
        db_schema: &DatabaseSchema,
        catalog_batch: &CatalogBatch,
    ) -> Result<Option<Self>> {
        debug!(name = ?db_schema.name, deleted = ?db_schema.deleted, full_batch = ?catalog_batch, "Updating / adding to catalog");
        let mut updated_or_new_tables = SerdeVecMap::new();
        let mut schema_deleted = false;
        let mut table_deleted = false;
        let mut deleted_table_defn = None;
        let mut schema_name = Arc::clone(&db_schema.name);

        for catalog_op in &catalog_batch.ops {
            match catalog_op {
                CatalogOp::CreateDatabase(_) => (),
                CatalogOp::CreateTable(table_definition) => {
                    let new_or_existing_table = updated_or_new_tables
                        .get(&table_definition.table_id)
                        .or_else(|| db_schema.tables.get(&table_definition.table_id));
                    if let Some(existing_table) = new_or_existing_table {
                        if let Some(new_table) =
                            existing_table.new_if_definition_adds_new_fields(table_definition)?
                        {
                            updated_or_new_tables.insert(new_table.table_id, Arc::new(new_table));
                        }
                    } else {
                        let new_table = TableDefinition::new_from_op(table_definition);
                        updated_or_new_tables.insert(new_table.table_id, Arc::new(new_table));
                    }
                }
                CatalogOp::AddFields(field_additions) => {
                    let Some(new_or_existing_table) = updated_or_new_tables
                        .get(&field_additions.table_id)
                        .or_else(|| db_schema.tables.get(&field_additions.table_id))
                    else {
                        return Err(Error::TableNotFound {
                            db_name: Arc::clone(&field_additions.database_name),
                            table_name: Arc::clone(&field_additions.table_name),
                        });
                    };
                    if let Some(new_table) =
                        new_or_existing_table.new_if_field_additions_add_fields(field_additions)?
                    {
                        updated_or_new_tables.insert(new_table.table_id, Arc::new(new_table));
                    }
                }
                CatalogOp::CreateMetaCache(meta_cache_definition) => {
                    let table = updated_or_new_tables
                        .get(&meta_cache_definition.table_id)
                        .cloned()
                        .or_else(|| {
                            db_schema.table_definition_by_id(&meta_cache_definition.table_id)
                        })
                        .ok_or(TableNotFound {
                            db_name: Arc::clone(&db_schema.name),
                            table_name: Arc::clone(&meta_cache_definition.table_name),
                        })?;
                    if let Some(new_table) =
                        table.new_if_meta_cache_definition_is_new(meta_cache_definition)
                    {
                        updated_or_new_tables.insert(new_table.table_id, Arc::new(new_table));
                    }
                }
                CatalogOp::DeleteMetaCache(delete_meta_cache) => {
                    let table = updated_or_new_tables
                        .get(&delete_meta_cache.table_id)
                        .cloned()
                        .or_else(|| db_schema.table_definition_by_id(&delete_meta_cache.table_id))
                        .ok_or(TableNotFound {
                            db_name: Arc::clone(&db_schema.name),
                            table_name: Arc::clone(&delete_meta_cache.table_name),
                        })?;
                    if let Some(new_table) =
                        table.new_if_meta_cache_deletes_existing(delete_meta_cache)
                    {
                        updated_or_new_tables.insert(new_table.table_id, Arc::new(new_table));
                    }
                }
                CatalogOp::CreateLastCache(last_cache_definition) => {
                    let new_or_existing_table = updated_or_new_tables
                        .get(&last_cache_definition.table_id)
                        .or_else(|| db_schema.tables.get(&last_cache_definition.table_id));

                    let table = new_or_existing_table.ok_or(TableNotFound {
                        db_name: Arc::clone(&db_schema.name),
                        table_name: Arc::clone(&last_cache_definition.table),
                    })?;

                    if let Some(new_table) =
                        table.new_if_last_cache_definition_is_new(last_cache_definition)
                    {
                        updated_or_new_tables.insert(new_table.table_id, Arc::new(new_table));
                    }
                }
                CatalogOp::DeleteLastCache(last_cache_deletion) => {
                    let new_or_existing_table = updated_or_new_tables
                        .get(&last_cache_deletion.table_id)
                        .or_else(|| db_schema.tables.get(&last_cache_deletion.table_id));

                    let table = new_or_existing_table.ok_or(TableNotFound {
                        db_name: Arc::clone(&db_schema.name),
                        table_name: Arc::clone(&last_cache_deletion.table_name),
                    })?;

                    if let Some(new_table) =
                        table.new_if_last_cache_deletes_existing(last_cache_deletion)
                    {
                        updated_or_new_tables.insert(new_table.table_id, Arc::new(new_table));
                    }
                }
                CatalogOp::DeleteDatabase(params) => {
                    schema_deleted = true;
                    let deletion_time = Time::from_timestamp_nanos(params.deletion_time);
                    schema_name =
                        make_new_name_using_deleted_time(&params.database_name, deletion_time);
                }
                CatalogOp::DeleteTable(table_definition) => {
                    table_deleted = true;
                    deleted_table_defn = Some(table_definition);
                }
            }
        }

        if updated_or_new_tables.is_empty() && !schema_deleted && !table_deleted {
            Ok(None)
        } else {
            for (table_id, table_def) in &db_schema.tables {
                if !updated_or_new_tables.contains_key(table_id) {
                    updated_or_new_tables.insert(*table_id, Arc::clone(table_def));
                }
            }

            check_and_mark_table_as_deleted(deleted_table_defn, &mut updated_or_new_tables);

            // With the final list of updated/new tables update the current mapping
            let new_table_maps = updated_or_new_tables
                .iter()
                .map(|(table_id, table_def)| (*table_id, Arc::clone(&table_def.table_name)))
                .collect();

            Ok(Some(Self {
                id: db_schema.id,
                name: schema_name,
                tables: updated_or_new_tables,
                table_map: new_table_maps,
                deleted: schema_deleted,
            }))
        }
    }

    pub fn new_from_batch(catalog_batch: &CatalogBatch) -> Result<Self> {
        let db_schema = Self::new(
            catalog_batch.database_id,
            Arc::clone(&catalog_batch.database_name),
        );
        let new_db = DatabaseSchema::new_if_updated_from_batch(&db_schema, catalog_batch)?
            .expect("database must be new");
        Ok(new_db)
    }

    /// Insert a [`TableDefinition`] to the `tables` map and also update the `table_map`
    pub fn insert_table(
        &mut self,
        table_id: TableId,
        table_def: Arc<TableDefinition>,
    ) -> Option<Arc<TableDefinition>> {
        self.table_map
            .insert(table_id, Arc::clone(&table_def.table_name));
        self.tables.insert(table_id, table_def)
    }

    pub fn table_schema(&self, table_name: impl Into<Arc<str>>) -> Option<Schema> {
        self.table_id_and_schema(table_name)
            .map(|(_, schema)| schema.clone())
    }

    pub fn table_schema_by_id(&self, table_id: &TableId) -> Option<Schema> {
        self.tables
            .get(table_id)
            .map(|table| table.influx_schema())
            .cloned()
    }

    pub fn table_id_and_schema(
        &self,
        table_name: impl Into<Arc<str>>,
    ) -> Option<(TableId, Schema)> {
        self.table_map
            .get_by_right(&table_name.into())
            .and_then(|table_id| {
                self.tables
                    .get(table_id)
                    .map(|table_def| (*table_id, table_def.influx_schema().clone()))
            })
    }

    pub fn table_definition(
        &self,
        table_name: impl Into<Arc<str>>,
    ) -> Option<Arc<TableDefinition>> {
        self.table_map
            .get_by_right(&table_name.into())
            .and_then(|table_id| self.tables.get(table_id).cloned())
    }

    pub fn table_definition_by_id(&self, table_id: &TableId) -> Option<Arc<TableDefinition>> {
        self.tables.get(table_id).cloned()
    }

    pub fn table_id_and_definition(
        &self,
        table_name: impl Into<Arc<str>>,
    ) -> Option<(TableId, Arc<TableDefinition>)> {
        let table_id = self.table_map.get_by_right(&table_name.into())?;
        self.tables
            .get(table_id)
            .map(|table_def| (*table_id, Arc::clone(table_def)))
    }

    pub fn table_ids(&self) -> Vec<TableId> {
        self.tables.keys().cloned().collect()
    }

    pub fn table_names(&self) -> Vec<Arc<str>> {
        self.tables
            .values()
            .map(|td| Arc::clone(&td.table_name))
            .collect()
    }

    pub fn table_exists(&self, table_id: &TableId) -> bool {
        self.tables.contains_key(table_id)
    }

    pub fn tables(&self) -> impl Iterator<Item = Arc<TableDefinition>> + use<'_> {
        self.tables.values().map(Arc::clone)
    }

    pub fn table_name_to_id(&self, table_name: impl Into<Arc<str>>) -> Option<TableId> {
        self.table_map.get_by_right(&table_name.into()).copied()
    }

    pub fn table_id_to_name(&self, table_id: &TableId) -> Option<Arc<str>> {
        self.table_map.get_by_left(table_id).map(Arc::clone)
    }
}

fn check_and_mark_table_as_deleted(
    deleted_table_defn: Option<&DeleteTableDefinition>,
    updated_or_new_tables: &mut SerdeVecMap<TableId, Arc<TableDefinition>>,
) {
    if let Some(deleted_table_defn) = deleted_table_defn {
        if let Some(deleted_table) = updated_or_new_tables.get_mut(&deleted_table_defn.table_id) {
            let deletion_time = Time::from_timestamp_nanos(deleted_table_defn.deletion_time);
            let table_name =
                make_new_name_using_deleted_time(&deleted_table_defn.table_name, deletion_time);
            let new_table_def = Arc::make_mut(deleted_table);
            new_table_def.deleted = true;
            new_table_def.table_name = table_name;
        }
    }
}

fn make_new_name_using_deleted_time(name: &str, deletion_time: Time) -> Arc<str> {
    Arc::from(format!(
        "{}-{}",
        name,
        deletion_time.date_time().format(SOFT_DELETION_TIME_FORMAT)
    ))
}

#[derive(Debug, Eq, PartialEq, Clone)]
pub struct TableDefinition {
    pub table_id: TableId,
    pub table_name: Arc<str>,
    pub schema: Schema,
    pub columns: IndexMap<ColumnId, ColumnDefinition>,
    pub column_map: BiHashMap<ColumnId, Arc<str>>,
    pub series_key: Option<Vec<ColumnId>>,
    pub last_caches: HashMap<Arc<str>, LastCacheDefinition>,
    pub meta_caches: HashMap<Arc<str>, MetaCacheDefinition>,
    pub deleted: bool,
}

impl TableDefinition {
    /// Create a new [`TableDefinition`]
    ///
    /// Ensures the provided columns will be ordered before constructing the schema.
    pub fn new(
        table_id: TableId,
        table_name: Arc<str>,
        columns: Vec<(ColumnId, Arc<str>, InfluxColumnType)>,
        series_key: Option<Vec<ColumnId>>,
    ) -> Result<Self> {
        // ensure we're under the column limit
        if columns.len() > Catalog::NUM_COLUMNS_PER_TABLE_LIMIT {
            return Err(Error::TooManyColumns);
        }

        // Use a BTree to ensure that the columns are ordered:
        let mut ordered_columns = BTreeMap::new();
        for (col_id, name, column_type) in &columns {
            ordered_columns.insert(name.as_ref(), (col_id, column_type));
        }
        let mut schema_builder = SchemaBuilder::with_capacity(columns.len());
        schema_builder.measurement(table_name.as_ref());
        let mut columns = IndexMap::with_capacity(ordered_columns.len());
        let mut column_map = BiHashMap::with_capacity(ordered_columns.len());
        for (name, (col_id, column_type)) in ordered_columns {
            schema_builder.influx_column(name, *column_type);
            let not_nullable = matches!(column_type, InfluxColumnType::Timestamp)
                || series_key.as_ref().is_some_and(|sk| sk.contains(col_id));
            columns.insert(
                *col_id,
                ColumnDefinition::new(*col_id, name, *column_type, !not_nullable),
            );
            column_map.insert(*col_id, name.into());
        }
        if let Some(sk) = series_key.clone() {
            schema_builder.with_series_key(sk.into_iter().map(|id| {
                column_map
                    .get_by_left(&id)
                    // NOTE: should this be an error instead of panic?
                    .expect("invalid column id in series key definition")
            }));
        }
        let schema = schema_builder.build().expect("schema should be valid");

        Ok(Self {
            table_id,
            table_name,
            schema,
            columns,
            column_map,
            series_key,
            last_caches: HashMap::new(),
            meta_caches: HashMap::new(),
            deleted: false,
        })
    }

    /// Create a new table definition from a catalog op
    pub fn new_from_op(table_definition: &influxdb3_wal::TableDefinition) -> Self {
        let mut columns = Vec::with_capacity(table_definition.field_definitions.len());
        for field_def in &table_definition.field_definitions {
            columns.push((
                field_def.id,
                Arc::clone(&field_def.name),
                field_def.data_type.into(),
            ));
        }
        Self::new(
            table_definition.table_id,
            Arc::clone(&table_definition.table_name),
            columns,
            table_definition.key.clone(),
        )
        .expect("tables defined from ops should not exceed column limits")
    }

    /// Validates that the `influxdb3_wal::TableDefinition` is compatible with existing and returns a new
    /// `TableDefinition` if new definition adds new fields.
    pub(crate) fn new_if_definition_adds_new_fields(
        &self,
        table_definition: &influxdb3_wal::TableDefinition,
    ) -> Result<Option<Self>> {
        // validate the series key is the same
        if table_definition.key != self.series_key {
            return Err(Error::SeriesKeyMismatch {
                table_name: self.table_name.to_string(),
                existing: self.schema.series_key().unwrap_or_default().join("/"),
            });
        }
        let mut new_fields: Vec<(ColumnId, Arc<str>, InfluxColumnType)> =
            Vec::with_capacity(table_definition.field_definitions.len());

        for field_def in &table_definition.field_definitions {
            if let Some(existing_type) = self.columns.get(&field_def.id).map(|def| def.data_type) {
                if existing_type != field_def.data_type.into() {
                    return Err(Error::FieldTypeMismatch {
                        table_name: self.table_name.to_string(),
                        column_name: field_def.name.to_string(),
                        existing: existing_type,
                        attempted: field_def.data_type.into(),
                    });
                }
            } else {
                new_fields.push((
                    field_def.id,
                    Arc::clone(&field_def.name),
                    field_def.data_type.into(),
                ));
            }
        }

        if new_fields.is_empty() {
            Ok(None)
        } else {
            let mut new_table = self.clone();
            new_table.add_columns(new_fields)?;
            Ok(Some(new_table))
        }
    }

    /// Validates that the `TableDefinition` is compatible with existing and returns a new
    /// `TableDefinition` if new definition adds new fields.
    pub(crate) fn new_if_field_additions_add_fields(
        &self,
        field_additions: &FieldAdditions,
    ) -> Result<Option<Self>> {
        let mut new_fields = Vec::with_capacity(field_additions.field_definitions.len());
        for field_def in &field_additions.field_definitions {
            if let Some(existing_type) = self.columns.get(&field_def.id).map(|def| def.data_type) {
                if existing_type != field_def.data_type.into() {
                    return Err(Error::FieldTypeMismatch {
                        table_name: self.table_name.to_string(),
                        column_name: field_def.name.to_string(),
                        existing: existing_type,
                        attempted: field_def.data_type.into(),
                    });
                }
            } else {
                new_fields.push((
                    field_def.id,
                    Arc::clone(&field_def.name),
                    field_def.data_type.into(),
                ));
            }
        }

        if new_fields.is_empty() {
            Ok(None)
        } else {
            let mut new_table = self.clone();
            new_table.add_columns(new_fields)?;
            Ok(Some(new_table))
        }
    }

    pub(crate) fn new_if_meta_cache_definition_is_new(
        &self,
        meta_cache_definition: &MetaCacheDefinition,
    ) -> Option<Self> {
        if self
            .meta_caches
            .contains_key(&meta_cache_definition.cache_name)
        {
            None
        } else {
            let mut new_table = self.clone();
            new_table.add_meta_cache(meta_cache_definition.clone());
            Some(new_table)
        }
    }

    pub(crate) fn new_if_meta_cache_deletes_existing(
        &self,
        meta_cache_delete: &MetaCacheDelete,
    ) -> Option<Self> {
        if self.meta_caches.contains_key(&meta_cache_delete.cache_name) {
            let mut new_table = self.clone();
            new_table.remove_meta_cache(&meta_cache_delete.cache_name);
            Some(new_table)
        } else {
            None
        }
    }

    pub(crate) fn new_if_last_cache_definition_is_new(
        &self,
        last_cache_definition: &LastCacheDefinition,
    ) -> Option<Self> {
        if self.last_caches.contains_key(&last_cache_definition.name) {
            None
        } else {
            let mut new_table = self.clone();
            new_table.add_last_cache(last_cache_definition.clone());
            Some(new_table)
        }
    }

    pub(crate) fn new_if_last_cache_deletes_existing(
        &self,
        last_cache_delete: &LastCacheDelete,
    ) -> Option<Self> {
        if self.last_caches.contains_key(&last_cache_delete.name) {
            let mut new_table = self.clone();
            new_table.remove_last_cache(&last_cache_delete.name);
            Some(new_table)
        } else {
            None
        }
    }

    /// Check if the column exists in the [`TableDefinition`]
    pub fn column_exists(&self, column: impl Into<Arc<str>>) -> bool {
        self.column_map.get_by_right(&column.into()).is_some()
    }

    /// Add the columns to this [`TableDefinition`]
    ///
    /// This ensures that the resulting schema has its columns ordered
    pub fn add_columns(
        &mut self,
        columns: Vec<(ColumnId, Arc<str>, InfluxColumnType)>,
    ) -> Result<()> {
        // Use BTree to insert existing and new columns, and use that to generate the
        // resulting schema, to ensure column order is consistent:
        let mut cols = BTreeMap::new();
        for (_, col_def) in self.columns.drain(..) {
            cols.insert(Arc::clone(&col_def.name), col_def);
        }
        for (id, name, column_type) in columns {
            assert!(
                cols.insert(
                    Arc::clone(&name),
                    // any new column added by this function must be nullable:
                    ColumnDefinition::new(id, name, column_type, true)
                )
                .is_none(),
                "attempted to add existing column"
            );
        }

        // ensure we don't go over the column limit
        if cols.len() > Catalog::NUM_COLUMNS_PER_TABLE_LIMIT {
            return Err(Error::TooManyColumns);
        }

        let mut schema_builder = SchemaBuilder::with_capacity(cols.len());
        // TODO: may need to capture some schema-level metadata, currently, this causes trouble in
        // tests, so I am omitting this for now:
        // schema_builder.measurement(&self.name);
        for (name, col_def) in &cols {
            schema_builder.influx_column(name.as_ref(), col_def.data_type);
        }
        let schema = schema_builder.build().expect("schema should be valid");
        self.schema = schema;

        self.columns = cols
            .into_iter()
            .inspect(|(_, def)| {
                self.column_map.insert(def.id, Arc::clone(&def.name));
            })
            .map(|(_, def)| (def.id, def))
            .collect();

        Ok(())
    }

    pub fn index_column_ids(&self) -> Vec<ColumnId> {
        self.columns
            .iter()
            .filter_map(|(id, def)| match def.data_type {
                InfluxColumnType::Tag => Some(*id),
                InfluxColumnType::Field(_) | InfluxColumnType::Timestamp => None,
            })
            .collect()
    }

    pub fn influx_schema(&self) -> &Schema {
        &self.schema
    }

    pub fn num_columns(&self) -> usize {
        self.influx_schema().len()
    }

    pub fn field_type_by_name(&self, name: impl Into<Arc<str>>) -> Option<InfluxColumnType> {
        self.column_name_to_id(name)
            .and_then(|id| self.columns.get(&id))
            .map(|def| def.data_type)
    }

    pub fn is_v3(&self) -> bool {
        self.influx_schema().series_key().is_some()
    }

    /// Add the given [`MetaCacheDefinition`] to this table
    pub fn add_meta_cache(&mut self, meta_cache: MetaCacheDefinition) {
        self.meta_caches
            .insert(Arc::clone(&meta_cache.cache_name), meta_cache);
    }

    /// Remove the meta cache with the given name
    pub fn remove_meta_cache(&mut self, cache_name: &str) {
        self.meta_caches.remove(cache_name);
    }

    /// Add a new last cache to this table definition
    pub fn add_last_cache(&mut self, last_cache: LastCacheDefinition) {
        self.last_caches
            .insert(Arc::clone(&last_cache.name), last_cache);
    }

    /// Remove a last cache from the table definition by its name
    pub fn remove_last_cache(&mut self, cache_name: &str) {
        self.last_caches.remove(cache_name);
    }

    pub fn last_caches(&self) -> impl Iterator<Item = (Arc<str>, &LastCacheDefinition)> {
        self.last_caches
            .iter()
            .map(|(name, def)| (Arc::clone(name), def))
    }

    pub fn meta_caches(&self) -> impl Iterator<Item = (Arc<str>, &MetaCacheDefinition)> {
        self.meta_caches
            .iter()
            .map(|(name, def)| (Arc::clone(name), def))
    }

    pub fn column_name_to_id(&self, name: impl Into<Arc<str>>) -> Option<ColumnId> {
        self.column_map.get_by_right(&name.into()).copied()
    }

    pub fn column_id_to_name(&self, id: &ColumnId) -> Option<Arc<str>> {
        self.column_map.get_by_left(id).cloned()
    }

    pub fn column_name_to_id_unchecked(&self, name: impl Into<Arc<str>>) -> ColumnId {
        *self
            .column_map
            .get_by_right(&name.into())
            .expect("Column exists in mapping")
    }

    pub fn column_id_to_name_unchecked(&self, id: &ColumnId) -> Arc<str> {
        Arc::clone(
            self.column_map
                .get_by_left(id)
                .expect("Column exists in mapping"),
        )
    }

    pub fn column_id_and_definition(
        &self,
        name: impl Into<Arc<str>>,
    ) -> Option<(ColumnId, &ColumnDefinition)> {
        self.column_map
            .get_by_right(&name.into())
            .and_then(|id| self.columns.get(id).map(|def| (*id, def)))
    }
}

#[derive(Debug, Eq, PartialEq, Clone)]
pub struct ColumnDefinition {
    pub id: ColumnId,
    pub name: Arc<str>,
    pub data_type: InfluxColumnType,
    pub nullable: bool,
}

impl ColumnDefinition {
    pub fn new(
        id: ColumnId,
        name: impl Into<Arc<str>>,
        data_type: InfluxColumnType,
        nullable: bool,
    ) -> Self {
        Self {
            id,
            name: name.into(),
            data_type,
            nullable,
        }
    }
}

pub fn influx_column_type_from_field_value(fv: &FieldValue<'_>) -> InfluxColumnType {
    match fv {
        FieldValue::I64(_) => InfluxColumnType::Field(InfluxFieldType::Integer),
        FieldValue::U64(_) => InfluxColumnType::Field(InfluxFieldType::UInteger),
        FieldValue::F64(_) => InfluxColumnType::Field(InfluxFieldType::Float),
        FieldValue::String(_) => InfluxColumnType::Field(InfluxFieldType::String),
        FieldValue::Boolean(_) => InfluxColumnType::Field(InfluxFieldType::Boolean),
    }
}

#[cfg(test)]
mod tests {
    use influxdb3_wal::{create, FieldDataType};
    use pretty_assertions::assert_eq;
    use test_helpers::assert_contains;

    use super::*;

    type SeriesKey = Option<Vec<ColumnId>>;

    #[test]
    fn catalog_serialization() {
        let host_id = Arc::from("sample-host-id");
        let instance_id = Arc::from("instance-id");
        let cloned_instance_id = Arc::clone(&instance_id);
        let catalog = Catalog::new(host_id, cloned_instance_id);
        let mut database = DatabaseSchema {
            id: DbId::from(0),
            name: "test_db".into(),
            tables: SerdeVecMap::new(),
            table_map: {
                let mut map = BiHashMap::new();
                map.insert(TableId::from(1), "test_table_1".into());
                map.insert(TableId::from(2), "test_table_2".into());
                map
            },
            deleted: false,
        };
        use InfluxColumnType::*;
        use InfluxFieldType::*;
        database.tables.insert(
            TableId::from(1),
            Arc::new(
                TableDefinition::new(
                    TableId::from(1),
                    "test_table_1".into(),
                    vec![
                        (ColumnId::new(), "tag_1".into(), Tag),
                        (ColumnId::new(), "tag_2".into(), Tag),
                        (ColumnId::new(), "tag_3".into(), Tag),
                        (ColumnId::new(), "time".into(), Timestamp),
                        (ColumnId::new(), "string_field".into(), Field(String)),
                        (ColumnId::new(), "bool_field".into(), Field(Boolean)),
                        (ColumnId::new(), "i64_field".into(), Field(Integer)),
                        (ColumnId::new(), "u64_field".into(), Field(UInteger)),
                        (ColumnId::new(), "f64_field".into(), Field(Float)),
                    ],
                    SeriesKey::None,
                )
                .unwrap(),
            ),
        );
        database.tables.insert(
            TableId::from(2),
            Arc::new(
                TableDefinition::new(
                    TableId::from(2),
                    "test_table_2".into(),
                    vec![
                        (ColumnId::new(), "tag_1".into(), Tag),
                        (ColumnId::new(), "tag_2".into(), Tag),
                        (ColumnId::new(), "tag_3".into(), Tag),
                        (ColumnId::new(), "time".into(), Timestamp),
                        (ColumnId::new(), "string_field".into(), Field(String)),
                        (ColumnId::new(), "bool_field".into(), Field(Boolean)),
                        (ColumnId::new(), "i64_field".into(), Field(Integer)),
                        (ColumnId::new(), "u64_field".into(), Field(UInteger)),
                        (ColumnId::new(), "f64_field".into(), Field(Float)),
                    ],
                    SeriesKey::None,
                )
                .unwrap(),
            ),
        );
        catalog
            .inner
            .write()
            .databases
            .insert(database.id, Arc::new(database));

        insta::with_settings!({
            sort_maps => true,
            description => "catalog serialization to help catch breaking changes"
        }, {
            insta::assert_json_snapshot!(catalog);
        });

        // Serialize/deserialize to ensure roundtrip to/from JSON
        let serialized = serde_json::to_string(&catalog).unwrap();
        let deserialized_inner: InnerCatalog = serde_json::from_str(&serialized).unwrap();
        let deserialized = Catalog::from_inner(deserialized_inner);
        assert_eq!(catalog, deserialized);
        assert_eq!(instance_id, deserialized.instance_id());
    }

    #[test]
    fn invalid_catalog_deserialization() {
        // Duplicate databases
        {
            let json = r#"{
                "databases": [
                    [
                        0,
                        {
                            "id": 0,
                            "name": "db1",
                            "tables": [],
                            "table_map": [],
                            "deleted": false
                        }
                    ],
                    [
                        0,
                        {
                            "id": 0,
                            "name": "db1",
                            "tables": [],
                            "table_map": [],
                            "deleted": false
                        }
                    ]
                ],
                "sequence": 0,
                "host_id": "test",
                "instance_id": "test",
                "db_map": []
            }"#;
            let err = serde_json::from_str::<InnerCatalog>(json).unwrap_err();
            assert_contains!(err.to_string(), "duplicate key found");
        }
        // Duplicate tables
        {
            let json = r#"{
                "databases": [
                    [
                        0,
                        {
                            "id": 0,
                            "name": "db1",
                            "tables": [
                                [
                                    0,
                                    {
                                        "table_id": 0,
                                        "table_name": "tbl1",
                                        "cols": [],
                                        "next_column_id": 0,
                                        "deleted": false

                                    }
                                ],
                                [
                                    0,
                                    {
                                        "table_id": 0,
                                        "table_name": "tbl1",
                                        "cols": [],
                                        "next_column_id": 0,
                                        "deleted": false

                                    }
                                ]
                            ],
                            "deleted": false
                        }
                    ]
                ],
                "sequence": 0,
                "host_id": "test",
                "instance_id": "test",
                "db_map": []
            }"#;
            let err = serde_json::from_str::<InnerCatalog>(json).unwrap_err();
            assert_contains!(err.to_string(), "duplicate key found");
        }
        // Duplicate columns
        {
            let json = r#"{
                "databases": [
                    [
                        0,
                        {
                            "id": 0,
                            "name": "db1",
                            "tables": [
                                [
                                    0,
                                    {
                                        "table_id": 0,
                                        "table_name": "tbl1",
                                        "cols": [
                                            [
                                                0,
                                                {
                                                    "id": 0,
                                                    "name": "col",
                                                    "type": "i64",
                                                    "influx_type": "field",
                                                    "nullable": true
                                                }
                                            ],
                                            [
                                                0,
                                                {
                                                    "id": 0,
                                                    "name": "col",
                                                    "type": "u64",
                                                    "influx_type": "field",
                                                    "nullable": true
                                                }
                                            ]
                                        ],
                                        "deleted": false

                                    }
                                ]
                            ],
                            "deleted": false
                        }
                    ]
                ]
            }"#;
            let err = serde_json::from_str::<InnerCatalog>(json).unwrap_err();
            assert_contains!(err.to_string(), "duplicate key found");
        }
    }

    #[test]
    fn add_columns_updates_schema_and_column_map() {
        let mut database = DatabaseSchema {
            id: DbId::from(0),
            name: "test".into(),
            tables: SerdeVecMap::new(),
            table_map: BiHashMap::new(),
            deleted: false,
        };
        database.tables.insert(
            TableId::from(0),
            Arc::new(
                TableDefinition::new(
                    TableId::from(0),
                    "test".into(),
                    vec![(
                        ColumnId::from(0),
                        "test".into(),
                        InfluxColumnType::Field(InfluxFieldType::String),
                    )],
                    SeriesKey::None,
                )
                .unwrap(),
            ),
        );

        let table = database.tables.get_mut(&TableId::from(0)).unwrap();
        println!("table: {table:#?}");
        assert_eq!(table.column_map.len(), 1);
        assert_eq!(table.column_id_to_name_unchecked(&0.into()), "test".into());

        Arc::make_mut(table)
            .add_columns(vec![(
                ColumnId::from(1),
                "test2".into(),
                InfluxColumnType::Tag,
            )])
            .unwrap();
        let schema = table.influx_schema();
        assert_eq!(
            schema.field(0).0,
            InfluxColumnType::Field(InfluxFieldType::String)
        );
        assert_eq!(schema.field(1).0, InfluxColumnType::Tag);

        println!("table: {table:#?}");
        assert_eq!(table.column_map.len(), 2);
        assert_eq!(table.column_name_to_id_unchecked("test2"), 1.into());
    }

    #[test]
    fn serialize_series_keys() {
        let host_id = Arc::from("sample-host-id");
        let instance_id = Arc::from("instance-id");
        let catalog = Catalog::new(host_id, instance_id);
        let mut database = DatabaseSchema {
            id: DbId::from(0),
            name: "test_db".into(),
            tables: SerdeVecMap::new(),
            table_map: {
                let mut map = BiHashMap::new();
                map.insert(TableId::from(1), "test_table_1".into());
                map
            },
            deleted: false,
        };
        use InfluxColumnType::*;
        use InfluxFieldType::*;
        database.tables.insert(
            TableId::from(1),
            Arc::new(
                TableDefinition::new(
                    TableId::from(1),
                    "test_table_1".into(),
                    vec![
                        (ColumnId::from(0), "tag_1".into(), Tag),
                        (ColumnId::from(1), "tag_2".into(), Tag),
                        (ColumnId::from(2), "tag_3".into(), Tag),
                        (ColumnId::from(3), "time".into(), Timestamp),
                        (ColumnId::from(4), "field".into(), Field(String)),
                    ],
                    SeriesKey::Some(vec![
                        ColumnId::from(0),
                        ColumnId::from(1),
                        ColumnId::from(2),
                    ]),
                )
                .unwrap(),
            ),
        );
        catalog
            .inner
            .write()
            .databases
            .insert(database.id, Arc::new(database));

        insta::with_settings!({
            sort_maps => true,
            description => "catalog serialization to help catch breaking changes"
        }, {
            insta::assert_json_snapshot!(catalog);
        });

        let serialized = serde_json::to_string(&catalog).unwrap();
        let deserialized_inner: InnerCatalog = serde_json::from_str(&serialized).unwrap();
        let deserialized = Catalog::from_inner(deserialized_inner);
        assert_eq!(catalog, deserialized);
    }

    #[test]
    fn serialize_last_cache() {
        let host_id = Arc::from("sample-host-id");
        let instance_id = Arc::from("instance-id");
        let catalog = Catalog::new(host_id, instance_id);
        let mut database = DatabaseSchema {
            id: DbId::from(0),
            name: "test_db".into(),
            tables: SerdeVecMap::new(),
            table_map: {
                let mut map = BiHashMap::new();
                map.insert(TableId::from(0), "test".into());
                map
            },
            deleted: false,
        };
        use InfluxColumnType::*;
        use InfluxFieldType::*;
        let mut table_def = TableDefinition::new(
            TableId::from(0),
            "test".into(),
            vec![
                (ColumnId::from(0), "tag_1".into(), Tag),
                (ColumnId::from(1), "tag_2".into(), Tag),
                (ColumnId::from(2), "tag_3".into(), Tag),
                (ColumnId::from(3), "time".into(), Timestamp),
                (ColumnId::from(4), "field".into(), Field(String)),
            ],
            SeriesKey::None,
        )
        .unwrap();
        table_def.add_last_cache(
            LastCacheDefinition::new_with_explicit_value_columns(
                TableId::from(0),
                "test",
                "test_table_last_cache",
                vec![ColumnId::from(1), ColumnId::from(2)],
                vec![ColumnId::from(4)],
                1,
                600,
            )
            .unwrap(),
        );
        database
            .tables
            .insert(TableId::from(0), Arc::new(table_def));
        catalog
            .inner
            .write()
            .databases
            .insert(database.id, Arc::new(database));

        insta::with_settings!({
            sort_maps => true,
            description => "catalog serialization to help catch breaking changes"
        }, {
            insta::assert_json_snapshot!(catalog);
        });

        let serialized = serde_json::to_string(&catalog).unwrap();
        let deserialized_inner: InnerCatalog = serde_json::from_str(&serialized).unwrap();
        let deserialized = Catalog::from_inner(deserialized_inner);
        assert_eq!(catalog, deserialized);
    }

    #[test]
    fn catalog_instance_and_host_ids() {
        let host_id = Arc::from("sample-host-id");
        let instance_id = Arc::from("sample-instance-id");
        let cloned_host_id = Arc::clone(&host_id);
        let cloned_instance_id = Arc::clone(&instance_id);
        let catalog = Catalog::new(cloned_host_id, cloned_instance_id);
        assert_eq!(instance_id, catalog.instance_id());
        assert_eq!(host_id, catalog.host_id());
    }

    /// See: https://github.com/influxdata/influxdb/issues/25524
    #[test]
    fn apply_catalog_batch_fails_for_add_fields_on_nonexist_table() {
        let catalog = Catalog::new(Arc::from("host"), Arc::from("instance"));
        catalog.insert_database(DatabaseSchema::new(DbId::new(), Arc::from("foo")));
        let db_id = catalog.db_name_to_id("foo").unwrap();
        let catalog_batch = create::catalog_batch_op(
            db_id,
            "foo",
            0,
            [create::add_fields_op(
                db_id,
                "foo",
                TableId::new(),
                "banana",
                [create::field_def(
                    ColumnId::new(),
                    "papaya",
                    FieldDataType::String,
                )],
            )],
        );
        let err = catalog
            .apply_catalog_batch(catalog_batch.as_catalog().unwrap())
            .expect_err("should fail to apply AddFields operation for non-existent table");
        assert_contains!(err.to_string(), "Table banana not in DB schema for foo");
    }

    #[test]
    fn test_check_and_mark_table_as_deleted() {
        let db_id = DbId::new();
        let deleted_table_id = TableId::new();
        let table_name = Arc::from("boo");
        let deleted_table_defn = DeleteTableDefinition {
            database_id: db_id,
            database_name: Arc::from("foo"),
            table_id: deleted_table_id,
            table_name: Arc::clone(&table_name),
            deletion_time: 0,
        };
        let mut map = IndexMap::new();
        let table_defn = Arc::new(
            TableDefinition::new(
                deleted_table_id,
                Arc::clone(&table_name),
                vec![
                    (ColumnId::from(0), "tag_1".into(), InfluxColumnType::Tag),
                    (ColumnId::from(1), "tag_2".into(), InfluxColumnType::Tag),
                    (ColumnId::from(2), "tag_3".into(), InfluxColumnType::Tag),
                    (
                        ColumnId::from(3),
                        "time".into(),
                        InfluxColumnType::Timestamp,
                    ),
                    (
                        ColumnId::from(4),
                        "field".into(),
                        InfluxColumnType::Field(InfluxFieldType::String),
                    ),
                ],
                SeriesKey::Some(vec![
                    ColumnId::from(0),
                    ColumnId::from(1),
                    ColumnId::from(2),
                ]),
            )
            .unwrap(),
        );
        map.insert(deleted_table_id, table_defn);
        let mut updated_or_new_tables = SerdeVecMap::from(map);

        check_and_mark_table_as_deleted(Some(&deleted_table_defn), &mut updated_or_new_tables);

        let deleted_table = updated_or_new_tables.get(&deleted_table_id).unwrap();
        assert_eq!(&*deleted_table.table_name, "boo-19700101T000000");
        assert!(deleted_table.deleted);
        assert!(deleted_table.series_key.is_some());
    }
}<|MERGE_RESOLUTION|>--- conflicted
+++ resolved
@@ -19,15 +19,11 @@
 use std::sync::Arc;
 use thiserror::Error;
 
-<<<<<<< HEAD
 pub mod pro;
 
-#[derive(Debug, Error)]
-=======
 const SOFT_DELETION_TIME_FORMAT: &str = "%Y%m%dT%H%M%S";
 
 #[derive(Debug, Error, Clone)]
->>>>>>> b7fd8e23
 pub enum Error {
     #[error("catalog updated elsewhere")]
     CatalogUpdatedElsewhere,
