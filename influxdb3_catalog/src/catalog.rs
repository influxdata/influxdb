--- conflicted
+++ resolved
@@ -83,20 +83,9 @@
 pub type CatalogWritePermit = MutexGuard<'static, CatalogSequenceNumber>;
 
 pub struct Catalog {
-<<<<<<< HEAD
     /// The ID of the current node, if different from the cluster ID.
     current_node_id: Option<Arc<str>>,
-    /// Channel for broadcasting updates to other components that must handle `CatalogOp`s
-    ///
-    /// # Implementation Note
-    ///
-    /// This currently uses a `tokio::broadcast` channel, which can lead to dropped messages if
-    /// the channel fills up. If that is a concern a more durable form of broadcasting single
-    /// producer to multiple consumer messages would need to be implemented.
-    channel: CatalogBroadcastSender,
-=======
     subscriptions: Arc<tokio::sync::RwLock<CatalogSubscriptions>>,
->>>>>>> 863a6d0b
     time_provider: Arc<dyn TimeProvider>,
     /// Connection to the object store for managing persistence and updates to the catalog
     store: ObjectStoreCatalog,
@@ -138,12 +127,8 @@
             .map_err(Into::into)
             .map(RwLock::new)
             .map(|inner| Self {
-<<<<<<< HEAD
                 current_node_id: None,
-                channel,
-=======
                 subscriptions,
->>>>>>> 863a6d0b
                 time_provider,
                 store,
                 inner,
@@ -382,12 +367,8 @@
         let subscriptions = Default::default();
 
         Ok(Self {
-<<<<<<< HEAD
             current_node_id: None,
-            channel,
-=======
             subscriptions,
->>>>>>> 863a6d0b
             time_provider,
             store,
             inner: RwLock::new(inner),
