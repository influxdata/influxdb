//! Implementation of the Catalog that sits entirely in memory.

use bimap::BiHashMap;
use influxdb3_id::{
    CatalogId, ColumnId, DbId, DistinctCacheId, LastCacheId, NodeId, SerdeVecMap, TableId,
    TriggerId,
};
use iox_time::{Time, TimeProvider};
use object_store::ObjectStore;
use observability_deps::tracing::{debug, info, trace, warn};
use parking_lot::RwLock;
use schema::{Schema, SchemaBuilder};
use serde::{Deserialize, Serialize};
use std::borrow::Cow;
use std::cmp::Ordering;
use std::collections::BTreeMap;
use std::hash::Hash;
use std::sync::Arc;
use tokio::sync::{Mutex, MutexGuard, broadcast};
use update::CatalogUpdate;
use uuid::Uuid;

mod enterprise;
mod update;
pub use schema::{InfluxColumnType, InfluxFieldType};
pub use update::{DatabaseCatalogTransaction, Prompt};

use crate::log::{
    CreateDatabaseLog, DatabaseBatch, DatabaseCatalogOp, NodeBatch, NodeCatalogOp, NodeMode,
    RegisterNodeLog,
};
use crate::object_store::ObjectStoreCatalog;
use crate::resource::CatalogResource;
use crate::snapshot::{CatalogSnapshot, Snapshot};
use crate::{
    CatalogError, Result,
    log::{
        AddFieldsLog, CatalogBatch, CreateTableLog, DeleteDistinctCacheLog, DeleteLastCacheLog,
        DeleteTriggerLog, DistinctCacheDefinition, FieldDefinition, LastCacheDefinition,
        OrderedCatalogBatch, SoftDeleteDatabaseLog, SoftDeleteTableLog, TriggerDefinition,
        TriggerIdentifier,
    },
};

const SOFT_DELETION_TIME_FORMAT: &str = "%Y%m%dT%H%M%S";

pub const TIME_COLUMN_NAME: &str = "time";

/// The sequence number of a batch of WAL operations.
#[derive(
    Debug, Default, Clone, Copy, PartialEq, Eq, PartialOrd, Ord, Hash, Serialize, Deserialize,
)]
pub struct CatalogSequenceNumber(u64);

impl CatalogSequenceNumber {
    pub const fn new(id: u64) -> Self {
        Self(id)
    }

    pub fn next(&self) -> Self {
        Self(self.0 + 1)
    }

    pub fn get(&self) -> u64 {
        self.0
    }
}

impl From<u64> for CatalogSequenceNumber {
    fn from(value: u64) -> Self {
        Self(value)
    }
}

static CATALOG_WRITE_PERMIT: Mutex<CatalogSequenceNumber> =
    Mutex::const_new(CatalogSequenceNumber::new(0));

/// Convenience type alias for the write permit on the catalog
///
/// This is a mutex that, when a lock is acquired, holds the next catalog sequence number at the
/// time that the permit was acquired.
pub type CatalogWritePermit = MutexGuard<'static, CatalogSequenceNumber>;

const CATALOG_BROADCAST_CHANNEL_CAPACITY: usize = 10_000;

pub type CatalogBroadcastSender = broadcast::Sender<Arc<CatalogUpdate>>;
pub type CatalogBroadcastReceiver = broadcast::Receiver<Arc<CatalogUpdate>>;

pub struct Catalog {
    /// The ID of the current node, if different from the cluster ID.
    current_node_id: Option<Arc<str>>,
    /// Channel for broadcasting updates to other components that must handle `CatalogOp`s
    ///
    /// # Implementation Note
    ///
    /// This currently uses a `tokio::broadcast` channel, which can lead to dropped messages if
    /// the channel fills up. If that is a concern a more durable form of broadcasting single
    /// producer to multiple consumer messages would need to be implemented.
    channel: CatalogBroadcastSender,
    time_provider: Arc<dyn TimeProvider>,
    /// Connection to the object store for managing persistence and updates to the catalog
    store: ObjectStoreCatalog,
    /// In-memory representation of the catalog
    pub(crate) inner: RwLock<InnerCatalog>,
}

/// Custom implementation of `Debug` for the `Catalog` type to avoid serializing the object store
impl std::fmt::Debug for Catalog {
    fn fmt(&self, f: &mut std::fmt::Formatter<'_>) -> std::fmt::Result {
        f.debug_struct("Catalog")
            .field("inner", &self.inner)
            .finish()
    }
}

const CATALOG_CHECKPOINT_INTERVAL: u64 = 100;

impl Catalog {
    /// Limit for the number of Databases that InfluxDB 3 Enterprise can have
    pub(crate) const NUM_DBS_LIMIT: usize = 100;
    /// Limit for the number of columns per table that InfluxDB 3 Enterprise can have
    pub(crate) const NUM_COLUMNS_PER_TABLE_LIMIT: usize = 500;
    /// Limit for the number of tables across all DBs that InfluxDB 3 Enterprise can have
    pub(crate) const NUM_TABLES_LIMIT: usize = 4000;

    pub async fn new(
        catalog_id: impl Into<Arc<str>>,
        store: Arc<dyn ObjectStore>,
        time_provider: Arc<dyn TimeProvider>,
    ) -> Result<Self> {
        let node_id = catalog_id.into();
        let store =
            ObjectStoreCatalog::new(Arc::clone(&node_id), CATALOG_CHECKPOINT_INTERVAL, store);
        let (channel, _) = broadcast::channel(CATALOG_BROADCAST_CHANNEL_CAPACITY);
        store
            .load_or_create_catalog()
            .await
            .map_err(Into::into)
            .map(RwLock::new)
            .map(|inner| Self {
                current_node_id: None,
                channel,
                time_provider,
                store,
                inner,
            })
    }

    pub fn object_store_prefix(&self) -> Arc<str> {
        Arc::clone(&self.store.prefix)
    }

    pub fn catalog_uuid(&self) -> Uuid {
        self.inner.read().catalog_uuid
    }

    pub fn subscribe_to_updates(&self) -> broadcast::Receiver<Arc<CatalogUpdate>> {
        self.channel.subscribe()
    }

    pub fn object_store(&self) -> Arc<dyn ObjectStore> {
        self.store.object_store()
    }

    pub fn snapshot(&self) -> CatalogSnapshot {
        self.inner.read().snapshot()
    }

    pub fn update_from_snapshot(&self, snapshot: CatalogSnapshot) {
        let mut inner = self.inner.write();
        *inner = InnerCatalog::from_snapshot(snapshot);
    }

    /// Acquire a permit to write the provided `CatalogBatch` to object store
    ///
    /// This issues a `Prompt` to signal retry or success. The provided `sequence` is checked
    /// against the current catlog's sequence. If it is behind, due to some other concurrent
    /// update to the catalog, a retry is issued, so that the caller can re-compose the catalog
    /// batch using the latest state of the catalog and try again.
    pub async fn get_permit_and_verify_catalog_batch(
        &self,
        catalog_batch: CatalogBatch,
        sequence: CatalogSequenceNumber,
    ) -> Prompt<(OrderedCatalogBatch, CatalogWritePermit)> {
        // Get the write permit, and update its contents with the next catalog sequence number. If
        // the `catalog_batch` provided results in an update, i.e., changes the catalog, then this
        // will be the sequence number that the catalog is updated to.
        let mut permit = CATALOG_WRITE_PERMIT.lock().await;
        if sequence != self.sequence_number() {
            return Prompt::Retry(());
        }
        *permit = self.sequence_number().next();
        trace!(
            next_sequence = permit.get(),
            "got permit to write to catalog"
        );
        Prompt::Success((OrderedCatalogBatch::new(catalog_batch, *permit), permit))
    }

    /// Apply an `OrderedCatalogBatch` to this catalog
    ///
    /// # Implementation note
    ///
    /// This accepts a `_permit`, which is not used, and is just a way to ensure that the caller
    /// has a handle on the write permit at the time of invocation.
    pub(crate) fn apply_ordered_catalog_batch(
        &self,
        batch: &OrderedCatalogBatch,
        _permit: &CatalogWritePermit,
    ) -> CatalogBatch {
        let batch_sequence = batch.sequence_number().get();
        let current_sequence = self.sequence_number().get();
        assert_eq!(
            batch_sequence,
            current_sequence + 1,
            "catalog batch received out of order"
        );
        let catalog_batch = self
            .inner
            .write()
            .apply_catalog_batch(batch.batch(), batch.sequence_number())
            .expect("ordered catalog batch should succeed when applied")
            .expect("ordered catalog batch should contain changes");
        catalog_batch.into_batch()
    }

    pub fn node(&self, node_id: &str) -> Option<Arc<NodeDefinition>> {
        self.inner.read().nodes.get_by_name(node_id)
    }

    pub fn list_nodes(&self) -> Vec<Arc<NodeDefinition>> {
        self.inner
            .read()
            .nodes
            .iter()
            .map(|v| Arc::clone(v.1))
            .collect()
    }

    pub fn next_db_id(&self) -> DbId {
        self.inner.read().databases.next_id()
    }

    pub(crate) fn db_or_create(
        &self,
        db_name: &str,
        now_time_ns: i64,
    ) -> Result<(Arc<DatabaseSchema>, Option<CatalogBatch>)> {
        match self.db_schema(db_name) {
            Some(db) => Ok((db, None)),
            None => {
                let mut inner = self.inner.write();

                if inner.database_count() >= Self::NUM_DBS_LIMIT {
                    return Err(CatalogError::TooManyDbs);
                }

                info!(database_name = db_name, "creating new database");
                let db_id = inner.databases.get_and_increment_next_id();
                let db_name = db_name.into();
                let db = Arc::new(DatabaseSchema::new(db_id, Arc::clone(&db_name)));
                let batch = CatalogBatch::database(
                    now_time_ns,
                    db.id,
                    db.name(),
                    vec![DatabaseCatalogOp::CreateDatabase(CreateDatabaseLog {
                        database_id: db.id,
                        database_name: Arc::clone(&db.name),
                    })],
                );
                Ok((db, Some(batch)))
            }
        }
    }

    pub fn db_name_to_id(&self, db_name: &str) -> Option<DbId> {
        self.inner.read().databases.name_to_id(db_name)
    }

    pub fn db_id_to_name(&self, db_id: &DbId) -> Option<Arc<str>> {
        self.inner.read().databases.id_to_name(db_id)
    }

    pub fn db_schema(&self, db_name: &str) -> Option<Arc<DatabaseSchema>> {
        self.inner.read().databases.get_by_name(db_name)
    }

    pub fn db_schema_by_id(&self, db_id: &DbId) -> Option<Arc<DatabaseSchema>> {
        self.inner.read().databases.get_by_id(db_id)
    }

    /// List names of databases that have not been deleted
    pub fn db_names(&self) -> Vec<String> {
        self.inner
            .read()
            .databases
            .resource_iter()
            .filter(|db| !db.deleted)
            .map(|db| db.name.to_string())
            .collect()
    }

    pub fn list_db_schema(&self) -> Vec<Arc<DatabaseSchema>> {
        self.inner
            .read()
            .databases
            .resource_iter()
            .cloned()
            .collect()
    }

    pub fn sequence_number(&self) -> CatalogSequenceNumber {
        self.inner.read().sequence
    }

    pub fn clone_inner(&self) -> InnerCatalog {
        self.inner.read().clone()
    }

    pub fn catalog_id(&self) -> Arc<str> {
        Arc::clone(&self.inner.read().catalog_id)
    }

    pub fn db_exists(&self, db_id: DbId) -> bool {
        self.inner.read().db_exists(db_id)
    }

    /// Get active triggers by database and trigger name
    // NOTE: this could be id-based in future
    pub fn active_triggers(&self) -> Vec<(Arc<str>, Arc<str>)> {
        let inner = self.inner.read();
        let result = inner
            .databases
            .resource_iter()
            .flat_map(|db| {
                db.processing_engine_triggers
                    .resource_iter()
                    .filter_map(move |trigger| {
                        if trigger.disabled {
                            None
                        } else {
                            Some((Arc::clone(&db.name), Arc::clone(&trigger.trigger_name)))
                        }
                    })
            })
            .collect();
        result
    }
}

impl Catalog {
    /// Create new `Catalog` that uses an in-memory object store.
    ///
    /// # Note
    ///
    /// This is intended as a convenience constructor for testing
    pub async fn new_in_memory(catalog_id: impl Into<Arc<str>>) -> Result<Self> {
        use iox_time::MockProvider;
        use object_store::memory::InMemory;

        let store = Arc::new(InMemory::new());
        let time_provider = Arc::new(MockProvider::new(Time::from_timestamp_nanos(0)));
        Self::new(catalog_id.into(), store, time_provider).await
    }

    /// Create a new `Catalog` with the specified checkpoint interval
    ///
    /// # Note
    ///
    /// This is intended for testing purposes.
    pub async fn new_with_checkpoint_interval(
        catalog_id: impl Into<Arc<str>>,
        store: Arc<dyn ObjectStore>,
        time_provider: Arc<dyn TimeProvider>,
        checkpoint_interval: u64,
    ) -> Result<Self> {
        let store = ObjectStoreCatalog::new(catalog_id, checkpoint_interval, store);
        let inner = store.load_or_create_catalog().await?;
        let (channel, _) = broadcast::channel(CATALOG_BROADCAST_CHANNEL_CAPACITY);

        Ok(Self {
            current_node_id: None,
            channel,
            time_provider,
            store,
            inner: RwLock::new(inner),
        })
    }
}

#[derive(Debug, Clone, Eq, PartialEq)]
pub struct Repository<I: CatalogId, R: CatalogResource> {
    pub(crate) repo: SerdeVecMap<I, Arc<R>>,
    pub(crate) id_name_map: BiHashMap<I, Arc<str>>,
    pub(crate) next_id: I,
}

impl<I: CatalogId, R: CatalogResource> Repository<I, R> {
    pub fn new() -> Self {
        Self {
            repo: SerdeVecMap::new(),
            id_name_map: BiHashMap::new(),
            next_id: I::default(),
        }
    }

    pub(crate) fn get_and_increment_next_id(&mut self) -> I {
        let next_id = self.next_id;
        self.next_id = self.next_id.next();
        next_id
    }

    pub(crate) fn next_id(&self) -> I {
        self.next_id
    }

    pub(crate) fn set_next_id(&mut self, id: I) {
        self.next_id = id;
    }

    pub fn name_to_id(&self, name: &str) -> Option<I> {
        self.id_name_map.get_by_right(name).copied()
    }

    pub fn id_to_name(&self, id: &I) -> Option<Arc<str>> {
        self.id_name_map.get_by_left(id).cloned()
    }

    pub fn get_by_name(&self, name: &str) -> Option<Arc<R>> {
        self.id_name_map
            .get_by_right(name)
            .and_then(|id| self.repo.get(id))
            .cloned()
    }

    pub fn get_by_id(&self, id: &I) -> Option<Arc<R>> {
        self.repo.get(id).cloned()
    }

    pub fn contains_id(&self, id: &I) -> bool {
        self.repo.contains_key(id)
    }

    pub fn contains_name(&self, name: &str) -> bool {
        self.id_name_map.contains_right(name)
    }

    pub fn len(&self) -> usize {
        self.repo.len()
    }

    pub fn is_empty(&self) -> bool {
        self.repo.is_empty()
    }

    /// Check if a resource exists in the repository by `id` and `name`
    ///
    /// # Panics
    ///
    /// This panics if the `id` is in the id-to-name map, but not in the actual repository map, as
    /// that would be a bad state for the repository to be in.
    fn exists(&self, id: &I, name: &str) -> bool {
        let id_in_map = self.id_name_map.contains_left(id);
        let name_in_map = self.id_name_map.contains_right(name);
        let id_in_repo = self.repo.contains_key(id);
        assert_eq!(
            id_in_map, id_in_repo,
            "id map and repository are in an inconsistent state, \
            in map: {id_in_map}, in repo: {id_in_repo}"
        );
        id_in_repo || id_in_map || name_in_map
    }

    /// Insert a new resource to the repository
    pub(crate) fn insert(&mut self, id: I, resource: impl Into<Arc<R>>) -> Result<()> {
        let resource = resource.into();
        if self.exists(&id, resource.name().as_ref()) {
            return Err(CatalogError::AlreadyExists);
        }
        self.id_name_map.insert(id, resource.name());
        self.repo.insert(id, resource);
        self.next_id = match self.next_id.cmp(&id) {
            Ordering::Less | Ordering::Equal => id.next(),
            Ordering::Greater => self.next_id,
        };
        Ok(())
    }

    /// Update an existing resource in the repository
    pub(crate) fn update(&mut self, id: I, resource: impl Into<Arc<R>>) -> Result<()> {
        let resource = resource.into();
        if !self.exists(&id, resource.name().as_ref()) {
            return Err(CatalogError::NotFound);
        }
        self.id_name_map.insert(id, resource.name());
        self.repo.insert(id, resource);
        Ok(())
    }

    pub(crate) fn remove(&mut self, id: &I) {
        self.id_name_map.remove_by_left(id);
        self.repo.shift_remove(id);
    }

    pub fn iter(&self) -> impl Iterator<Item = (&I, &Arc<R>)> {
        self.repo.iter()
    }

    pub fn id_iter(&self) -> impl Iterator<Item = &I> {
        self.repo.keys()
    }

    pub fn resource_iter(&self) -> impl Iterator<Item = &Arc<R>> {
        self.repo.values()
    }
}

impl<I: CatalogId, R: CatalogResource> Default for Repository<I, R> {
    fn default() -> Self {
        Self::new()
    }
}

#[derive(Debug, Clone)]
pub struct InnerCatalog {
    pub(crate) sequence: CatalogSequenceNumber,
    /// The `catalog_id` is the user-provided value used to prefix catalog paths on the object store
    pub(crate) catalog_id: Arc<str>,
    /// The `catalog_uuid` is a unique identifier to distinguish catalog instantiations
    pub(crate) catalog_uuid: Uuid,
    pub(crate) nodes: Repository<NodeId, NodeDefinition>,
    /// The catalog is a map of databases with their table schemas
    pub(crate) databases: Repository<DbId, DatabaseSchema>,
}

impl InnerCatalog {
    pub(crate) fn new(catalog_id: Arc<str>, catalog_uuid: Uuid) -> Self {
        Self {
            sequence: CatalogSequenceNumber::new(0),
            catalog_id,
            catalog_uuid,
            nodes: Repository::default(),
            databases: Repository::default(),
        }
    }

    pub fn sequence_number(&self) -> CatalogSequenceNumber {
        self.sequence
    }

    pub fn database_count(&self) -> usize {
        self.databases.iter().filter(|db| !db.1.deleted).count()
    }

    pub fn table_count(&self) -> usize {
<<<<<<< HEAD
        self.databases.values().map(|db| db.table_count()).sum()
    }

    /// Verifies the `CatalogBatch` by validating that all updates are compatible, and returns an
    /// `OrderedCatalogBatch` if the updates result in a change to the catalog, or `None` otherwise.
    pub(crate) fn verify_catalog_batch(
        &mut self,
        catalog_batch: &CatalogBatch,
        sequence: CatalogSequenceNumber,
    ) -> Result<Option<OrderedCatalogBatch>> {
        debug!(
            n_ops = catalog_batch.n_ops(),
            current_sequence = self.sequence_number().get(),
            verified_sequence = sequence.get(),
            "verify catalog batch"
        );

        self.verify_or_apply_catalog_batch(catalog_batch, sequence, false)
=======
        self.databases
            .resource_iter()
            .map(|db| db.table_count())
            .sum()
>>>>>>> 0c8d17fb
    }

    /// Verifies _and_ applies the `CatalogBatch` to the catalog.
    pub(crate) fn apply_catalog_batch(
        &mut self,
        catalog_batch: &CatalogBatch,
        sequence: CatalogSequenceNumber,
    ) -> Result<Option<OrderedCatalogBatch>> {
        debug!(
            n_ops = catalog_batch.n_ops(),
            current_sequence = self.sequence_number().get(),
            applied_sequence = sequence.get(),
            "apply catalog batch"
        );
        let updated = match catalog_batch {
            CatalogBatch::Node(root_batch) => self.apply_node_batch(root_batch)?,
            CatalogBatch::Database(database_batch) => self.apply_database_batch(database_batch)?,
        };

        Ok(updated.then(|| {
<<<<<<< HEAD
            if apply_changes {
                self.sequence = sequence;
            }
=======
            self.sequence = sequence;
>>>>>>> 0c8d17fb
            OrderedCatalogBatch::new(catalog_batch.clone(), sequence)
        }))
    }

    fn apply_node_batch(&mut self, node_batch: &NodeBatch) -> Result<bool> {
        let mut updated = false;
        for op in &node_batch.ops {
            updated |= match op {
                NodeCatalogOp::RegisterNode(RegisterNodeLog {
                    node_id,
                    instance_id,
                    registered_time_ns,
                    core_count,
                    mode,
                }) => {
                    let new_node = Arc::new(NodeDefinition {
                        node_id: Arc::clone(node_id),
                        node_catalog_id: node_batch.node_catalog_id,
                        instance_id: Arc::clone(instance_id),
                        mode: mode.clone(),
                        core_count: *core_count,
                        state: NodeState::Running {
                            registered_time_ns: *registered_time_ns,
                        },
                    });
                    if let Some(node) = self.nodes.get_by_name(node_id) {
                        if &node.instance_id != instance_id {
                            return Err(CatalogError::InvalidNodeRegistration);
                        }
                        if node == new_node {
                            continue;
                        }
                        self.nodes
                            .update(node_batch.node_catalog_id, new_node)
                            .expect("existing node should update");
                    } else {
                        self.nodes
                            .insert(node_batch.node_catalog_id, new_node)
                            .expect("there should not already be a node");
                    }
                    true
                }
            };
        }
        Ok(updated)
    }

    fn apply_database_batch(&mut self, database_batch: &DatabaseBatch) -> Result<bool> {
        let table_count = self.table_count();
        if let Some(db) = self.databases.get_by_id(&database_batch.database_id) {
            let Some(new_db) = DatabaseSchema::new_if_updated_from_batch(&db, database_batch)?
            else {
                return Ok(false);
            };
            check_overall_table_count(Some(&db), &new_db, table_count)?;
            self.databases
                .update(db.id, new_db)
                .expect("existing database should be updated");
        } else {
            if self.database_count() >= Catalog::NUM_DBS_LIMIT {
                return Err(CatalogError::TooManyDbs);
            }
            let new_db = DatabaseSchema::new_from_batch(database_batch)?;
            check_overall_table_count(None, &new_db, table_count)?;
            self.databases
                .insert(new_db.id, new_db)
                .expect("new database should be inserted");
        };
        Ok(true)
    }

    pub fn db_exists(&self, db_id: DbId) -> bool {
        self.databases.get_by_id(&db_id).is_some()
    }
}

fn check_overall_table_count(
    existing_db: Option<&Arc<DatabaseSchema>>,
    new_db: &DatabaseSchema,
    current_table_count: usize,
) -> Result<()> {
    let existing_table_count = if let Some(existing_db) = existing_db {
        existing_db.table_count()
    } else {
        0
    };
    let new_table_count = new_db.table_count();
    match new_table_count.cmp(&existing_table_count) {
        Ordering::Less | Ordering::Equal => Ok(()),
        Ordering::Greater => {
            let newly_added_table_count = new_db.table_count() - existing_table_count;
            if current_table_count + newly_added_table_count > Catalog::NUM_TABLES_LIMIT {
                Err(CatalogError::TooManyTables)
            } else {
                Ok(())
            }
        }
    }
}

#[derive(Debug, Eq, PartialEq, Clone)]
pub struct NodeDefinition {
    pub(crate) node_id: Arc<str>,
    pub(crate) node_catalog_id: NodeId,
    pub(crate) instance_id: Arc<str>,
    pub(crate) mode: Vec<NodeMode>,
    pub(crate) core_count: u64,
    pub(crate) state: NodeState,
}

impl NodeDefinition {
    pub fn instance_id(&self) -> Arc<str> {
        Arc::clone(&self.instance_id)
    }

    pub fn node_id(&self) -> Arc<str> {
        Arc::clone(&self.node_id)
    }

    pub fn modes(&self) -> &Vec<NodeMode> {
        &self.mode
    }

    pub fn is_running(&self) -> bool {
        match self.state {
            NodeState::Running { .. } => true,
            NodeState::Stopped { .. } => false,
        }
    }
}

#[derive(Debug, Eq, PartialEq, Clone, Copy, Serialize, Deserialize)]
pub enum NodeState {
    Running { registered_time_ns: i64 },
    Stopped { stopped_time_ns: i64 },
}

#[derive(Debug, Eq, PartialEq, Clone)]
pub struct DatabaseSchema {
    pub id: DbId,
    pub name: Arc<str>,
    pub tables: Repository<TableId, TableDefinition>,
    pub processing_engine_triggers: Repository<TriggerId, TriggerDefinition>,
    pub deleted: bool,
}

impl DatabaseSchema {
    pub fn new(id: DbId, name: Arc<str>) -> Self {
        Self {
            id,
            name,
            tables: Repository::new(),
            processing_engine_triggers: Repository::new(),
            deleted: false,
        }
    }

    pub fn name(&self) -> Arc<str> {
        Arc::clone(&self.name)
    }

    pub fn table_count(&self) -> usize {
        self.tables.iter().filter(|table| !table.1.deleted).count()
    }

    /// Validates the updates in the `CatalogBatch` are compatible with this schema. If
    /// everything is compatible and there are no updates to the existing schema, None will be
    /// returned, otherwise a new `DatabaseSchema` will be returned with the updates applied.
    pub fn new_if_updated_from_batch(
        db_schema: &DatabaseSchema,
        database_batch: &DatabaseBatch,
    ) -> Result<Option<Self>> {
        trace!(
            name = ?db_schema.name,
            deleted = ?db_schema.deleted,
            full_batch = ?database_batch,
            "updating / adding to catalog"
        );

        let mut schema = Cow::Borrowed(db_schema);

        for catalog_op in &database_batch.ops {
            schema = catalog_op.update_schema(schema)?;
        }
        // If there were updates then it will have become owned, so we should return the new schema.
        if let Cow::Owned(schema) = schema {
            Ok(Some(schema))
        } else {
            Ok(None)
        }
    }

    pub fn new_from_batch(database_batch: &DatabaseBatch) -> Result<Self> {
        let db_schema = Self::new(
            database_batch.database_id,
            Arc::clone(&database_batch.database_name),
        );
        let new_db = DatabaseSchema::new_if_updated_from_batch(&db_schema, database_batch)?
            .expect("database must be new");
        Ok(new_db)
    }

    /// Create a new empty table definition with the given `table_name` in the database.
    pub(crate) fn create_new_empty_table(
        &mut self,
        table_name: impl Into<Arc<str>>,
    ) -> Result<Arc<TableDefinition>> {
        let table_id = self.tables.next_id();
        let table_def = Arc::new(TableDefinition::new_empty(table_id, table_name.into()));
        self.tables.insert(table_id, Arc::clone(&table_def))?;
        Ok(table_def)
    }

    /// Update a table in the database. This fails if the table doesn't exist.
    pub(crate) fn update_table(
        &mut self,
        table_id: TableId,
        table_def: Arc<TableDefinition>,
    ) -> Result<()> {
        self.tables.update(table_id, table_def)
    }

    /// Insert a [`TableDefinition`] to the `tables` map and also update the `table_map` and
    /// increment the database next id.
    ///
    /// # Implementation Note
    ///
    /// This method is intended for table definitions being inserted from a log, where the `TableId`
    /// is known, but the table does not yet exist in this instance of the `DatabaseSchema`, i.e.,
    /// on catalog initialization/replay.
    pub fn insert_table_from_log(&mut self, table_id: TableId, table_def: Arc<TableDefinition>) {
        self.tables
            .insert(table_id, table_def)
            .expect("table inserted from the log should not already exist");
    }

    pub fn table_schema_by_id(&self, table_id: &TableId) -> Option<Schema> {
        self.tables
            .get_by_id(table_id)
            .map(|table| table.influx_schema().clone())
    }

    pub fn table_definition(&self, table_name: impl AsRef<str>) -> Option<Arc<TableDefinition>> {
        self.tables.get_by_name(table_name.as_ref())
    }

    pub fn table_definition_by_id(&self, table_id: &TableId) -> Option<Arc<TableDefinition>> {
        self.tables.get_by_id(table_id)
    }

    pub fn table_ids(&self) -> Vec<TableId> {
        self.tables.id_iter().copied().collect()
    }

    pub fn table_names(&self) -> Vec<Arc<str>> {
        self.tables
            .resource_iter()
            .map(|td| Arc::clone(&td.table_name))
            .collect()
    }

    pub fn table_exists(&self, table_id: &TableId) -> bool {
        self.tables.get_by_id(table_id).is_some()
    }

    pub fn tables(&self) -> impl Iterator<Item = Arc<TableDefinition>> + use<'_> {
        self.tables.resource_iter().map(Arc::clone)
    }

    pub fn table_name_to_id(&self, table_name: impl AsRef<str>) -> Option<TableId> {
        self.tables.name_to_id(table_name.as_ref())
    }

    pub fn table_id_to_name(&self, table_id: &TableId) -> Option<Arc<str>> {
        self.tables.id_to_name(table_id)
    }

    pub fn list_distinct_caches(&self) -> Vec<Arc<DistinctCacheDefinition>> {
        self.tables
            .resource_iter()
            .filter(|t| !t.deleted)
            .flat_map(|t| t.distinct_caches.resource_iter())
            .cloned()
            .collect()
    }

    pub fn list_last_caches(&self) -> Vec<Arc<LastCacheDefinition>> {
        self.tables
            .resource_iter()
            .filter(|t| !t.deleted)
            .flat_map(|t| t.last_caches.resource_iter())
            .cloned()
            .collect()
    }
}

trait UpdateDatabaseSchema {
    fn update_schema<'a>(&self, schema: Cow<'a, DatabaseSchema>)
    -> Result<Cow<'a, DatabaseSchema>>;
}

impl UpdateDatabaseSchema for DatabaseCatalogOp {
    fn update_schema<'a>(
        &self,
        mut schema: Cow<'a, DatabaseSchema>,
    ) -> Result<Cow<'a, DatabaseSchema>> {
        match &self {
            DatabaseCatalogOp::CreateDatabase(create_database) => {
                if create_database.database_id != schema.id
                    || create_database.database_name != schema.name
                {
                    warn!(
                        "Create database call received by a mismatched DatabaseSchema. This should not be possible."
                    )
                }
                // NOTE(trevor/catalog-refactor): if the database is already there, shouldn't this
                // be a no-op, and not to_mut the cow?
                schema.to_mut();
                Ok(schema)
            }
            DatabaseCatalogOp::CreateTable(create_table) => create_table.update_schema(schema),
            DatabaseCatalogOp::AddFields(field_additions) => field_additions.update_schema(schema),
            DatabaseCatalogOp::CreateDistinctCache(distinct_cache_definition) => {
                distinct_cache_definition.update_schema(schema)
            }
            DatabaseCatalogOp::DeleteDistinctCache(delete_distinct_cache) => {
                delete_distinct_cache.update_schema(schema)
            }
            DatabaseCatalogOp::CreateLastCache(create_last_cache) => {
                create_last_cache.update_schema(schema)
            }
            DatabaseCatalogOp::DeleteLastCache(delete_last_cache) => {
                delete_last_cache.update_schema(schema)
            }
            DatabaseCatalogOp::SoftDeleteDatabase(delete_database) => {
                delete_database.update_schema(schema)
            }
            DatabaseCatalogOp::SoftDeleteTable(delete_table) => delete_table.update_schema(schema),
            DatabaseCatalogOp::CreateTrigger(create_trigger) => {
                create_trigger.update_schema(schema)
            }
            DatabaseCatalogOp::DeleteTrigger(delete_trigger) => {
                delete_trigger.update_schema(schema)
            }
            DatabaseCatalogOp::EnableTrigger(trigger_identifier) => {
                EnableTrigger(trigger_identifier.clone()).update_schema(schema)
            }
            DatabaseCatalogOp::DisableTrigger(trigger_identifier) => {
                DisableTrigger(trigger_identifier.clone()).update_schema(schema)
            }
        }
    }
}

impl UpdateDatabaseSchema for CreateTableLog {
    fn update_schema<'a>(
        &self,
        mut database_schema: Cow<'a, DatabaseSchema>,
    ) -> Result<Cow<'a, DatabaseSchema>> {
        match database_schema.tables.get_by_id(&self.table_id) {
            Some(existing_table) => {
                debug!("creating existing table");
                if let Cow::Owned(updated_table) = existing_table.check_and_add_new_fields(self)? {
                    database_schema
                        .to_mut()
                        .update_table(self.table_id, Arc::new(updated_table))?;
                }
            }
            None => {
                debug!(log = ?self, "creating new table from log");
                let new_table = TableDefinition::new_from_op(self);
                database_schema
                    .to_mut()
                    .insert_table_from_log(new_table.table_id, Arc::new(new_table));
            }
        }

        debug!("updated schema for create table");
        Ok(database_schema)
    }
}

impl UpdateDatabaseSchema for SoftDeleteDatabaseLog {
    fn update_schema<'a>(
        &self,
        mut schema: Cow<'a, DatabaseSchema>,
    ) -> Result<Cow<'a, DatabaseSchema>> {
        let deletion_time = Time::from_timestamp_nanos(self.deletion_time);
        let owned = schema.to_mut();
        owned.name = make_new_name_using_deleted_time(&self.database_name, deletion_time);
        owned.deleted = true;
        Ok(schema)
    }
}

impl UpdateDatabaseSchema for SoftDeleteTableLog {
    fn update_schema<'a>(
        &self,
        mut schema: Cow<'a, DatabaseSchema>,
    ) -> Result<Cow<'a, DatabaseSchema>> {
        // unlike other table ops, this is not an error.
        if !schema.tables.contains_id(&self.table_id) {
            return Ok(schema);
        }
        let mut_schema = schema.to_mut();
        if let Some(mut deleted_table) = mut_schema.tables.get_by_id(&self.table_id) {
            let deletion_time = Time::from_timestamp_nanos(self.deletion_time);
            let table_name = make_new_name_using_deleted_time(&self.table_name, deletion_time);
            let new_table_def = Arc::make_mut(&mut deleted_table);
            new_table_def.deleted = true;
            new_table_def.table_name = table_name;
            mut_schema
                .tables
                .update(new_table_def.table_id, deleted_table)
                .expect("the table should exist");
        }
        Ok(schema)
    }
}

struct EnableTrigger(TriggerIdentifier);
struct DisableTrigger(TriggerIdentifier);

impl UpdateDatabaseSchema for EnableTrigger {
    fn update_schema<'a>(
        &self,
        mut schema: Cow<'a, DatabaseSchema>,
    ) -> Result<Cow<'a, DatabaseSchema>> {
        let Some(trigger) = schema
            .processing_engine_triggers
            .get_by_name(&self.0.trigger_name)
        else {
            return Err(CatalogError::ProcessingEngineTriggerNotFound {
                database_name: self.0.db_name.to_string(),
                trigger_name: self.0.trigger_name.to_string(),
            });
        };
        if !trigger.disabled {
            return Ok(schema);
        }
        let mut mut_trigger = schema
            .processing_engine_triggers
            .get_by_id(&trigger.trigger_id)
            .expect("already checked containment");
        Arc::make_mut(&mut mut_trigger).disabled = false;
        schema
            .to_mut()
            .processing_engine_triggers
            .update(trigger.trigger_id, mut_trigger)
            .expect("existing trigger should update");
        Ok(schema)
    }
}

impl UpdateDatabaseSchema for DisableTrigger {
    fn update_schema<'a>(
        &self,
        mut schema: Cow<'a, DatabaseSchema>,
    ) -> Result<Cow<'a, DatabaseSchema>> {
        let Some(trigger) = schema
            .processing_engine_triggers
            .get_by_name(&self.0.trigger_name)
        else {
            return Err(CatalogError::ProcessingEngineTriggerNotFound {
                database_name: self.0.db_name.to_string(),
                trigger_name: self.0.trigger_name.to_string(),
            });
        };
        if trigger.disabled {
            return Ok(schema);
        }
        let mut mut_trigger = schema
            .processing_engine_triggers
            .get_by_id(&trigger.trigger_id)
            .expect("already checked containment");
        Arc::make_mut(&mut mut_trigger).disabled = true;
        schema
            .to_mut()
            .processing_engine_triggers
            .update(trigger.trigger_id, mut_trigger)
            .expect("existing trigger should update");
        Ok(schema)
    }
}

impl UpdateDatabaseSchema for TriggerDefinition {
    fn update_schema<'a>(
        &self,
        mut schema: Cow<'a, DatabaseSchema>,
    ) -> Result<Cow<'a, DatabaseSchema>> {
        if let Some(current) = schema
            .processing_engine_triggers
            .get_by_name(&self.trigger_name)
        {
            if current.as_ref() == self {
                return Ok(schema);
            }
            return Err(CatalogError::ProcessingEngineTriggerExists {
                database_name: schema.name.to_string(),
                trigger_name: self.trigger_name.to_string(),
            });
        }
        schema
            .to_mut()
            .processing_engine_triggers
            .insert(self.trigger_id, Arc::new(self.clone()))
            .expect("new trigger should insert");
        Ok(schema)
    }
}

impl UpdateDatabaseSchema for DeleteTriggerLog {
    fn update_schema<'a>(
        &self,
        mut schema: Cow<'a, DatabaseSchema>,
    ) -> Result<Cow<'a, DatabaseSchema>> {
        let Some(trigger) = schema
            .processing_engine_triggers
            .get_by_name(&self.trigger_name)
        else {
            // deleting a non-existent trigger is a no-op to make it idempotent.
            return Ok(schema);
        };
        if !trigger.disabled && !self.force {
            if self.force {
                warn!("deleting running trigger {}", self.trigger_name);
            } else {
                return Err(CatalogError::ProcessingEngineTriggerRunning {
                    trigger_name: self.trigger_name.to_string(),
                });
            }
        }
        schema
            .to_mut()
            .processing_engine_triggers
            .remove(&trigger.trigger_id);

        Ok(schema)
    }
}

fn make_new_name_using_deleted_time(name: &str, deletion_time: Time) -> Arc<str> {
    Arc::from(format!(
        "{}-{}",
        name,
        deletion_time.date_time().format(SOFT_DELETION_TIME_FORMAT)
    ))
}

#[derive(Debug, Eq, PartialEq, Clone)]
pub struct TableDefinition {
    pub table_id: TableId,
    pub table_name: Arc<str>,
    pub schema: Schema,
    pub columns: Repository<ColumnId, ColumnDefinition>,
    pub series_key: Vec<ColumnId>,
    pub series_key_names: Vec<Arc<str>>,
    pub last_caches: Repository<LastCacheId, LastCacheDefinition>,
    pub distinct_caches: Repository<DistinctCacheId, DistinctCacheDefinition>,
    pub deleted: bool,
}

impl TableDefinition {
    /// Create new empty `TableDefinition`
    pub fn new_empty(table_id: TableId, table_name: Arc<str>) -> Self {
        Self::new(table_id, table_name, vec![], vec![])
            .expect("empty table should create without error")
    }

    /// Create a new [`TableDefinition`]
    ///
    /// Ensures the provided columns will be ordered before constructing the schema.
    pub fn new(
        table_id: TableId,
        table_name: Arc<str>,
        columns: Vec<(ColumnId, Arc<str>, InfluxColumnType)>,
        series_key: Vec<ColumnId>,
    ) -> Result<Self> {
        // ensure we're under the column limit
        if columns.len() > Catalog::NUM_COLUMNS_PER_TABLE_LIMIT {
            return Err(CatalogError::TooManyColumns);
        }

        // Use a BTree to ensure that the columns are ordered:
        let mut ordered_columns = BTreeMap::new();
        for (col_id, name, column_type) in &columns {
            ordered_columns.insert(name.as_ref(), (col_id, column_type));
        }
        let mut schema_builder = SchemaBuilder::with_capacity(columns.len());
        schema_builder.measurement(table_name.as_ref());
        let mut columns = Repository::new();
        for (name, (col_id, column_type)) in ordered_columns {
            schema_builder.influx_column(name, *column_type);
            let not_nullable = matches!(column_type, InfluxColumnType::Timestamp);
            assert!(
                columns
                    .insert(
                        *col_id,
                        Arc::new(ColumnDefinition::new(
                            *col_id,
                            name,
                            *column_type,
                            !not_nullable
                        )),
                    )
                    .is_ok(),
                "table definition initialized with duplicate column ids"
            );
        }
        let series_key_names = series_key
            .clone()
            .into_iter()
            .map(|id| {
                columns
                    .id_to_name(&id)
                    // NOTE: should this be an error instead of panic?
                    .expect("invalid column id in series key definition")
            })
            .collect::<Vec<Arc<str>>>();
        schema_builder.with_series_key(&series_key_names);
        let schema = schema_builder.build().expect("schema should be valid");

        Ok(Self {
            table_id,
            table_name,
            schema,
            columns,
            series_key,
            series_key_names,
            last_caches: Repository::new(),
            distinct_caches: Repository::new(),
            deleted: false,
        })
    }

    /// Create a new table definition from a catalog op
    pub fn new_from_op(table_definition: &CreateTableLog) -> Self {
        let mut columns = Vec::with_capacity(table_definition.field_definitions.len());
        for field_def in &table_definition.field_definitions {
            columns.push((
                field_def.id,
                Arc::clone(&field_def.name),
                field_def.data_type.into(),
            ));
        }
        Self::new(
            table_definition.table_id,
            Arc::clone(&table_definition.table_name),
            columns,
            table_definition.key.clone(),
        )
        .expect("tables defined from ops should not exceed column limits")
    }

    pub(crate) fn check_and_add_new_fields(
        &self,
        table_definition: &CreateTableLog,
    ) -> Result<Cow<'_, Self>> {
        Self::add_fields(Cow::Borrowed(self), &table_definition.field_definitions)
    }

    pub(crate) fn add_fields<'a>(
        mut table: Cow<'a, Self>,
        fields: &Vec<FieldDefinition>,
    ) -> Result<Cow<'a, Self>> {
        let mut new_fields: Vec<(ColumnId, Arc<str>, InfluxColumnType)> =
            Vec::with_capacity(fields.len());
        for field_def in fields {
            if let Some(existing_type) = table
                .columns
                .get_by_id(&field_def.id)
                .map(|def| def.data_type)
            {
                if existing_type != field_def.data_type.into() {
                    return Err(CatalogError::FieldTypeMismatch {
                        table_name: table.table_name.to_string(),
                        column_name: field_def.name.to_string(),
                        existing: existing_type,
                        attempted: field_def.data_type.into(),
                    });
                }
            } else {
                new_fields.push((
                    field_def.id,
                    Arc::clone(&field_def.name),
                    field_def.data_type.into(),
                ));
            }
        }

        if !new_fields.is_empty() {
            let table = table.to_mut();
            table.add_columns(new_fields)?;
        }
        Ok(table)
    }

    /// Check if the column exists in the [`TableDefinition`]
    pub fn column_exists(&self, column: impl AsRef<str>) -> bool {
        self.columns.contains_name(column.as_ref())
    }

    pub(crate) fn add_column(
        &mut self,
        column_name: Arc<str>,
        column_type: InfluxColumnType,
    ) -> Result<ColumnId> {
        let col_id = self.columns.get_and_increment_next_id();
        self.add_columns(vec![(col_id, column_name, column_type)])?;
        Ok(col_id)
    }

    /// Add the columns to this [`TableDefinition`]
    ///
    /// This ensures that the resulting schema has its columns ordered
    pub fn add_columns(
        &mut self,
        columns: Vec<(ColumnId, Arc<str>, InfluxColumnType)>,
    ) -> Result<()> {
        // Use BTree to insert existing and new columns, and use that to generate the
        // resulting schema, to ensure column order is consistent:
        let mut cols = BTreeMap::new();
        for col_def in self.columns.resource_iter().cloned() {
            cols.insert(Arc::clone(&col_def.name), col_def);
        }
        for (id, name, column_type) in columns {
            let nullable = name.as_ref() != TIME_COLUMN_NAME;
            assert!(
                cols.insert(
                    Arc::clone(&name),
                    Arc::new(ColumnDefinition::new(id, name, column_type, nullable))
                )
                .is_none(),
                "attempted to add existing column"
            );
            // add new tags to the series key in the order provided
            if matches!(column_type, InfluxColumnType::Tag) && !self.series_key.contains(&id) {
                self.series_key.push(id);
            }
        }

        // ensure we don't go over the column limit
        if cols.len() > Catalog::NUM_COLUMNS_PER_TABLE_LIMIT {
            return Err(CatalogError::TooManyColumns);
        }

        let mut schema_builder = SchemaBuilder::with_capacity(cols.len());
        // TODO: may need to capture some schema-level metadata, currently, this causes trouble in
        // tests, so I am omitting this for now:
        // schema_builder.measurement(&self.name);
        for (name, col_def) in &cols {
            schema_builder.influx_column(name.as_ref(), col_def.data_type);
        }
        let schema = schema_builder.build().expect("schema should be valid");
        self.schema = schema;

        let mut new_columns = Repository::new();
        for col in cols.values().cloned() {
            new_columns
                .insert(col.id, col)
                .expect("should be a new column");
        }
        self.columns = new_columns;

        Ok(())
    }

    pub fn index_column_ids(&self) -> Vec<ColumnId> {
        self.columns
            .iter()
            .filter_map(|(id, def)| match def.data_type {
                InfluxColumnType::Tag => Some(*id),
                InfluxColumnType::Field(_) | InfluxColumnType::Timestamp => None,
            })
            .collect()
    }

    pub fn influx_schema(&self) -> &Schema {
        &self.schema
    }

    pub fn num_columns(&self) -> usize {
        self.influx_schema().len()
    }

    pub fn field_type_by_name(&self, name: impl AsRef<str>) -> Option<InfluxColumnType> {
        self.columns
            .get_by_name(name.as_ref())
            .map(|def| def.data_type)
    }

    // TODO(trevor): remove thid API in favour of the Repository APIs
    pub fn column_name_to_id(&self, name: impl AsRef<str>) -> Option<ColumnId> {
        self.columns.name_to_id(name.as_ref())
    }

    // TODO(trevor): remove thid API in favour of the Repository APIs
    pub fn column_id_to_name(&self, id: &ColumnId) -> Option<Arc<str>> {
        self.columns.id_to_name(id)
    }

    // TODO(trevor): remove thid API in favour of the Repository APIs
    pub fn column_name_to_id_unchecked(&self, name: impl AsRef<str>) -> ColumnId {
        self.columns
            .name_to_id(name.as_ref())
            .expect("Column exists in mapping")
    }

    // TODO(trevor): remove thid API in favour of the Repository APIs
    pub fn column_id_to_name_unchecked(&self, id: &ColumnId) -> Arc<str> {
        self.columns
            .id_to_name(id)
            .expect("Column exists in mapping")
    }

    // TODO(trevor): remove thid API in favour of the Repository APIs
    pub fn column_definition(&self, name: impl AsRef<str>) -> Option<Arc<ColumnDefinition>> {
        self.columns.get_by_name(name.as_ref())
    }

    // TODO(trevor): remove thid API in favour of the Repository APIs
    pub fn column_definition_by_id(&self, id: &ColumnId) -> Option<Arc<ColumnDefinition>> {
        self.columns.get_by_id(id)
    }

    pub fn series_key_ids(&self) -> &[ColumnId] {
        &self.series_key
    }

    pub fn series_key_names(&self) -> &[Arc<str>] {
        &self.series_key_names
    }
}

trait TableUpdate {
    fn table_id(&self) -> TableId;
    fn table_name(&self) -> Arc<str>;
    fn update_table<'a>(&self, table: Cow<'a, TableDefinition>)
    -> Result<Cow<'a, TableDefinition>>;
}

impl<T: TableUpdate> UpdateDatabaseSchema for T {
    fn update_schema<'a>(
        &self,
        mut schema: Cow<'a, DatabaseSchema>,
    ) -> Result<Cow<'a, DatabaseSchema>> {
        let Some(table) = schema.tables.get_by_id(&self.table_id()) else {
            return Err(CatalogError::TableNotFound {
                db_name: Arc::clone(&schema.name),
                table_name: Arc::clone(&self.table_name()),
            });
        };
        if let Cow::Owned(new_table) = self.update_table(Cow::Borrowed(table.as_ref()))? {
            schema
                .to_mut()
                .update_table(new_table.table_id, Arc::new(new_table))?;
        }
        Ok(schema)
    }
}

impl TableUpdate for AddFieldsLog {
    fn table_id(&self) -> TableId {
        self.table_id
    }
    fn table_name(&self) -> Arc<str> {
        Arc::clone(&self.table_name)
    }
    fn update_table<'a>(
        &self,
        table: Cow<'a, TableDefinition>,
    ) -> Result<Cow<'a, TableDefinition>> {
        TableDefinition::add_fields(table, &self.field_definitions)
    }
}

impl TableUpdate for DistinctCacheDefinition {
    fn table_id(&self) -> TableId {
        self.table_id
    }
    fn table_name(&self) -> Arc<str> {
        Arc::clone(&self.table_name)
    }
    fn update_table<'a>(
        &self,
        mut table: Cow<'a, TableDefinition>,
    ) -> Result<Cow<'a, TableDefinition>> {
        table
            .to_mut()
            .distinct_caches
            .insert(self.cache_id, self.clone())?;
        Ok(table)
    }
}

impl TableUpdate for DeleteDistinctCacheLog {
    fn table_id(&self) -> TableId {
        self.table_id
    }
    fn table_name(&self) -> Arc<str> {
        Arc::clone(&self.table_name)
    }
    fn update_table<'a>(
        &self,
        mut table: Cow<'a, TableDefinition>,
    ) -> Result<Cow<'a, TableDefinition>> {
        table.to_mut().distinct_caches.remove(&self.cache_id);
        Ok(table)
    }
}

impl TableUpdate for LastCacheDefinition {
    fn table_id(&self) -> TableId {
        self.table_id
    }

    fn table_name(&self) -> Arc<str> {
        Arc::clone(&self.table)
    }

    fn update_table<'a>(
        &self,
        mut table: Cow<'a, TableDefinition>,
    ) -> Result<Cow<'a, TableDefinition>> {
        table.to_mut().last_caches.insert(self.id, self.clone())?;
        Ok(table)
    }
}

impl TableUpdate for DeleteLastCacheLog {
    fn table_id(&self) -> TableId {
        self.table_id
    }
    fn table_name(&self) -> Arc<str> {
        Arc::clone(&self.table_name)
    }

    fn update_table<'a>(
        &self,
        mut table: Cow<'a, TableDefinition>,
    ) -> Result<Cow<'a, TableDefinition>> {
        table.to_mut().last_caches.remove(&self.id);
        Ok(table)
    }
}

#[derive(Debug, Eq, PartialEq, Clone)]
pub struct ColumnDefinition {
    pub id: ColumnId,
    pub name: Arc<str>,
    pub data_type: InfluxColumnType,
    pub nullable: bool,
}

impl ColumnDefinition {
    pub fn new(
        id: ColumnId,
        name: impl Into<Arc<str>>,
        data_type: InfluxColumnType,
        nullable: bool,
    ) -> Self {
        Self {
            id,
            name: name.into(),
            data_type,
            nullable,
        }
    }
}

#[cfg(test)]
mod tests {

    use crate::{
        log::{FieldDataType, LastCacheSize, LastCacheTtl, MaxAge, MaxCardinality, create},
        object_store::CatalogFilePath,
        serialize::{serialize_catalog_snapshot, verify_and_deserialize_catalog_checkpoint_file},
    };

    use super::*;
    use influxdb3_test_helpers::object_store::RequestCountedObjectStore;
    use iox_time::MockProvider;
    use object_store::local::LocalFileSystem;
    use pretty_assertions::assert_eq;
    use test_helpers::assert_contains;

    #[test_log::test(tokio::test)]
    async fn catalog_serialization() {
        let catalog = Catalog::new_in_memory("sample-host-id").await.unwrap();
        catalog.create_database("test_db").await.unwrap();
        catalog
            .create_table(
                "test_db",
                "test_table_1",
                &["tag_1", "tag_2", "tag_3"],
                &[
                    ("string_field", FieldDataType::String),
                    ("bool_field", FieldDataType::Boolean),
                    ("i64_field", FieldDataType::Integer),
                    ("u64_field", FieldDataType::UInteger),
                    ("float_field", FieldDataType::Float),
                ],
            )
            .await
            .unwrap();
        catalog
            .create_table(
                "test_db",
                "test_table_2",
                &["tag_1", "tag_2", "tag_3"],
                &[
                    ("string_field", FieldDataType::String),
                    ("bool_field", FieldDataType::Boolean),
                    ("i64_field", FieldDataType::Integer),
                    ("u64_field", FieldDataType::UInteger),
                    ("float_field", FieldDataType::Float),
                ],
            )
            .await
            .unwrap();

        insta::allow_duplicates! {
            insta::with_settings!({
                sort_maps => true,
                description => "catalog serialization to help catch breaking changes"
            }, {
                let snapshot = catalog.snapshot();
                insta::assert_json_snapshot!(snapshot, {
                    ".catalog_uuid" => "[uuid]"
                });
                // Serialize/deserialize to ensure roundtrip
                let serialized = serialize_catalog_snapshot(&snapshot).unwrap();
                let snapshot = verify_and_deserialize_catalog_checkpoint_file(serialized).unwrap() ;
                insta::assert_json_snapshot!(snapshot, {
                    ".catalog_uuid" => "[uuid]"
                });
                catalog.update_from_snapshot(snapshot);
                assert_eq!(catalog.db_name_to_id("test_db"), Some(DbId::from(0)));
            });
        }
    }

    #[test]
    fn add_columns_updates_schema_and_column_map() {
        let mut database = DatabaseSchema {
            id: DbId::from(0),
            name: "test".into(),
            tables: Repository::new(),
            processing_engine_triggers: Default::default(),
            deleted: false,
        };
        database
            .tables
            .insert(
                TableId::from(0),
                Arc::new(
                    TableDefinition::new(
                        TableId::from(0),
                        "test".into(),
                        vec![(
                            ColumnId::from(0),
                            "test".into(),
                            InfluxColumnType::Field(InfluxFieldType::String),
                        )],
                        vec![],
                    )
                    .unwrap(),
                ),
            )
            .unwrap();

        let mut table = database.tables.get_by_id(&TableId::from(0)).unwrap();
        println!("table: {table:#?}");
        assert_eq!(table.columns.len(), 1);
        assert_eq!(table.column_id_to_name_unchecked(&0.into()), "test".into());

        Arc::make_mut(&mut table)
            .add_columns(vec![(
                ColumnId::from(1),
                "test2".into(),
                InfluxColumnType::Tag,
            )])
            .unwrap();
        let schema = table.influx_schema();
        assert_eq!(
            schema.field(0).0,
            InfluxColumnType::Field(InfluxFieldType::String)
        );
        assert_eq!(schema.field(1).0, InfluxColumnType::Tag);

        println!("table: {table:#?}");
        assert_eq!(table.columns.len(), 2);
        assert_eq!(table.column_name_to_id_unchecked("test2"), 1.into());
    }

    #[tokio::test]
    async fn serialize_series_keys() {
        let catalog = Catalog::new_in_memory("sample-host-id").await.unwrap();
        catalog.create_database("test_db").await.unwrap();
        catalog
            .create_table(
                "test_db",
                "test_table_1",
                &["tag_1", "tag_2", "tag_3"],
                &[("field", FieldDataType::String)],
            )
            .await
            .unwrap();

        insta::allow_duplicates! {
            insta::with_settings!({
                sort_maps => true,
                description => "catalog serialization to help catch breaking changes"
            }, {
                let snapshot = catalog.snapshot();
                insta::assert_json_snapshot!(snapshot, {
                    ".catalog_uuid" => "[uuid]"
                });
                // Serialize/deserialize to ensure roundtrip
                let serialized = serialize_catalog_snapshot(&snapshot).unwrap();
                let snapshot = verify_and_deserialize_catalog_checkpoint_file(serialized).unwrap() ;
                insta::assert_json_snapshot!(snapshot, {
                    ".catalog_uuid" => "[uuid]"
                });
                catalog.update_from_snapshot(snapshot);
                assert_eq!(catalog.db_name_to_id("test_db"), Some(DbId::from(0)));
            });
        }
    }

    #[tokio::test]
    async fn serialize_last_cache() {
        let catalog = Catalog::new_in_memory("sample-host-id").await.unwrap();
        catalog.create_database("test_db").await.unwrap();
        catalog
            .create_table(
                "test_db",
                "test",
                &["tag_1", "tag_2", "tag_3"],
                &[("field", FieldDataType::String)],
            )
            .await
            .unwrap();
        catalog
            .create_last_cache(
                "test_db",
                "test",
                Some("test_table_last_cache"),
                Some(&["tag_1", "tag_3"]),
                Some(&["field"]),
                LastCacheSize::new(1).unwrap(),
                LastCacheTtl::from_secs(600),
            )
            .await
            .unwrap();

        insta::allow_duplicates! {
            insta::with_settings!({
                sort_maps => true,
                description => "catalog serialization to help catch breaking changes"
            }, {
                let snapshot = catalog.snapshot();
                insta::assert_json_snapshot!(snapshot, {
                    ".catalog_uuid" => "[uuid]"
                });
                // Serialize/deserialize to ensure roundtrip
                let serialized = serialize_catalog_snapshot(&snapshot).unwrap();
                let snapshot = verify_and_deserialize_catalog_checkpoint_file(serialized).unwrap() ;
                insta::assert_json_snapshot!(snapshot, {
                    ".catalog_uuid" => "[uuid]"
                });
                catalog.update_from_snapshot(snapshot);
                assert_eq!(catalog.db_name_to_id("test_db"), Some(DbId::from(0)));
            });
        }
    }

    #[test_log::test(tokio::test)]
    async fn test_serialize_distinct_cache() {
        let catalog = Catalog::new_in_memory("sample-host-id").await.unwrap();
        catalog.create_database("test_db").await.unwrap();
        catalog
            .create_table(
                "test_db",
                "test_table",
                &["tag_1", "tag_2", "tag_3"],
                &[("field", FieldDataType::String)],
            )
            .await
            .unwrap();
        catalog
            .create_distinct_cache(
                "test_db",
                "test_table",
                Some("test_cache"),
                &["tag_1", "tag_2"],
                MaxCardinality::from_usize_unchecked(100),
                MaxAge::from_secs(10),
            )
            .await
            .unwrap();

        insta::allow_duplicates! {
            insta::with_settings!({
                sort_maps => true,
                description => "catalog serialization to help catch breaking changes"
            }, {
                let snapshot = catalog.snapshot();
                insta::assert_json_snapshot!(snapshot, {
                    ".catalog_uuid" => "[uuid]"
                });
                // Serialize/deserialize to ensure roundtrip
                let serialized = serialize_catalog_snapshot(&snapshot).unwrap();
                let snapshot = verify_and_deserialize_catalog_checkpoint_file(serialized).unwrap() ;
                insta::assert_json_snapshot!(snapshot, {
                    ".catalog_uuid" => "[uuid]"
                });
                catalog.update_from_snapshot(snapshot);
                assert_eq!(catalog.db_name_to_id("test_db"), Some(DbId::from(0)));
            });
        }
    }

    #[tokio::test]
    async fn test_catalog_id() {
        let catalog = Catalog::new_in_memory("sample-host-id").await.unwrap();
        assert_eq!("sample-host-id", catalog.catalog_id().as_ref());
    }

    /// See: https://github.com/influxdata/influxdb/issues/25524
    #[test_log::test(tokio::test)]
    async fn apply_catalog_batch_fails_for_add_fields_on_nonexist_table() {
        let catalog = Catalog::new_in_memory("host").await.unwrap();
        catalog.create_database("foo").await.unwrap();
        let db_id = catalog.db_name_to_id("foo").unwrap();
        let catalog_batch = create::catalog_batch(
            db_id,
            "foo",
            0,
            [create::add_fields_op(
                db_id,
                "foo",
                TableId::new(0),
                "banana",
                [create::field_def(
                    ColumnId::new(0),
                    "papaya",
                    FieldDataType::String,
                )],
            )],
        );
        debug!("getting write lock");
        let mut inner = catalog.inner.write();
        let sequence = inner.sequence_number();
        let err = inner
            .apply_catalog_batch(&catalog_batch, sequence.next())
            .expect_err("should fail to apply AddFields operation for non-existent table");
        assert_contains!(err.to_string(), "Table banana not in DB schema for foo");
    }

    #[tokio::test]
    async fn test_check_and_mark_table_as_deleted() {
        let catalog = Catalog::new_in_memory("test-catalog").await.unwrap();
        catalog.create_database("test").await.unwrap();
        catalog
            .create_table(
                "test",
                "boo",
                &["tag_1", "tag_2", "tag_3"],
                &[("field", FieldDataType::String)],
            )
            .await
            .unwrap();

        assert!(
            !catalog
                .db_schema("test")
                .unwrap()
                .table_definition("boo")
                .unwrap()
                .deleted
        );

        catalog.soft_delete_table("test", "boo").await.unwrap();

        assert!(
            catalog
                .db_schema("test")
                .unwrap()
                .table_definition("boo-19700101T000000")
                .unwrap()
                .deleted
        );
    }

    // NOTE(trevor/catalog-refactor): this test predates the object-store based catalog, where
    // ordering is still enforced, but it is different. This test mainly verifies that when
    // `OrderedCatalogBatch`s are sorted, they are sorted into the correct order of application.
    // This may still be relevant, but for now am ignoring this test I'm not sure where exactly this
    // is needed; this test is the only piece of code currently that relies on the `PartialOrd`/`Ord`
    // implementations on the `OrderedCatalogBatch` type.
    //
    // Original comment: tests that sorting catalog ops by the sequence number returned from
    // apply_catalog_batch fixes potential ordering issues.
    #[test_log::test(tokio::test)]
    #[ignore]
    async fn test_out_of_order_ops() {
        let catalog = Catalog::new_in_memory("host").await.unwrap();
        let db_id = DbId::new(0);
        let db_name = Arc::from("foo");
        let table_id = TableId::new(0);
        let table_name = Arc::from("bar");
        let table_definition = CreateTableLog {
            database_id: db_id,
            database_name: Arc::clone(&db_name),
            table_name: Arc::clone(&table_name),
            table_id,
            field_definitions: vec![
                FieldDefinition::new(ColumnId::from(0), "tag_1", FieldDataType::Tag),
                FieldDefinition::new(ColumnId::from(1), "time", FieldDataType::Timestamp),
                FieldDefinition::new(ColumnId::from(2), "field", FieldDataType::String),
            ],
            key: vec![ColumnId::from(0)],
        };
        let create_op = CatalogBatch::database(
            0,
            db_id,
            Arc::clone(&db_name),
            vec![DatabaseCatalogOp::CreateTable(table_definition.clone())],
        );
        let add_column_op = CatalogBatch::database(
            0,
            db_id,
            Arc::clone(&db_name),
            vec![DatabaseCatalogOp::AddFields(AddFieldsLog {
                database_name: Arc::clone(&db_name),
                database_id: db_id,
                table_name,
                table_id,
                field_definitions: vec![FieldDefinition::new(
                    ColumnId::from(3),
                    "tag_2",
                    FieldDataType::Tag,
                )],
            })],
        );
        debug!("apply create op");
        let create_ordered_op = catalog
            .inner
            .write()
            .apply_catalog_batch(&create_op, catalog.sequence_number().next())
            .expect("apply create op")
            .expect("should be able to create");
        debug!("apply add column op");
        let add_column_op = catalog
            .inner
            .write()
            .apply_catalog_batch(&add_column_op, catalog.sequence_number().next())
            .expect("apply add column op")
            .expect("should produce operation");
        let mut ordered_batches = vec![add_column_op, create_ordered_op];
        ordered_batches.sort();

        let replayed_catalog = Catalog::new_in_memory("host").await.unwrap();
        debug!(?ordered_batches, "apply sorted ops");
        let permit = CATALOG_WRITE_PERMIT.lock().await;
        for ordered_batch in ordered_batches {
            replayed_catalog.apply_ordered_catalog_batch(&ordered_batch, &permit);
        }
        let original_table = catalog
            .db_schema_by_id(&db_id)
            .unwrap()
            .table_definition_by_id(&table_id)
            .unwrap();
        let replayed_table = catalog
            .db_schema_by_id(&db_id)
            .unwrap()
            .table_definition_by_id(&table_id)
            .unwrap();

        assert_eq!(original_table, replayed_table);
    }

    #[test_log::test(tokio::test)]
    async fn deleted_dbs_dont_count() {
        let catalog = Catalog::new_in_memory("test").await.unwrap();

        for i in 0..Catalog::NUM_DBS_LIMIT {
            let db_name = format!("test-db-{i}");
            catalog.create_database(&db_name).await.unwrap();
        }

        // check the count of databases:
        assert_eq!(
            Catalog::NUM_DBS_LIMIT,
            catalog.inner.read().database_count()
        );

        // now create another database, this should NOT be allowed:
        let db_name = "a-database-too-far";
        catalog
            .create_database(db_name)
            .await
            .expect_err("should not be able to create more than permitted number of databases");

        // now delete a database:
        let db_name = format!("test-db-{}", Catalog::NUM_DBS_LIMIT - 1);
        catalog.soft_delete_database(&db_name).await.unwrap();

        // check again, count should have gone down:
        assert_eq!(
            Catalog::NUM_DBS_LIMIT - 1,
            catalog.inner.read().database_count()
        );

        // now create another database (using same name as the deleted one), this should be allowed:
        catalog
            .create_database(&db_name)
            .await
            .expect("can create a database again");

        // check new count:
        assert_eq!(
            Catalog::NUM_DBS_LIMIT,
            catalog.inner.read().database_count()
        );
    }

    #[test_log::test(tokio::test)]
    async fn deleted_tables_dont_count() {
        let catalog = Catalog::new_in_memory("test").await.unwrap();

        let mut txn = catalog.begin("test-db").unwrap();

        // create as many tables as are allowed:
        for i in 0..Catalog::NUM_TABLES_LIMIT {
            let table_name = format!("test-table-{i}");
            txn.table_or_create(&table_name).unwrap();
            txn.column_or_create(&table_name, "field", FieldDataType::String)
                .unwrap();
            txn.column_or_create(&table_name, "time", FieldDataType::Timestamp)
                .unwrap();
        }
        catalog.commit(txn).await.unwrap();

        assert_eq!(
            Catalog::NUM_TABLES_LIMIT,
            catalog.inner.read().table_count()
        );

        // should not be able to create another table:
        let table_name = "a-table-too-far";
        catalog
            .create_table(
                "test-db",
                table_name,
                &["tag"],
                &[("field", FieldDataType::String)],
            )
            .await
            .expect_err("should not be able to exceed table limit");

        catalog
            .soft_delete_table(
                "test-db",
                format!("test-table-{}", Catalog::NUM_TABLES_LIMIT - 1).as_str(),
            )
            .await
            .unwrap();

        assert_eq!(
            Catalog::NUM_TABLES_LIMIT - 1,
            catalog.inner.read().table_count()
        );

        // now create it again, this should be allowed:
        catalog
            .create_table(
                "test-db",
                table_name,
                &["tag"],
                &[("field", FieldDataType::String)],
            )
            .await
            .expect("should be created");

        assert_eq!(
            Catalog::NUM_TABLES_LIMIT,
            catalog.inner.read().table_count()
        );
    }

    #[test_log::test(tokio::test)]
    async fn test_catalog_file_ordering() {
        let local_disk =
            Arc::new(LocalFileSystem::new_with_prefix(test_helpers::tmp_dir().unwrap()).unwrap());
        let time_provider = Arc::new(MockProvider::new(Time::from_timestamp_nanos(0)));

        let init = async || {
            Catalog::new(
                "test",
                Arc::clone(&local_disk) as _,
                Arc::clone(&time_provider) as _,
            )
            .await
            .unwrap()
        };

        let catalog = init().await;

        // create a database, then a table, then add fields to that table
        // on reload, the add fields would fail if it was applied before the creation of the
        // table...
        catalog.create_database("test_db").await.unwrap();
        catalog
            .create_table(
                "test_db",
                "test_tbl",
                &["t1"],
                &[("f1", FieldDataType::String)],
            )
            .await
            .unwrap();
        let mut txn = catalog.begin("test_db").unwrap();
        txn.column_or_create("test_tbl", "f2", FieldDataType::Integer)
            .unwrap();
        catalog.commit(txn).await.unwrap();

        drop(catalog);

        let catalog = init().await;

        insta::assert_json_snapshot!(catalog.snapshot(), {
            ".catalog_uuid" => "[uuid]"
        });
    }

    #[test_log::test(tokio::test)]
    async fn test_load_from_catalog_checkpoint() {
        let obj_store =
            Arc::new(LocalFileSystem::new_with_prefix(test_helpers::tmp_dir().unwrap()).unwrap());
        let time_provider = Arc::new(MockProvider::new(Time::from_timestamp_nanos(0)));

        let init = async || {
            // create a catalog that checkpoints every 10 sequences
            Catalog::new_with_checkpoint_interval(
                "test",
                Arc::clone(&obj_store) as _,
                Arc::clone(&time_provider) as _,
                10,
            )
            .await
            .unwrap()
        };

        let catalog = init().await;

        // make changes to create catalog operations that get persisted to the log:
        catalog.create_database("test_db").await.unwrap();
        for i in 0..10 {
            catalog
                .create_table(
                    "test_db",
                    format!("table_{i}").as_str(),
                    &["t1"],
                    &[("f1", FieldDataType::String)],
                )
                .await
                .unwrap();
        }

        let prefix = catalog.object_store_prefix();
        drop(catalog);

        // delete up to the 10th catalog file so that when we re-init, we know it is loading
        // from the checkpoint:
        for i in 1..=10 {
            obj_store
                .delete(
                    CatalogFilePath::log(prefix.as_ref(), CatalogSequenceNumber::new(i)).as_ref(),
                )
                .await
                .unwrap();
        }

        // catalog should load successfully:
        let catalog = init().await;

        // we created 10 tables so the catalog should have 10:
        assert_eq!(10, catalog.db_schema("test_db").unwrap().tables.len());
    }

    #[test_log::test(tokio::test)]
    async fn test_load_many_files_with_default_checkpoint_interval() {
        let obj_store =
            Arc::new(LocalFileSystem::new_with_prefix(test_helpers::tmp_dir().unwrap()).unwrap());
        let obj_store = Arc::new(RequestCountedObjectStore::new(obj_store as _));
        let time_provider = Arc::new(MockProvider::new(Time::from_timestamp_nanos(0)));

        let init = async || {
            // create a catalog that checkpoints every 10 sequences
            Catalog::new(
                "test",
                Arc::clone(&obj_store) as _,
                Arc::clone(&time_provider) as _,
            )
            .await
            .unwrap()
        };

        let catalog = init().await;
        catalog.create_database("foo").await.unwrap();
        for i in 0..100 {
            let table_name = format!("table_{i}");
            catalog
                .create_table(
                    "foo",
                    &table_name,
                    &["t1"],
                    &[("f1", FieldDataType::String)],
                )
                .await
                .unwrap();
            let mut txn = catalog.begin("foo").unwrap();
            txn.column_or_create(&table_name, "f2", FieldDataType::String)
                .unwrap();
            catalog.commit(txn).await.unwrap();
        }

        let checkpoint_read_count = obj_store.total_read_request_count(
            CatalogFilePath::checkpoint(catalog.object_store_prefix().as_ref()).as_ref(),
        );
        // checkpoint would have been attempted to be read on initialization, hence it is 1:
        assert_eq!(1, checkpoint_read_count);

        let first_log_read_count = obj_store.total_read_request_count(
            CatalogFilePath::log(
                catalog.object_store_prefix().as_ref(),
                CatalogSequenceNumber::new(1),
            )
            .as_ref(),
        );
        // this file should never have been read:
        assert_eq!(0, first_log_read_count);

        let last_log_read_count = obj_store.total_read_request_count(
            CatalogFilePath::log(
                catalog.object_store_prefix().as_ref(),
                catalog.sequence_number(),
            )
            .as_ref(),
        );
        // this file should never have been read:
        assert_eq!(0, last_log_read_count);

        // drop the catalog and re-initialize:
        drop(catalog);
        let catalog = init().await;

        let checkpoint_read_count = obj_store.total_read_request_count(
            CatalogFilePath::checkpoint(catalog.object_store_prefix().as_ref()).as_ref(),
        );
        // re-init will read the checkpoint again:
        assert_eq!(2, checkpoint_read_count);

        let first_log_read_count = obj_store.total_read_request_count(
            CatalogFilePath::log(
                catalog.object_store_prefix().as_ref(),
                CatalogSequenceNumber::new(1),
            )
            .as_ref(),
        );
        // this file should still not have been read, since it would have been covered by a
        // recent checkpoint:
        assert_eq!(0, first_log_read_count);

        let last_log_read_count = obj_store.total_read_request_count(
            CatalogFilePath::log(
                catalog.object_store_prefix().as_ref(),
                catalog.sequence_number(),
            )
            .as_ref(),
        );
        // this file should have been read on re-init, as it would not be covered by a
        // checkpoint:
        assert_eq!(1, last_log_read_count);
    }
}<|MERGE_RESOLUTION|>--- conflicted
+++ resolved
@@ -229,12 +229,7 @@
     }
 
     pub fn list_nodes(&self) -> Vec<Arc<NodeDefinition>> {
-        self.inner
-            .read()
-            .nodes
-            .iter()
-            .map(|v| Arc::clone(v.1))
-            .collect()
+        self.inner.read().nodes.resource_iter().cloned().collect()
     }
 
     pub fn next_db_id(&self) -> DbId {
@@ -553,31 +548,10 @@
     }
 
     pub fn table_count(&self) -> usize {
-<<<<<<< HEAD
-        self.databases.values().map(|db| db.table_count()).sum()
-    }
-
-    /// Verifies the `CatalogBatch` by validating that all updates are compatible, and returns an
-    /// `OrderedCatalogBatch` if the updates result in a change to the catalog, or `None` otherwise.
-    pub(crate) fn verify_catalog_batch(
-        &mut self,
-        catalog_batch: &CatalogBatch,
-        sequence: CatalogSequenceNumber,
-    ) -> Result<Option<OrderedCatalogBatch>> {
-        debug!(
-            n_ops = catalog_batch.n_ops(),
-            current_sequence = self.sequence_number().get(),
-            verified_sequence = sequence.get(),
-            "verify catalog batch"
-        );
-
-        self.verify_or_apply_catalog_batch(catalog_batch, sequence, false)
-=======
         self.databases
             .resource_iter()
             .map(|db| db.table_count())
             .sum()
->>>>>>> 0c8d17fb
     }
 
     /// Verifies _and_ applies the `CatalogBatch` to the catalog.
@@ -598,13 +572,7 @@
         };
 
         Ok(updated.then(|| {
-<<<<<<< HEAD
-            if apply_changes {
-                self.sequence = sequence;
-            }
-=======
             self.sequence = sequence;
->>>>>>> 0c8d17fb
             OrderedCatalogBatch::new(catalog_batch.clone(), sequence)
         }))
     }
