--- conflicted
+++ resolved
@@ -1,27 +1,17 @@
 //! Implementation of the Catalog that sits entirely in memory.
 
 use crate::catalog::Error::{
-<<<<<<< HEAD
-    ProcessingEngineCallExists, ProcessingEngineTriggerExists, TableNotFound,
-};
-use bimap::BiHashMap;
-=======
     CatalogUpdatedElsewhere, ProcessingEngineCallExists, ProcessingEngineTriggerExists,
     TableNotFound,
 };
 use bimap::{BiHashMap, Overwritten};
->>>>>>> 0db71b69
 use hashbrown::HashMap;
 use indexmap::IndexMap;
 use influxdb3_id::{ColumnId, DbId, SerdeVecMap, TableId};
 use influxdb3_wal::{
     CatalogBatch, CatalogOp, DeleteDatabaseDefinition, DeleteTableDefinition, FieldAdditions,
     FieldDefinition, LastCacheDefinition, LastCacheDelete, MetaCacheDefinition, MetaCacheDelete,
-<<<<<<< HEAD
-    PluginDefinition, TriggerDefinition,
-=======
     OrderedCatalogBatch, PluginDefinition, TriggerDefinition,
->>>>>>> 0db71b69
 };
 use influxdb_line_protocol::FieldValue;
 use iox_time::Time;
@@ -91,12 +81,10 @@
         existing: String,
     },
 
-<<<<<<< HEAD
+    // WIP - should this be pro-specific?
     #[error(transparent)]
     Other(#[from] anyhow::Error),
 
-=======
->>>>>>> 0db71b69
     #[error(
         "Cannot overwrite Processing Engine Call {} in Database {}",
         call_name,
@@ -127,8 +115,6 @@
     },
     #[error("Processing Engine Unimplemented: {}", feature_description)]
     ProcessingEngineUnimplemented { feature_description: String },
-<<<<<<< HEAD
-=======
 
     #[error(
         "Processing Engine Trigger {} not in DB {}",
@@ -139,7 +125,6 @@
         database_name: String,
         trigger_name: String,
     },
->>>>>>> 0db71b69
 }
 
 pub type Result<T, E = Error> = std::result::Result<T, E>;
