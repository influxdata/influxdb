//! Implementation of the Catalog that sits entirely in memory.

use crate::catalog::Error::TableNotFound;
use arrow::datatypes::SchemaRef;
use bimap::BiHashMap;
use influxdb3_id::{ColumnId, DbId, TableId};
use influxdb3_wal::{
    CatalogBatch, CatalogOp, FieldAdditions, LastCacheDefinition, LastCacheDelete,
};
use influxdb_line_protocol::FieldValue;
use observability_deps::tracing::info;
use parking_lot::RwLock;
use schema::{InfluxColumnType, InfluxFieldType, Schema, SchemaBuilder};
use serde::{Deserialize, Serialize, Serializer};
use std::collections::{BTreeMap, HashMap};
use std::sync::Arc;
use thiserror::Error;

pub mod pro;

#[derive(Debug, Error, Clone)]
pub enum Error {
    #[error("catalog updated elsewhere")]
    CatalogUpdatedElsewhere,

    #[error(
        "Update to schema would exceed number of columns per table limit of {} columns",
        Catalog::NUM_COLUMNS_PER_TABLE_LIMIT - 1
    )]
    TooManyColumns,

    #[error(
        "Update to schema would exceed number of tables limit of {} tables",
        Catalog::NUM_TABLES_LIMIT
    )]
    TooManyTables,

    #[error(
        "Adding a new database would exceed limit of {} databases",
        Catalog::NUM_DBS_LIMIT
    )]
    TooManyDbs,

    #[error("Table {} not in DB schema for {}", table_name, db_name)]
    TableNotFound { db_name: String, table_name: String },

    #[error(
        "Field type mismatch on table {} column {}. Existing column is {} but attempted to add {}",
        table_name,
        column_name,
        existing,
        attempted
    )]
    FieldTypeMismatch {
        table_name: String,
        column_name: String,
        existing: InfluxColumnType,
        attempted: InfluxColumnType,
    },

    #[error(
        "Series key mismatch on table {}. Existing table has {} but attempted to add {}",
        table_name,
        existing,
        attempted
    )]
    SeriesKeyMismatch {
        table_name: String,
        existing: String,
        attempted: String,
    },
}

pub type Result<T, E = Error> = std::result::Result<T, E>;

pub const TIME_COLUMN_NAME: &str = "time";

/// The sequence number of a batch of WAL operations.
#[derive(
    Debug, Default, Clone, Copy, PartialEq, Eq, PartialOrd, Ord, Hash, Serialize, Deserialize,
)]
pub struct SequenceNumber(u32);

type SeriesKey = Option<Vec<String>>;

impl SequenceNumber {
    pub fn new(id: u32) -> Self {
        Self(id)
    }

    pub fn next(&self) -> Self {
        Self(self.0 + 1)
    }

    pub fn as_u32(&self) -> u32 {
        self.0
    }
}

#[derive(Debug)]
pub struct Catalog {
    inner: RwLock<InnerCatalog>,
}

impl PartialEq for Catalog {
    fn eq(&self, other: &Self) -> bool {
        self.inner.read().eq(&other.inner.read())
    }
}

impl Serialize for Catalog {
    fn serialize<S>(&self, serializer: S) -> Result<S::Ok, S::Error>
    where
        S: Serializer,
    {
        self.inner.read().serialize(serializer)
    }
}

impl Catalog {
    /// Limit for the number of Databases that InfluxDB Edge can have
    pub(crate) const NUM_DBS_LIMIT: usize = 5;
    /// Limit for the number of columns per table that InfluxDB Edge can have
    pub(crate) const NUM_COLUMNS_PER_TABLE_LIMIT: usize = 500;
    /// Limit for the number of tables across all DBs that InfluxDB Edge can have
    pub(crate) const NUM_TABLES_LIMIT: usize = 2000;

    pub fn new(host_id: Arc<str>, instance_id: Arc<str>) -> Self {
        Self {
            inner: RwLock::new(InnerCatalog::new(host_id, instance_id)),
        }
    }

    pub fn from_inner(inner: InnerCatalog) -> Self {
        Self {
            inner: RwLock::new(inner),
        }
    }

    pub fn apply_catalog_batch(&self, catalog_batch: &CatalogBatch) -> Result<()> {
        self.inner.write().apply_catalog_batch(catalog_batch)
    }

    pub fn db_or_create(&self, db_name: &str) -> Result<Arc<DatabaseSchema>> {
        let db = match self.db_schema(db_name) {
            Some(db) => db,
            None => {
                let mut inner = self.inner.write();

                if inner.databases.len() >= Self::NUM_DBS_LIMIT {
                    return Err(Error::TooManyDbs);
                }

                info!("return new db {}", db_name);
                let db_id = DbId::new();
                let db_name = db_name.into();
                let db = Arc::new(DatabaseSchema::new(db_id, Arc::clone(&db_name)));
                inner.databases.insert(db.id, Arc::clone(&db));
                inner.sequence = inner.sequence.next();
                inner.updated = true;
                inner.db_map.insert(db_id, db_name);
                db
            }
        };

        Ok(db)
    }

    pub fn db_name_to_id(&self, db_name: &str) -> Option<DbId> {
        self.inner.read().db_map.get_by_right(db_name).copied()
    }

    pub fn db_id_to_name(&self, db_id: DbId) -> Option<Arc<str>> {
        self.inner.read().db_map.get_by_left(&db_id).map(Arc::clone)
    }

    pub fn db_schema(&self, db_name: &str) -> Option<Arc<DatabaseSchema>> {
        self.db_schema_and_id(db_name).map(|(_, schema)| schema)
    }

    pub fn db_schema_by_id(&self, db_id: DbId) -> Option<Arc<DatabaseSchema>> {
        self.inner.read().databases.get(&db_id).cloned()
    }

    pub fn db_schema_and_id(&self, db_name: &str) -> Option<(DbId, Arc<DatabaseSchema>)> {
        let inner = self.inner.read();
        let db_id = inner.db_map.get_by_right(db_name)?;
        inner
            .databases
            .get(db_id)
            .map(|db| (*db_id, Arc::clone(db)))
    }

    pub fn db_names(&self) -> Vec<String> {
        self.inner
            .read()
            .databases
            .values()
            .map(|db| db.name.to_string())
            .collect()
    }

    pub fn list_db_schema(&self) -> Vec<Arc<DatabaseSchema>> {
        self.inner.read().databases.values().cloned().collect()
    }

    pub fn sequence_number(&self) -> SequenceNumber {
        self.inner.read().sequence
    }

    pub fn clone_inner(&self) -> InnerCatalog {
        self.inner.read().clone()
    }

    pub fn add_last_cache(&self, db_id: DbId, table_id: TableId, last_cache: LastCacheDefinition) {
        let mut inner = self.inner.write();
        let mut db = inner
            .databases
            .get(&db_id)
            .expect("db should exist")
            .as_ref()
            .clone();
        let table = db.tables.get_mut(&table_id).expect("table should exist");
        table.add_last_cache(last_cache);
        inner.databases.insert(db_id, Arc::new(db));
        inner.sequence = inner.sequence.next();
        inner.updated = true;
    }

    pub fn delete_last_cache(&self, db_id: DbId, table_id: TableId, name: &str) {
        let mut inner = self.inner.write();
        let mut db = inner
            .databases
            .get(&db_id)
            .expect("db should exist")
            .as_ref()
            .clone();
        let table = db.tables.get_mut(&table_id).expect("table should exist");
        table.remove_last_cache(name);
        inner.databases.insert(db_id, Arc::new(db));
        inner.sequence = inner.sequence.next();
        inner.updated = true;
    }

    pub fn instance_id(&self) -> Arc<str> {
        Arc::clone(&self.inner.read().instance_id)
    }

    pub fn host_id(&self) -> Arc<str> {
        Arc::clone(&self.inner.read().host_id)
    }

    #[cfg(test)]
    pub fn db_exists(&self, db_id: DbId) -> bool {
        self.inner.read().db_exists(db_id)
    }

    pub fn insert_database(&mut self, db: DatabaseSchema) {
        let mut inner = self.inner.write();
        inner.db_map.insert(db.id, Arc::clone(&db.name));
        inner.databases.insert(db.id, Arc::new(db));
        inner.sequence = inner.sequence.next();
        inner.updated = true;
    }

    pub fn is_updated(&self) -> bool {
        self.inner.read().updated
    }

    /// After the catalog has been persisted, mark it as not updated, if the sequence number
    /// matches. If it doesn't then the catalog was updated while persistence was running and
    /// will need to be persisted on the next snapshot.
    pub fn set_updated_false_if_sequence_matches(&self, sequence_number: SequenceNumber) {
        let mut inner = self.inner.write();
        if inner.sequence == sequence_number {
            inner.updated = false;
        }
    }

    pub fn inner(&self) -> &RwLock<InnerCatalog> {
        &self.inner
    }

<<<<<<< HEAD
    pub fn db_name_to_id(&self, db_name: &str) -> Option<DbId> {
        self.inner.read().db_map.get_by_right(db_name).copied()
    }

    pub fn db_id_to_name(&self, db_id: DbId) -> Option<Arc<str>> {
        self.inner.read().db_map.get_by_left(&db_id).map(Arc::clone)
    }

    pub fn db_schema(&self, db_name: &str) -> Option<Arc<DatabaseSchema>> {
        self.db_schema_and_id(db_name).map(|(_, schema)| schema)
    }

    pub fn db_schema_by_id(&self, db_id: DbId) -> Option<Arc<DatabaseSchema>> {
        self.inner.read().databases.get(&db_id).cloned()
    }

    pub fn db_schema_and_id(&self, db_name: &str) -> Option<(DbId, Arc<DatabaseSchema>)> {
        let inner = self.inner.read();
        let db_id = inner.db_map.get_by_right(db_name)?;
        inner
            .databases
            .get(db_id)
            .map(|db| (*db_id, Arc::clone(db)))
    }

    pub fn db_names(&self) -> Vec<String> {
        self.inner
            .read()
            .databases
            .values()
            .map(|db| db.name.to_string())
            .collect()
    }

    pub fn list_db_schema(&self) -> Vec<Arc<DatabaseSchema>> {
        self.inner.read().databases.values().cloned().collect()
    }
}

=======
>>>>>>> ce9276d9
#[serde_with::serde_as]
#[derive(Debug, Serialize, Deserialize, Eq, PartialEq, Clone, Default)]
pub struct InnerCatalog {
    /// The catalog is a map of databases with their table schemas
    #[serde_as(as = "DatabasesAsArray")]
    databases: HashMap<DbId, Arc<DatabaseSchema>>,
    sequence: SequenceNumber,
    /// The host_id is the prefix that is passed in when starting up (`host_identifier_prefix`)
    host_id: Arc<str>,
    /// The instance_id uniquely identifies the instance that generated the catalog
    instance_id: Arc<str>,
    /// If true, the catalog has been updated since the last time it was serialized
    #[serde(skip)]
    updated: bool,
    #[serde_as(as = "DbMapAsArray")]
    db_map: BiHashMap<DbId, Arc<str>>,
}

serde_with::serde_conv!(
    DbMapAsArray,
    BiHashMap<DbId, Arc<str>>,
    |map: &BiHashMap<DbId, Arc<str>>| {
        map.iter().fold(Vec::new(), |mut acc, (id, name)| {
            acc.push(DbMap {
                db_id: *id,
                name: Arc::clone(&name)
            });
            acc
        })
    },
    |vec: Vec<DbMap>| -> Result<_, std::convert::Infallible> {
        Ok(vec.into_iter().fold(BiHashMap::new(), |mut acc, db| {
            acc.insert(db.db_id, db.name);
            acc
        }))
    }
);

#[derive(Debug, Serialize, Deserialize)]
struct DbMap {
    db_id: DbId,
    name: Arc<str>,
}

#[derive(Debug, Serialize, Deserialize)]
struct TableMap {
    table_id: TableId,
    name: Arc<str>,
}

serde_with::serde_conv!(
    TableMapAsArray,
    BiHashMap<TableId, Arc<str>>,
    |map: &BiHashMap<TableId, Arc<str>>| {
        map.iter().fold(Vec::new(), |mut acc, (table_id, name)| {
            acc.push(TableMap {
                table_id: *table_id,
                name: Arc::clone(&name)
            });
            acc
        })
    },
    |vec: Vec<TableMap>| -> Result<_, std::convert::Infallible> {
        let mut map = BiHashMap::new();
        for item in vec {
            map.insert(item.table_id, item.name);
        }
        Ok(map)
    }
);

serde_with::serde_conv!(
    DatabasesAsArray,
    HashMap<DbId, Arc<DatabaseSchema>>,
    |map: &HashMap<DbId, Arc<DatabaseSchema>>| {
        map.values().fold(Vec::new(), |mut acc, db| {
            acc.push(DatabasesSerialized {
                id: db.id,
                name: Arc::clone(&db.name),
                tables: db.tables.values().cloned().collect(),
            });
            acc
        })
    },
    |vec: Vec<DatabasesSerialized>| -> Result<_, String> {
        vec.into_iter().fold(Ok(HashMap::new()), |acc, db| {
            let mut acc = acc?;
            let mut table_map = BiHashMap::new();
            if let Some(_) = acc.insert(db.id, Arc::new(DatabaseSchema {
                id: db.id,
                name: Arc::clone(&db.name),
                tables: db.tables.into_iter().fold(Ok(BTreeMap::new()), |acc, table| {
                    let mut acc = acc?;
                    let table_name = Arc::clone(&table.table_name);
                    table_map.insert(table.table_id, Arc::clone(&table_name));
                    if let Some(_) = acc.insert(table.table_id, table) {
                        return Err(format!("found duplicate table: {}", table_name));
                    }
                    Ok(acc)
                })?,
                table_map
            })) {
                return Err(format!("found duplicate db: {}", db.name));
            }
            Ok(acc)
        })
    }
);

#[derive(Debug, Serialize, Deserialize, Eq, PartialEq, Clone, Default)]
struct DatabasesSerialized {
    pub id: DbId,
    pub name: Arc<str>,
    pub tables: Vec<TableDefinition>,
}

impl InnerCatalog {
    pub(crate) fn new(host_id: Arc<str>, instance_id: Arc<str>) -> Self {
        Self {
            databases: HashMap::new(),
            sequence: SequenceNumber::new(0),
            host_id,
            instance_id,
            updated: false,
            db_map: BiHashMap::new(),
        }
    }

    pub fn sequence_number(&self) -> SequenceNumber {
        self.sequence
    }

    pub fn table_count(&self) -> usize {
        self.databases.values().map(|db| db.tables.len()).sum()
    }

    /// Applies the `CatalogBatch` while validating that all updates are compatible. If updates
    /// have already been applied, the sequence number and updated tracker are not updated.
    pub fn apply_catalog_batch(&mut self, catalog_batch: &CatalogBatch) -> Result<()> {
        let table_count = self.table_count();

        if let Some(db) = self.databases.get(&catalog_batch.database_id) {
            let existing_table_count = db.tables.len();

            if let Some(new_db) = db.new_if_updated_from_batch(catalog_batch)? {
                let new_table_count = new_db.tables.len() - existing_table_count;
                if table_count + new_table_count > Catalog::NUM_TABLES_LIMIT {
                    return Err(Error::TooManyTables);
                }
                let new_db = Arc::new(new_db);
                self.databases.insert(new_db.id, Arc::clone(&new_db));
                self.sequence = self.sequence.next();
                self.updated = true;
                self.db_map.insert(new_db.id, Arc::clone(&new_db.name));
            }
        } else {
            if self.databases.len() >= Catalog::NUM_DBS_LIMIT {
                return Err(Error::TooManyDbs);
            }

            let new_db = DatabaseSchema::new_from_batch(catalog_batch)?;
            if table_count + new_db.tables.len() > Catalog::NUM_TABLES_LIMIT {
                return Err(Error::TooManyTables);
            }

            let new_db = Arc::new(new_db);
            self.databases.insert(new_db.id, Arc::clone(&new_db));
            self.sequence = self.sequence.next();
            self.updated = true;
            self.db_map.insert(new_db.id, Arc::clone(&new_db.name));
        }

        Ok(())
    }

    pub fn db_exists(&self, db_id: DbId) -> bool {
        self.databases.contains_key(&db_id)
    }
}

#[serde_with::serde_as]
#[derive(Debug, Serialize, Deserialize, Eq, PartialEq, Clone)]
pub struct DatabaseSchema {
    pub id: DbId,
    pub name: Arc<str>,
    /// The database is a map of tables
    pub tables: BTreeMap<TableId, TableDefinition>,
    #[serde_as(as = "TableMapAsArray")]
    pub table_map: BiHashMap<TableId, Arc<str>>,
}

impl DatabaseSchema {
    pub fn new(id: DbId, name: Arc<str>) -> Self {
        Self {
            id,
            name,
            tables: BTreeMap::new(),
            table_map: BiHashMap::new(),
        }
    }

    /// Validates the updates in the `CatalogBatch` are compatible with this schema. If
    /// everything is compatible and there are no updates to the existing schema, None will be
    /// returned, otherwise a new `DatabaseSchema` will be returned with the updates applied.
    pub fn new_if_updated_from_batch(&self, catalog_batch: &CatalogBatch) -> Result<Option<Self>> {
        let mut updated_or_new_tables = BTreeMap::new();

        for catalog_op in &catalog_batch.ops {
            match catalog_op {
                CatalogOp::CreateDatabase(_) => (),
                CatalogOp::CreateTable(table_definition) => {
                    let new_or_existing_table = updated_or_new_tables
                        .get(&table_definition.table_id)
                        .or_else(|| self.tables.get(&table_definition.table_id));
                    if let Some(existing_table) = new_or_existing_table {
                        if let Some(new_table) =
                            existing_table.new_if_definition_adds_new_fields(table_definition)?
                        {
                            updated_or_new_tables.insert(new_table.table_id, new_table);
                        }
                    } else {
                        let new_table = TableDefinition::new_from_op(table_definition);
                        updated_or_new_tables.insert(new_table.table_id, new_table);
                    }
                }
                CatalogOp::AddFields(field_additions) => {
                    let new_or_existing_table = updated_or_new_tables
                        .get(&field_additions.table_id)
                        .or_else(|| self.tables.get(&field_additions.table_id));
                    if let Some(existing_table) = new_or_existing_table {
                        if let Some(new_table) =
                            existing_table.new_if_field_additions_add_fields(field_additions)?
                        {
                            updated_or_new_tables.insert(new_table.table_id, new_table);
                        }
                    } else {
                        let fields = field_additions
                            .field_definitions
                            .iter()
                            .map(|f| (f.name.to_string(), f.data_type.into()))
                            .collect::<Vec<_>>();
                        let new_table = TableDefinition::new(
                            field_additions.table_id,
                            Arc::clone(&field_additions.table_name),
                            fields,
                            SeriesKey::None,
                        )?;
                        updated_or_new_tables.insert(new_table.table_id, new_table);
                    }
                }
                CatalogOp::CreateLastCache(last_cache_definition) => {
                    let new_or_existing_table = updated_or_new_tables
                        .get(&last_cache_definition.table_id)
                        .or_else(|| self.tables.get(&last_cache_definition.table_id));

                    let table = new_or_existing_table.ok_or(TableNotFound {
                        db_name: self.name.to_string(),
                        table_name: last_cache_definition.table.clone(),
                    })?;

                    if let Some(new_table) =
                        table.new_if_last_cache_definition_is_new(last_cache_definition)
                    {
                        updated_or_new_tables.insert(new_table.table_id, new_table);
                    }
                }
                CatalogOp::DeleteLastCache(last_cache_deletion) => {
                    let new_or_existing_table = updated_or_new_tables
                        .get(&last_cache_deletion.table_id)
                        .or_else(|| self.tables.get(&last_cache_deletion.table_id));

                    let table = new_or_existing_table.ok_or(TableNotFound {
                        db_name: self.name.to_string(),
                        table_name: last_cache_deletion.table_name.clone(),
                    })?;

                    if let Some(new_table) =
                        table.new_if_last_cache_deletes_existing(last_cache_deletion)
                    {
                        updated_or_new_tables.insert(new_table.table_id, new_table);
                    }
                }
            }
        }

        if updated_or_new_tables.is_empty() {
            Ok(None)
        } else {
            for (table_id, table_def) in &self.tables {
                if !updated_or_new_tables.contains_key(table_id) {
                    updated_or_new_tables.insert(*table_id, table_def.clone());
                }
            }

            // With the final list of updated/new tables update the current mapping
            let new_table_maps = updated_or_new_tables
                .iter()
                .map(|(table_id, table_def)| (*table_id, Arc::clone(&table_def.table_name)))
                .collect();

            Ok(Some(Self {
                id: self.id,
                name: Arc::clone(&self.name),
                tables: updated_or_new_tables,
                table_map: new_table_maps,
            }))
        }
    }

    pub fn new_from_batch(catalog_batch: &CatalogBatch) -> Result<Self> {
        let db_schema = Self::new(
            catalog_batch.database_id,
            Arc::clone(&catalog_batch.database_name),
        );
        let new_db = db_schema
            .new_if_updated_from_batch(catalog_batch)?
            .expect("database must be new");
        Ok(new_db)
    }

    pub fn table_schema(&self, table_name: impl Into<Arc<str>>) -> Option<Schema> {
        self.table_schema_and_id(table_name)
            .map(|(_, schema)| schema.clone())
    }

    pub fn table_schema_by_id(&self, table_id: TableId) -> Option<Schema> {
        self.tables
            .get(&table_id)
            .map(|table| table.influx_schema())
            .cloned()
    }

    pub fn table_schema_and_id(
        &self,
        table_name: impl Into<Arc<str>>,
    ) -> Option<(TableId, Schema)> {
        self.table_map
            .get_by_right(&table_name.into())
            .and_then(|table_id| {
                self.tables
                    .get(table_id)
                    .map(|table_def| (*table_id, table_def.influx_schema().clone()))
            })
    }

    pub fn table_definition(&self, table_name: impl Into<Arc<str>>) -> Option<&TableDefinition> {
        self.table_map
            .get_by_right(&table_name.into())
            .and_then(|table_id| self.tables.get(table_id))
    }

    pub fn table_definition_by_id(&self, table_id: TableId) -> Option<&TableDefinition> {
        self.tables.get(&table_id)
    }

    pub fn table_ids(&self) -> Vec<TableId> {
        self.tables.keys().cloned().collect()
    }

    pub fn table_names(&self) -> Vec<Arc<str>> {
        self.tables
            .values()
            .map(|td| Arc::clone(&td.table_name))
            .collect()
    }

    pub fn table_exists(&self, table_id: TableId) -> bool {
        self.tables.contains_key(&table_id)
    }

    pub fn tables(&self) -> impl Iterator<Item = &TableDefinition> {
        self.tables.values()
    }

    pub fn table_name_to_id(&self, table_name: impl Into<Arc<str>>) -> Option<TableId> {
        self.table_map.get_by_right(&table_name.into()).copied()
    }

    pub fn table_id_to_name(&self, table_id: TableId) -> Option<Arc<str>> {
        self.table_map.get_by_left(&table_id).map(Arc::clone)
    }
}

#[derive(Debug, Eq, PartialEq, Clone)]
pub struct TableDefinition {
    pub table_id: TableId,
    pub table_name: Arc<str>,
    pub schema: TableSchema,
    pub last_caches: BTreeMap<String, LastCacheDefinition>,
}

impl TableDefinition {
    /// Create a new [`TableDefinition`]
    ///
    /// Ensures the provided columns will be ordered before constructing the schema.
    pub fn new<CN: AsRef<str>>(
        table_id: TableId,
        table_name: Arc<str>,
        columns: impl AsRef<[(CN, InfluxColumnType)]>,
        series_key: Option<impl IntoIterator<Item: AsRef<str>>>,
    ) -> Result<Self> {
        // ensure we're under the column limit
        if columns.as_ref().len() > Catalog::NUM_COLUMNS_PER_TABLE_LIMIT {
            return Err(Error::TooManyColumns);
        }

        // Use a BTree to ensure that the columns are ordered:
        let mut ordered_columns = BTreeMap::new();
        for (name, column_type) in columns.as_ref() {
            ordered_columns.insert(name.as_ref(), column_type);
        }
        let mut schema_builder = SchemaBuilder::with_capacity(columns.as_ref().len());
        schema_builder.measurement(table_name.as_ref());
        if let Some(sk) = series_key {
            schema_builder.with_series_key(sk);
        }
        for (name, column_type) in ordered_columns {
            schema_builder.influx_column(name, *column_type);
        }
        let schema = TableSchema::new(schema_builder.build().unwrap());

        Ok(Self {
            table_id,
            table_name,
            schema,
            last_caches: BTreeMap::new(),
        })
    }

    /// Create a new table definition from a catalog op
    pub fn new_from_op(table_definition: &influxdb3_wal::TableDefinition) -> Self {
        let mut columns = Vec::new();
        for field_def in &table_definition.field_definitions {
            columns.push((field_def.name.as_ref(), field_def.data_type.into()));
        }
        Self::new(
            table_definition.table_id,
            Arc::clone(&table_definition.table_name),
            columns,
            table_definition.key.clone(),
        )
        .expect("tables defined from ops should not exceed column limits")
    }

    /// Validates that the `influxdb3_wal::TableDefinition` is compatible with existing and returns a new
    /// `TableDefinition` if new definition adds new fields.
    pub(crate) fn new_if_definition_adds_new_fields(
        &self,
        table_definition: &influxdb3_wal::TableDefinition,
    ) -> Result<Option<Self>> {
        // validate the series key is the same
        let existing_key = self
            .schema
            .schema()
            .series_key()
            .map(|k| k.iter().map(|v| v.to_string()).collect());

        if table_definition.key != existing_key {
            return Err(Error::SeriesKeyMismatch {
                table_name: self.table_name.to_string(),
                existing: existing_key.unwrap_or_default().join("/"),
                attempted: table_definition.key.clone().unwrap_or_default().join("/"),
            });
        }
        let mut new_fields: Vec<(String, InfluxColumnType)> =
            Vec::with_capacity(table_definition.field_definitions.len());

        for field_def in &table_definition.field_definitions {
            if let Some(existing_type) = self
                .schema
                .schema()
                .field_type_by_name(field_def.name.as_ref())
            {
                if existing_type != field_def.data_type.into() {
                    return Err(Error::FieldTypeMismatch {
                        table_name: self.table_name.to_string(),
                        column_name: field_def.name.to_string(),
                        existing: existing_type,
                        attempted: field_def.data_type.into(),
                    });
                }
            } else {
                new_fields.push((field_def.name.to_string(), field_def.data_type.into()));
            }
        }

        if new_fields.is_empty() {
            Ok(None)
        } else {
            let mut new_table = self.clone();
            new_table.add_columns(new_fields)?;
            Ok(Some(new_table))
        }
    }

    /// Validates that the `TableDefinition` is compatible with existing and returns a new
    /// `TableDefinition` if new definition adds new fields.
    pub(crate) fn new_if_field_additions_add_fields(
        &self,
        field_additions: &FieldAdditions,
    ) -> Result<Option<Self>> {
        let mut new_fields = Vec::with_capacity(field_additions.field_definitions.len());
        for c in &field_additions.field_definitions {
            let field_type = c.data_type.into();
            match self.field_type_by_name(&c.name) {
                None => {
                    new_fields.push((c.name.to_string(), field_type));
                }
                Some(existing_field_type) => {
                    if existing_field_type != field_type {
                        return Err(Error::FieldTypeMismatch {
                            table_name: self.table_name.to_string(),
                            column_name: c.name.to_string(),
                            existing: existing_field_type,
                            attempted: field_type,
                        });
                    }
                }
            }
        }

        if new_fields.is_empty() {
            Ok(None)
        } else {
            let mut new_table = self.clone();
            new_table.add_columns(new_fields)?;
            Ok(Some(new_table))
        }
    }

    pub(crate) fn new_if_last_cache_definition_is_new(
        &self,
        last_cache_definition: &LastCacheDefinition,
    ) -> Option<Self> {
        if self.last_caches.contains_key(&last_cache_definition.name) {
            None
        } else {
            let mut new_table = self.clone();
            new_table.add_last_cache(last_cache_definition.clone());
            Some(new_table)
        }
    }

    pub(crate) fn new_if_last_cache_deletes_existing(
        &self,
        last_cache_delete: &LastCacheDelete,
    ) -> Option<Self> {
        if self.last_caches.contains_key(&last_cache_delete.name) {
            let mut new_table = self.clone();
            new_table.remove_last_cache(&last_cache_delete.name);
            Some(new_table)
        } else {
            None
        }
    }

    /// Check if the column exists in the [`TableDefinition`]s schema
    pub fn column_exists(&self, column: &str) -> bool {
        self.influx_schema().find_index_of(column).is_some()
    }

    /// Add the columns to this [`TableDefinition`]
    ///
    /// This ensures that the resulting schema has its columns ordered
    pub fn add_columns(&mut self, columns: Vec<(String, InfluxColumnType)>) -> Result<()> {
        // Use BTree to insert existing and new columns, and use that to generate the
        // resulting schema, to ensure column order is consistent:
        let mut cols = BTreeMap::new();
        for (col_type, field) in self.influx_schema().iter() {
            cols.insert(field.name(), col_type);
        }
        for (name, column_type) in columns.iter() {
            cols.insert(name, *column_type);
        }

        // ensure we don't go over the column limit
        if cols.len() > Catalog::NUM_COLUMNS_PER_TABLE_LIMIT {
            return Err(Error::TooManyColumns);
        }

        let mut schema_builder = SchemaBuilder::with_capacity(columns.len());
        // TODO: may need to capture some schema-level metadata, currently, this causes trouble in
        // tests, so I am omitting this for now:
        // schema_builder.measurement(&self.name);
        for (name, col_type) in cols {
            schema_builder.influx_column(name, col_type);
        }
        let schema = schema_builder.build().unwrap();

        // Now that we have all the columns we know will be added and haven't
        // triggered the limit add the ColumnId <-> Name mapping to the schema
        for (name, _) in columns.iter() {
            self.schema.add_column(name);
        }

        self.schema.schema = schema;

        Ok(())
    }

    pub fn index_columns(&self) -> Vec<&str> {
        self.influx_schema()
            .iter()
            .filter_map(|(col_type, field)| match col_type {
                InfluxColumnType::Tag => Some(field.name().as_str()),
                InfluxColumnType::Field(_) | InfluxColumnType::Timestamp => None,
            })
            .collect()
    }

    pub fn schema(&self) -> &TableSchema {
        &self.schema
    }

    pub fn influx_schema(&self) -> &Schema {
        &self.schema.schema
    }

    pub fn num_columns(&self) -> usize {
        self.influx_schema().len()
    }

    pub fn field_type_by_name(&self, name: &str) -> Option<InfluxColumnType> {
        self.influx_schema().field_type_by_name(name)
    }

    pub fn is_v3(&self) -> bool {
        self.influx_schema().series_key().is_some()
    }

    /// Add a new last cache to this table definition
    pub fn add_last_cache(&mut self, last_cache: LastCacheDefinition) {
        self.last_caches
            .insert(last_cache.name.to_string(), last_cache);
    }

    /// Remove a last cache from the table definition
    pub fn remove_last_cache(&mut self, name: &str) {
        self.last_caches.remove(name);
    }

    pub fn last_caches(&self) -> impl Iterator<Item = (&String, &LastCacheDefinition)> {
        self.last_caches.iter()
    }
}

#[derive(Clone, Debug, PartialEq, Eq)]
pub struct TableSchema {
    schema: Schema,
    column_map: BiHashMap<ColumnId, Arc<str>>,
    next_column_id: ColumnId,
}

impl TableSchema {
    /// Creates a new `TableSchema` from scratch and assigns an id based off the
    /// index. Any changes to the schema after this point will use the
    /// next_column_id. For example if we have a column foo and drop it and then
    /// add a new column foo, then it will use a new id, not reuse the old one.
    fn new(schema: Schema) -> Self {
        let column_map: BiHashMap<ColumnId, Arc<str>> = schema
            .as_arrow()
            .fields()
            .iter()
            .enumerate()
            .map(|(idx, field)| (ColumnId::from(idx as u16), field.name().as_str().into()))
            .collect();
        Self {
            schema,
            next_column_id: ColumnId::from(column_map.len() as u16),
            column_map,
        }
    }

    pub(crate) fn new_with_mapping(
        schema: Schema,
        column_map: BiHashMap<ColumnId, Arc<str>>,
        next_column_id: ColumnId,
    ) -> Self {
        Self {
            schema,
            column_map,
            next_column_id,
        }
    }

    pub fn as_arrow(&self) -> SchemaRef {
        self.schema.as_arrow()
    }

    pub fn schema(&self) -> &Schema {
        &self.schema
    }

    pub(crate) fn column_map(&self) -> &BiHashMap<ColumnId, Arc<str>> {
        &self.column_map
    }

    pub(crate) fn next_column_id(&self) -> ColumnId {
        self.next_column_id
    }

    fn add_column(&mut self, column_name: &str) {
        let id = self.next_column_id;
        self.next_column_id = id.next_id();
        self.column_map.insert(id, column_name.into());
    }

    pub fn series_key(&self) -> Option<Vec<&str>> {
        self.schema.series_key()
    }

    pub fn iter(&self) -> schema::SchemaIter<'_> {
        self.schema.iter()
    }

    pub fn name_to_id(&self, name: Arc<str>) -> Option<ColumnId> {
        self.column_map.get_by_right(&name).copied()
    }

    pub fn id_to_name(&self, id: ColumnId) -> Option<Arc<str>> {
        self.column_map.get_by_left(&id).cloned()
    }

    pub fn name_to_id_unchecked(&self, name: Arc<str>) -> ColumnId {
        *self
            .column_map
            .get_by_right(&name)
            .expect("Column exists in mapping")
    }

    pub fn id_to_name_unchecked(&self, id: ColumnId) -> Arc<str> {
        Arc::clone(
            self.column_map
                .get_by_left(&id)
                .expect("Column exists in mapping"),
        )
    }
}

pub fn influx_column_type_from_field_value(fv: &FieldValue<'_>) -> InfluxColumnType {
    match fv {
        FieldValue::I64(_) => InfluxColumnType::Field(InfluxFieldType::Integer),
        FieldValue::U64(_) => InfluxColumnType::Field(InfluxFieldType::UInteger),
        FieldValue::F64(_) => InfluxColumnType::Field(InfluxFieldType::Float),
        FieldValue::String(_) => InfluxColumnType::Field(InfluxFieldType::String),
        FieldValue::Boolean(_) => InfluxColumnType::Field(InfluxFieldType::Boolean),
    }
}

#[cfg(test)]
mod tests {
    use insta::assert_json_snapshot;
    use pretty_assertions::assert_eq;
    use test_helpers::assert_contains;

    use super::*;

    type SeriesKey = Option<Vec<String>>;

    #[test]
    fn catalog_serialization() {
        let host_id = Arc::from("sample-host-id");
        let instance_id = Arc::from("instance-id");
        let cloned_instance_id = Arc::clone(&instance_id);
        let catalog = Catalog::new(host_id, cloned_instance_id);
        let mut database = DatabaseSchema {
            id: DbId::from(0),
            name: "test_db".into(),
            tables: BTreeMap::new(),
            table_map: {
                let mut map = BiHashMap::new();
                map.insert(TableId::from(1), "test_table_1".into());
                map.insert(TableId::from(2), "test_table_2".into());
                map
            },
        };
        use InfluxColumnType::*;
        use InfluxFieldType::*;
        database.tables.insert(
            TableId::from(1),
            TableDefinition::new(
                TableId::from(1),
                "test_table_1".into(),
                [
                    ("tag_1", Tag),
                    ("tag_2", Tag),
                    ("tag_3", Tag),
                    ("time", Timestamp),
                    ("string_field", Field(String)),
                    ("bool_field", Field(Boolean)),
                    ("i64_field", Field(Integer)),
                    ("u64_field", Field(UInteger)),
                    ("f64_field", Field(Float)),
                ],
                SeriesKey::None,
            )
            .unwrap(),
        );
        database.tables.insert(
            TableId::from(2),
            TableDefinition::new(
                TableId::from(2),
                "test_table_2".into(),
                [
                    ("tag_1", Tag),
                    ("tag_2", Tag),
                    ("tag_3", Tag),
                    ("time", Timestamp),
                    ("string_field", Field(String)),
                    ("bool_field", Field(Boolean)),
                    ("i64_field", Field(Integer)),
                    ("u64_field", Field(UInteger)),
                    ("f64_field", Field(Float)),
                ],
                SeriesKey::None,
            )
            .unwrap(),
        );
        catalog
            .inner
            .write()
            .databases
            .insert(database.id, Arc::new(database));

        // Perform a snapshot test to check that the JSON serialized catalog does not change in an
        // undesired way when introducing features etc.
        assert_json_snapshot!(catalog);

        // Serialize/deserialize to ensure roundtrip to/from JSON
        let serialized = serde_json::to_string(&catalog).unwrap();
        let deserialized_inner: InnerCatalog = serde_json::from_str(&serialized).unwrap();
        let deserialized = Catalog::from_inner(deserialized_inner);
        assert_eq!(catalog, deserialized);
        assert_eq!(instance_id, deserialized.instance_id());
    }

    #[test]
    fn invalid_catalog_deserialization() {
        // Duplicate databases
        {
            let json = r#"{
                "databases": [
                    {
                        "id": 0,
                        "name": "db1",
                        "tables": []
                    },
                    {
                        "id": 0,
                        "name": "db1",
                        "tables": []
                    }
                ]
            }"#;
            let err = serde_json::from_str::<InnerCatalog>(json).unwrap_err();
            assert_contains!(err.to_string(), "found duplicate db: db1");
        }
        // Duplicate tables
        {
            let json = r#"{
                "databases": [
                    {
                        "id": 0,
                        "name": "db1",
                        "tables": [
                            {
                                "table_id": 0,
                                "table_name": "tbl1",
                                "cols": {},
                                "column_map": [],
                                "next_column_id": 0
                            },
                            {
                                "table_id": 0,
                                "table_name": "tbl1",
                                "cols": {},
                                "column_map": [],
                                "next_column_id": 0
                            }
                        ]
                    }
                ]
            }"#;
            let err = serde_json::from_str::<InnerCatalog>(json).unwrap_err();
            assert_contains!(err.to_string(), "found duplicate table: tbl1");
        }
        // Duplicate columns
        {
            let json = r#"{
                "databases": [
                    {
                        "id": 0,
                        "name": "db1",
                        "tables": [
                            {
                                "table_id": 0,
                                "table_name": "tbl1",
                                "cols": {
                                    "col1": {
                                        "column_id": 0,
                                        "type": "i64",
                                        "influx_type": "field",
                                        "nullable": true
                                    },
                                    "col1": {
                                        "column_id": 0,
                                        "type": "u64",
                                        "influx_type": "field",
                                        "nullable": true
                                    }
                                },
                                "column_map": [
                                    {
                                        "column_id": 0,
                                        "name": "col1"
                                    }
                                ],
                                "next_column_id": 1
                            }
                        ]
                    }
                ]
            }"#;
            let err = serde_json::from_str::<InnerCatalog>(json).unwrap_err();
            assert_contains!(err.to_string(), "found duplicate key");
        }
    }

    #[test]
    fn add_columns_updates_schema_and_column_map() {
        let mut database = DatabaseSchema {
            id: DbId::from(0),
            name: "test".into(),
            tables: BTreeMap::new(),
            table_map: BiHashMap::new(),
        };
        database.tables.insert(
            TableId::from(0),
            TableDefinition::new(
                TableId::from(0),
                "test".into(),
                [(
                    "test".to_string(),
                    InfluxColumnType::Field(InfluxFieldType::String),
                )],
                SeriesKey::None,
            )
            .unwrap(),
        );

        let table = database.tables.get_mut(&TableId::from(0)).unwrap();
        assert_eq!(table.schema.column_map().len(), 1);
        assert_eq!(table.schema.id_to_name_unchecked(0.into()), "test".into());

        table
            .add_columns(vec![("test2".to_string(), InfluxColumnType::Tag)])
            .unwrap();
        let schema = table.influx_schema();
        assert_eq!(
            schema.field(0).0,
            InfluxColumnType::Field(InfluxFieldType::String)
        );
        assert_eq!(schema.field(1).0, InfluxColumnType::Tag);

        assert_eq!(table.schema.column_map().len(), 2);
        assert_eq!(table.schema.name_to_id_unchecked("test2".into()), 1.into());
    }

    #[test]
    fn serialize_series_keys() {
        let host_id = Arc::from("sample-host-id");
        let instance_id = Arc::from("instance-id");
        let catalog = Catalog::new(host_id, instance_id);
        let mut database = DatabaseSchema {
            id: DbId::from(0),
            name: "test_db".into(),
            tables: BTreeMap::new(),
            table_map: {
                let mut map = BiHashMap::new();
                map.insert(TableId::from(1), "test_table_1".into());
                map
            },
        };
        use InfluxColumnType::*;
        use InfluxFieldType::*;
        database.tables.insert(
            TableId::from(1),
            TableDefinition::new(
                TableId::from(1),
                "test_table_1".into(),
                [
                    ("tag_1", Tag),
                    ("tag_2", Tag),
                    ("tag_3", Tag),
                    ("time", Timestamp),
                    ("field", Field(String)),
                ],
                SeriesKey::Some(vec![
                    "tag_1".to_string(),
                    "tag_2".to_string(),
                    "tag_3".to_string(),
                ]),
            )
            .unwrap(),
        );
        catalog
            .inner
            .write()
            .databases
            .insert(database.id, Arc::new(database));

        assert_json_snapshot!(catalog);

        let serialized = serde_json::to_string(&catalog).unwrap();
        let deserialized_inner: InnerCatalog = serde_json::from_str(&serialized).unwrap();
        let deserialized = Catalog::from_inner(deserialized_inner);
        assert_eq!(catalog, deserialized);
    }

    #[test]
    fn serialize_last_cache() {
        let host_id = Arc::from("sample-host-id");
        let instance_id = Arc::from("instance-id");
        let catalog = Catalog::new(host_id, instance_id);
        let mut database = DatabaseSchema {
            id: DbId::from(0),
            name: "test_db".into(),
            tables: BTreeMap::new(),
            table_map: {
                let mut map = BiHashMap::new();
                map.insert(TableId::from(0), "test".into());
                map
            },
        };
        use InfluxColumnType::*;
        use InfluxFieldType::*;
        let mut table_def = TableDefinition::new(
            TableId::from(0),
            "test".into(),
            [
                ("tag_1", Tag),
                ("tag_2", Tag),
                ("tag_3", Tag),
                ("time", Timestamp),
                ("field", Field(String)),
            ],
            SeriesKey::None,
        )
        .unwrap();
        table_def.add_last_cache(
            LastCacheDefinition::new_with_explicit_value_columns(
                TableId::from(0),
                "test",
                "test_table_last_cache",
                ["tag_2", "tag_3"],
                ["field"],
                1,
                600,
            )
            .unwrap(),
        );
        database.tables.insert(TableId::from(0), table_def);
        catalog
            .inner
            .write()
            .databases
            .insert(database.id, Arc::new(database));

        assert_json_snapshot!(catalog);

        let serialized = serde_json::to_string(&catalog).unwrap();
        let deserialized_inner: InnerCatalog = serde_json::from_str(&serialized).unwrap();
        let deserialized = Catalog::from_inner(deserialized_inner);
        assert_eq!(catalog, deserialized);
    }

    #[test]
    fn catalog_instance_and_host_ids() {
        let host_id = Arc::from("sample-host-id");
        let instance_id = Arc::from("sample-instance-id");
        let cloned_host_id = Arc::clone(&host_id);
        let cloned_instance_id = Arc::clone(&instance_id);
        let catalog = Catalog::new(cloned_host_id, cloned_instance_id);
        assert_eq!(instance_id, catalog.instance_id());
        assert_eq!(host_id, catalog.host_id());
    }
}<|MERGE_RESOLUTION|>--- conflicted
+++ resolved
@@ -280,49 +280,8 @@
     pub fn inner(&self) -> &RwLock<InnerCatalog> {
         &self.inner
     }
-
-<<<<<<< HEAD
-    pub fn db_name_to_id(&self, db_name: &str) -> Option<DbId> {
-        self.inner.read().db_map.get_by_right(db_name).copied()
-    }
-
-    pub fn db_id_to_name(&self, db_id: DbId) -> Option<Arc<str>> {
-        self.inner.read().db_map.get_by_left(&db_id).map(Arc::clone)
-    }
-
-    pub fn db_schema(&self, db_name: &str) -> Option<Arc<DatabaseSchema>> {
-        self.db_schema_and_id(db_name).map(|(_, schema)| schema)
-    }
-
-    pub fn db_schema_by_id(&self, db_id: DbId) -> Option<Arc<DatabaseSchema>> {
-        self.inner.read().databases.get(&db_id).cloned()
-    }
-
-    pub fn db_schema_and_id(&self, db_name: &str) -> Option<(DbId, Arc<DatabaseSchema>)> {
-        let inner = self.inner.read();
-        let db_id = inner.db_map.get_by_right(db_name)?;
-        inner
-            .databases
-            .get(db_id)
-            .map(|db| (*db_id, Arc::clone(db)))
-    }
-
-    pub fn db_names(&self) -> Vec<String> {
-        self.inner
-            .read()
-            .databases
-            .values()
-            .map(|db| db.name.to_string())
-            .collect()
-    }
-
-    pub fn list_db_schema(&self) -> Vec<Arc<DatabaseSchema>> {
-        self.inner.read().databases.values().cloned().collect()
-    }
-}
-
-=======
->>>>>>> ce9276d9
+}
+
 #[serde_with::serde_as]
 #[derive(Debug, Serialize, Deserialize, Eq, PartialEq, Clone, Default)]
 pub struct InnerCatalog {
