use crate::catalog::ColumnDefinition;
use crate::catalog::DatabaseSchema;
use crate::catalog::TableDefinition;
use arrow::datatypes::DataType as ArrowDataType;
use bimap::BiHashMap;
use hashbrown::HashMap;
use influxdb3_id::ColumnId;
use influxdb3_id::DbId;
use influxdb3_id::SerdeVecMap;
use influxdb3_id::TableId;
use influxdb3_wal::{
<<<<<<< HEAD
    LastCacheDefinition, LastCacheValueColumnsDef, PluginDefinition, TriggerDefinition,
=======
    LastCacheDefinition, LastCacheValueColumnsDef, PluginDefinition, PluginType, TriggerDefinition,
>>>>>>> 0db71b69
};
use schema::InfluxColumnType;
use schema::InfluxFieldType;
use schema::TIME_DATA_TIMEZONE;
use serde::{Deserialize, Serialize};
use std::sync::Arc;

impl Serialize for DatabaseSchema {
    fn serialize<S>(&self, serializer: S) -> Result<S::Ok, S::Error>
    where
        S: serde::Serializer,
    {
        let snapshot = DatabaseSnapshot::from(self);
        snapshot.serialize(serializer)
    }
}

impl<'de> Deserialize<'de> for DatabaseSchema {
    fn deserialize<D>(deserializer: D) -> Result<Self, D::Error>
    where
        D: serde::Deserializer<'de>,
    {
        DatabaseSnapshot::deserialize(deserializer).map(Into::into)
    }
}

#[derive(Debug, Serialize, Deserialize)]
struct DatabaseSnapshot {
    id: DbId,
    name: Arc<str>,
    tables: SerdeVecMap<TableId, TableSnapshot>,
    #[serde(default)]
    processing_engine_plugins: SerdeVecMap<String, ProcessingEnginePluginSnapshot>,
    #[serde(default)]
    processing_engine_triggers: SerdeVecMap<String, ProcessingEngineTriggerSnapshot>,
    deleted: bool,
}

impl From<&DatabaseSchema> for DatabaseSnapshot {
    fn from(db: &DatabaseSchema) -> Self {
        Self {
            id: db.id,
            name: Arc::clone(&db.name),
            tables: db
                .tables
                .iter()
                .map(|(table_id, table_def)| (*table_id, table_def.as_ref().into()))
                .collect(),
            processing_engine_plugins: db
                .processing_engine_plugins
                .iter()
                .map(|(name, call)| (name.clone(), call.into()))
                .collect(),
            processing_engine_triggers: db
                .processing_engine_triggers
                .iter()
                .map(|(name, trigger)| (name.clone(), trigger.into()))
                .collect(),
            deleted: db.deleted,
        }
    }
}

impl From<DatabaseSnapshot> for DatabaseSchema {
    fn from(snap: DatabaseSnapshot) -> Self {
        let mut table_map = BiHashMap::with_capacity(snap.tables.len());
        let tables = snap
            .tables
            .into_iter()
            .map(|(id, table)| {
                table_map.insert(id, Arc::clone(&table.table_name));
                (id, Arc::new(table.into()))
            })
            .collect();
        let processing_engine_plugins: HashMap<_, _> = snap
            .processing_engine_plugins
            .into_iter()
            .map(|(name, call)| (name, call.into()))
            .collect();
        let processing_engine_triggers = snap
            .processing_engine_triggers
            .into_iter()
            .map(|(name, trigger)| {
                // TODO: Decide whether to handle errors
                let plugin: PluginDefinition = processing_engine_plugins
                    .get(&trigger.plugin_name)
                    .cloned()
                    .expect("should have plugin");
                (
                    name,
                    TriggerDefinition {
                        trigger_name: trigger.trigger_name,
                        plugin_name: plugin.plugin_name.to_string(),
                        plugin,
                        trigger: serde_json::from_str(&trigger.trigger_specification).unwrap(),
                    },
                )
            })
            .collect();

        Self {
            id: snap.id,
            name: snap.name,
            tables,
            table_map,
            processing_engine_plugins,
            processing_engine_triggers,
            deleted: snap.deleted,
        }
    }
}

impl Serialize for TableDefinition {
    fn serialize<S>(&self, serializer: S) -> Result<S::Ok, S::Error>
    where
        S: serde::Serializer,
    {
        let snapshot = TableSnapshot::from(self);
        snapshot.serialize(serializer)
    }
}

impl<'de> Deserialize<'de> for TableDefinition {
    fn deserialize<D>(deserializer: D) -> Result<Self, D::Error>
    where
        D: serde::Deserializer<'de>,
    {
        TableSnapshot::deserialize(deserializer).map(Into::into)
    }
}

/// A snapshot of a [`TableDefinition`] used for serialization of table information from the
/// catalog.
///
/// This is used over serde's `Serialize`/`Deserialize` implementations on the inner `Schema` type
/// due to them being considered unstable. This type intends to mimic the structure of the Arrow
/// `Schema`, and will help guard against potential breaking changes to the Arrow Schema types.
#[derive(Debug, Serialize, Deserialize)]
struct TableSnapshot {
    table_id: TableId,
    table_name: Arc<str>,
    key: Vec<ColumnId>,
    cols: SerdeVecMap<ColumnId, ColumnDefinitionSnapshot>,
    #[serde(default, skip_serializing_if = "Vec::is_empty")]
    last_caches: Vec<LastCacheSnapshot>,
    deleted: bool,
}

#[derive(Debug, Serialize, Deserialize)]
struct ProcessingEnginePluginSnapshot {
    pub plugin_name: String,
    pub code: String,
    pub function_name: String,
<<<<<<< HEAD
    pub plugin_type: String,
=======
    pub plugin_type: PluginType,
>>>>>>> 0db71b69
}

#[derive(Debug, Serialize, Deserialize)]
struct ProcessingEngineTriggerSnapshot {
    pub trigger_name: String,
    pub plugin_name: String,
    pub trigger_specification: String,
}

/// Representation of Arrow's `DataType` for table snapshots.
///
/// Uses `#[non_exhaustive]` with the assumption that variants will be added as we support
/// more Arrow data types.
#[derive(Debug, Serialize, Deserialize, Clone)]
#[serde(rename_all = "lowercase")]
#[non_exhaustive]
enum DataType {
    Null,
    Bool,
    I8,
    I16,
    I32,
    I64,
    U8,
    U16,
    U32,
    U64,
    F16,
    F32,
    F64,
    Str,
    BigStr,
    StrView,
    Bin,
    BigBin,
    BinView,
    Dict(Box<DataType>, Box<DataType>),
    Time(TimeUnit, Option<Arc<str>>),
}

/// Representation of Arrow's `TimeUnit` for table snapshots.
#[derive(Debug, Serialize, Deserialize, Clone, Copy)]
enum TimeUnit {
    #[serde(rename = "s")]
    Second,
    #[serde(rename = "ms")]
    Millisecond,
    #[serde(rename = "us")]
    Microsecond,
    #[serde(rename = "ns")]
    Nanosecond,
}

impl From<arrow::datatypes::TimeUnit> for TimeUnit {
    fn from(arrow_unit: arrow::datatypes::TimeUnit) -> Self {
        match arrow_unit {
            arrow::datatypes::TimeUnit::Second => Self::Second,
            arrow::datatypes::TimeUnit::Millisecond => Self::Millisecond,
            arrow::datatypes::TimeUnit::Microsecond => Self::Microsecond,
            arrow::datatypes::TimeUnit::Nanosecond => Self::Nanosecond,
        }
    }
}

/// Used to annotate columns in a Schema by their respective type in the Influx Data Model
#[derive(Debug, Serialize, Deserialize)]
#[serde(rename_all = "lowercase")]
enum InfluxType {
    Tag,
    Field,
    Time,
}

impl From<InfluxColumnType> for InfluxType {
    fn from(col_type: InfluxColumnType) -> Self {
        match col_type {
            InfluxColumnType::Tag => Self::Tag,
            InfluxColumnType::Field(_) => Self::Field,
            InfluxColumnType::Timestamp => Self::Time,
        }
    }
}

impl From<InfluxColumnType> for DataType {
    fn from(value: InfluxColumnType) -> Self {
        match value {
            InfluxColumnType::Tag => Self::Dict(Box::new(Self::I32), Box::new(Self::Str)),
            InfluxColumnType::Field(field) => match field {
                InfluxFieldType::Float => Self::F64,
                InfluxFieldType::Integer => Self::I64,
                InfluxFieldType::UInteger => Self::U64,
                InfluxFieldType::String => Self::Str,
                InfluxFieldType::Boolean => Self::Bool,
            },
            InfluxColumnType::Timestamp => Self::Time(TimeUnit::Nanosecond, TIME_DATA_TIMEZONE()),
        }
    }
}

/// The inner column definition for a [`TableSnapshot`]
#[derive(Debug, Serialize, Deserialize)]
struct ColumnDefinitionSnapshot {
    name: Arc<str>,
    /// The id of the column
    id: ColumnId,
    /// The column's data type
    r#type: DataType,
    /// The columns Influx type
    influx_type: InfluxType,
    /// Whether the column can hold NULL values
    nullable: bool,
}

impl From<ColumnDefinitionSnapshot> for ColumnDefinition {
    fn from(snap: ColumnDefinitionSnapshot) -> Self {
        Self {
            id: snap.id,
            name: Arc::clone(&snap.name),
            data_type: match snap.influx_type {
                InfluxType::Tag => InfluxColumnType::Tag,
                InfluxType::Field => InfluxColumnType::Field(InfluxFieldType::from(&snap.r#type)),
                InfluxType::Time => InfluxColumnType::Timestamp,
            },
            nullable: snap.nullable,
        }
    }
}

impl From<&TableDefinition> for TableSnapshot {
    fn from(def: &TableDefinition) -> Self {
        Self {
            table_id: def.table_id,
            table_name: Arc::clone(&def.table_name),
            key: def.series_key.clone(),
            cols: def
                .columns
                .iter()
                .map(|(col_id, col_def)| {
                    (
                        *col_id,
                        ColumnDefinitionSnapshot {
                            name: Arc::clone(&col_def.name),
                            id: *col_id,
                            r#type: col_def.data_type.into(),
                            influx_type: col_def.data_type.into(),
                            nullable: col_def.nullable,
                        },
                    )
                })
                .collect(),
            last_caches: def.last_caches.values().map(Into::into).collect(),
            deleted: def.deleted,
        }
    }
}

impl From<&ArrowDataType> for DataType {
    fn from(arrow_type: &ArrowDataType) -> Self {
        match arrow_type {
            ArrowDataType::Null => Self::Null,
            ArrowDataType::Boolean => Self::Bool,
            ArrowDataType::Int8 => Self::I8,
            ArrowDataType::Int16 => Self::I16,
            ArrowDataType::Int32 => Self::I32,
            ArrowDataType::Int64 => Self::I64,
            ArrowDataType::UInt8 => Self::U8,
            ArrowDataType::UInt16 => Self::U16,
            ArrowDataType::UInt32 => Self::U32,
            ArrowDataType::UInt64 => Self::U64,
            ArrowDataType::Float16 => Self::F16,
            ArrowDataType::Float32 => Self::F32,
            ArrowDataType::Float64 => Self::F64,
            ArrowDataType::Timestamp(unit, tz) => Self::Time((*unit).into(), tz.clone()),
            ArrowDataType::Date32 => unimplemented!(),
            ArrowDataType::Date64 => unimplemented!(),
            ArrowDataType::Time32(_) => unimplemented!(),
            ArrowDataType::Time64(_) => unimplemented!(),
            ArrowDataType::Duration(_) => unimplemented!(),
            ArrowDataType::Interval(_) => unimplemented!(),
            ArrowDataType::Binary => Self::Bin,
            ArrowDataType::FixedSizeBinary(_) => unimplemented!(),
            ArrowDataType::LargeBinary => Self::BigBin,
            ArrowDataType::BinaryView => Self::BinView,
            ArrowDataType::Utf8 => Self::Str,
            ArrowDataType::LargeUtf8 => Self::BigStr,
            ArrowDataType::Utf8View => Self::StrView,
            ArrowDataType::List(_) => unimplemented!(),
            ArrowDataType::ListView(_) => unimplemented!(),
            ArrowDataType::FixedSizeList(_, _) => unimplemented!(),
            ArrowDataType::LargeList(_) => unimplemented!(),
            ArrowDataType::LargeListView(_) => unimplemented!(),
            ArrowDataType::Struct(_) => unimplemented!(),
            ArrowDataType::Union(_, _) => unimplemented!(),
            ArrowDataType::Dictionary(key_type, val_type) => Self::Dict(
                Box::new(key_type.as_ref().into()),
                Box::new(val_type.as_ref().into()),
            ),
            ArrowDataType::Decimal128(_, _) => unimplemented!(),
            ArrowDataType::Decimal256(_, _) => unimplemented!(),
            ArrowDataType::Map(_, _) => unimplemented!(),
            ArrowDataType::RunEndEncoded(_, _) => unimplemented!(),
        }
    }
}

impl From<TableSnapshot> for TableDefinition {
    fn from(snap: TableSnapshot) -> Self {
        let table_id = snap.table_id;
        let table_def = Self::new(
            table_id,
            snap.table_name,
            snap.cols
                .into_iter()
                .map(|(id, def)| {
                    (
                        id,
                        def.name,
                        match def.influx_type {
                            InfluxType::Tag => InfluxColumnType::Tag,
                            InfluxType::Field => {
                                InfluxColumnType::Field(InfluxFieldType::from(def.r#type))
                            }
                            InfluxType::Time => InfluxColumnType::Timestamp,
                        },
                    )
                })
                .collect(),
            snap.key,
        )
        .expect("serialized catalog should be valid");
        Self {
            last_caches: snap
                .last_caches
                .into_iter()
                .map(|lc_snap| (Arc::clone(&lc_snap.name), lc_snap.into()))
                .collect(),
            ..table_def
        }
    }
}

impl From<&PluginDefinition> for ProcessingEnginePluginSnapshot {
    fn from(plugin: &PluginDefinition) -> Self {
        Self {
            plugin_name: plugin.plugin_name.to_string(),
            code: plugin.code.to_string(),
            function_name: plugin.function_name.to_string(),
<<<<<<< HEAD
            plugin_type: serde_json::to_string(&plugin.plugin_type).unwrap(),
=======
            plugin_type: plugin.plugin_type,
>>>>>>> 0db71b69
        }
    }
}

impl From<ProcessingEnginePluginSnapshot> for PluginDefinition {
    fn from(plugin: ProcessingEnginePluginSnapshot) -> Self {
        Self {
<<<<<<< HEAD
            plugin_name: plugin.plugin_type.to_string(),
            code: plugin.code.to_string(),
            function_name: plugin.function_name.to_string(),
            plugin_type: serde_json::from_str(&plugin.plugin_type).expect("serialized plugin type"),
=======
            plugin_name: plugin.plugin_name.to_string(),
            code: plugin.code.to_string(),
            function_name: plugin.function_name.to_string(),
            plugin_type: plugin.plugin_type,
>>>>>>> 0db71b69
        }
    }
}

impl From<&TriggerDefinition> for ProcessingEngineTriggerSnapshot {
    fn from(trigger: &TriggerDefinition) -> Self {
        ProcessingEngineTriggerSnapshot {
            trigger_name: trigger.trigger_name.to_string(),
            plugin_name: trigger.plugin_name.to_string(),
            trigger_specification: serde_json::to_string(&trigger.trigger)
                .expect("should be able to serialize trigger specification"),
        }
    }
}

// NOTE: Ideally, we will remove the need for the InfluxFieldType, and be able
// to use Arrow's DataType directly. If that happens, this conversion will need
// to support the entirety of Arrow's DataType enum, which is why [`DataType`]
// has been defined to mimic the Arrow type.
//
// See <https://github.com/influxdata/influxdb_iox/issues/11111>
impl From<DataType> for InfluxFieldType {
    fn from(data_type: DataType) -> Self {
        match data_type {
            DataType::Bool => Self::Boolean,
            DataType::I64 => Self::Integer,
            DataType::U64 => Self::UInteger,
            DataType::F64 => Self::Float,
            DataType::Str => Self::String,
            other => unimplemented!("unsupported data type in catalog {other:?}"),
        }
    }
}

impl From<&DataType> for InfluxFieldType {
    fn from(data_type: &DataType) -> Self {
        match data_type {
            DataType::Bool => Self::Boolean,
            DataType::I64 => Self::Integer,
            DataType::U64 => Self::UInteger,
            DataType::F64 => Self::Float,
            DataType::Str => Self::String,
            other => unimplemented!("unsupported data type in catalog {other:?}"),
        }
    }
}

#[derive(Debug, Serialize, Deserialize)]
struct LastCacheSnapshot {
    table_id: TableId,
    table: Arc<str>,
    name: Arc<str>,
    keys: Vec<ColumnId>,
    vals: Option<Vec<ColumnId>>,
    n: usize,
    ttl: u64,
}

impl From<&LastCacheDefinition> for LastCacheSnapshot {
    fn from(lcd: &LastCacheDefinition) -> Self {
        Self {
            table_id: lcd.table_id,
            table: Arc::clone(&lcd.table),
            name: Arc::clone(&lcd.name),
            keys: lcd.key_columns.to_vec(),
            vals: match &lcd.value_columns {
                LastCacheValueColumnsDef::Explicit { columns } => Some(columns.to_vec()),
                LastCacheValueColumnsDef::AllNonKeyColumns => None,
            },
            n: lcd.count.into(),
            ttl: lcd.ttl,
        }
    }
}

impl From<LastCacheSnapshot> for LastCacheDefinition {
    fn from(snap: LastCacheSnapshot) -> Self {
        Self {
            table_id: snap.table_id,
            table: snap.table,
            name: snap.name,
            key_columns: snap.keys,
            value_columns: match snap.vals {
                Some(columns) => LastCacheValueColumnsDef::Explicit { columns },
                None => LastCacheValueColumnsDef::AllNonKeyColumns,
            },
            count: snap
                .n
                .try_into()
                .expect("catalog contains invalid last cache size"),
            ttl: snap.ttl,
        }
    }
}<|MERGE_RESOLUTION|>--- conflicted
+++ resolved
@@ -9,11 +9,7 @@
 use influxdb3_id::SerdeVecMap;
 use influxdb3_id::TableId;
 use influxdb3_wal::{
-<<<<<<< HEAD
-    LastCacheDefinition, LastCacheValueColumnsDef, PluginDefinition, TriggerDefinition,
-=======
     LastCacheDefinition, LastCacheValueColumnsDef, PluginDefinition, PluginType, TriggerDefinition,
->>>>>>> 0db71b69
 };
 use schema::InfluxColumnType;
 use schema::InfluxFieldType;
@@ -167,11 +163,7 @@
     pub plugin_name: String,
     pub code: String,
     pub function_name: String,
-<<<<<<< HEAD
-    pub plugin_type: String,
-=======
     pub plugin_type: PluginType,
->>>>>>> 0db71b69
 }
 
 #[derive(Debug, Serialize, Deserialize)]
@@ -419,11 +411,7 @@
             plugin_name: plugin.plugin_name.to_string(),
             code: plugin.code.to_string(),
             function_name: plugin.function_name.to_string(),
-<<<<<<< HEAD
-            plugin_type: serde_json::to_string(&plugin.plugin_type).unwrap(),
-=======
             plugin_type: plugin.plugin_type,
->>>>>>> 0db71b69
         }
     }
 }
@@ -431,17 +419,10 @@
 impl From<ProcessingEnginePluginSnapshot> for PluginDefinition {
     fn from(plugin: ProcessingEnginePluginSnapshot) -> Self {
         Self {
-<<<<<<< HEAD
-            plugin_name: plugin.plugin_type.to_string(),
-            code: plugin.code.to_string(),
-            function_name: plugin.function_name.to_string(),
-            plugin_type: serde_json::from_str(&plugin.plugin_type).expect("serialized plugin type"),
-=======
             plugin_name: plugin.plugin_name.to_string(),
             code: plugin.code.to_string(),
             function_name: plugin.function_name.to_string(),
             plugin_type: plugin.plugin_type,
->>>>>>> 0db71b69
         }
     }
 }
