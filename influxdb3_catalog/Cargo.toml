--- conflicted
+++ resolved
@@ -10,10 +10,7 @@
 influxdb-line-protocol.workspace = true
 observability_deps.workspace = true
 schema = { workspace = true }
-<<<<<<< HEAD
-=======
 iox_time.workspace = true
->>>>>>> b7fd8e23
 
 # Local deps
 influxdb3_id = { path = "../influxdb3_id" }
